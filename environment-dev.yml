name: sparkle-dev
channels:
  - conda-forge
  - defaults
dependencies:
  # Basic conda install
  - python=3.9
  - swig=3.0
  - gnuplot
  - latexmk
  - pip
  - pip:
    - --editable .  # self install !
    - runrunner @ git+https://bitbucket.org/sparkle-ai/runrunner.git@main#egg=runrunner
    # For Sparkle
    - numpy
    - pandas
    # Testing
    - pytest
    - pytest-mock
    - flake8==5.0.4
    - flake8-quotes==3.3.1
    - flake8-bandit==4.1.1
    - pep8-naming==0.13.2
    - flake8-docstrings==1.6.0
    - flake8-use-fstring==1.4.0
<<<<<<< HEAD
    - pytest-mock==3.10.0
=======
    - flake8-use-pathlib==0.3.0
>>>>>>> cca0a2ba
    # For AutoFolio
    - aslib-scenario @ git+https://github.com/mlindauer/ASlibScenario
    - xgboost
    - scikit-learn
    - ConfigSpace
    - smac
    - scipy==1.6.3  # 1.7.x removed a private function used by smac
    - pynisher<1.0  # smac requirement
    - scikit-learn<1.1.0  # 1.1.0 contains a fix for SimpleImputer that breaks AutoFolio
    # To build documentation
    - -r Documentation/requirements.txt<|MERGE_RESOLUTION|>--- conflicted
+++ resolved
@@ -17,18 +17,14 @@
     - pandas
     # Testing
     - pytest
-    - pytest-mock
+    - pytest-mock==3.10.0
     - flake8==5.0.4
     - flake8-quotes==3.3.1
     - flake8-bandit==4.1.1
     - pep8-naming==0.13.2
     - flake8-docstrings==1.6.0
     - flake8-use-fstring==1.4.0
-<<<<<<< HEAD
-    - pytest-mock==3.10.0
-=======
     - flake8-use-pathlib==0.3.0
->>>>>>> cca0a2ba
     # For AutoFolio
     - aslib-scenario @ git+https://github.com/mlindauer/ASlibScenario
     - xgboost
