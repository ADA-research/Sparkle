--- conflicted
+++ resolved
@@ -14,11 +14,7 @@
     - --editable .  # self install !
     - numpy
     - pandas
-<<<<<<< HEAD
-    - RunRunner==0.1.2
-=======
     - RunRunner==0.1.3
->>>>>>> 23201904
     # Upcoming pandas requirement (Pandas 3.0), remove once 3.0 has arrived
     - pyarrow
     # Testing
