#!/usr/bin/env python3
"""Sparkle command to remove a solver from the Sparkle platform."""

import sys
import argparse
import shutil
from pathlib import Path

from sparkle.platform import file_help as sfh
import global_variables as gv
from sparkle.structures.performance_dataframe import PerformanceDataFrame
import sparkle_logging as sl
from CLI.help import command_help as ch
from CLI.initialise import check_for_initialise
from CLI.help import argparse_custom as ac
from CLI.help.nicknames import resolve_object_name


def parser_function() -> argparse.ArgumentParser:
    """Define the command line arguments."""
    parser = argparse.ArgumentParser()
    parser.add_argument(*ac.SolverRemoveArgument.names,
                        **ac.SolverRemoveArgument.kwargs)
<<<<<<< HEAD
=======
    parser.add_argument(*ac.NicknameRemoveSolver.names,
                        **ac.NicknameRemoveSolver.kwargs)
>>>>>>> fd04c151
    return parser


if __name__ == "__main__":
    # Log command call
    sl.log_command(sys.argv)

    # Define command line arguments
    parser = parser_function()

    # Process command line arguments
    args = parser.parse_args()
    solver_path = resolve_object_name(args.solver,
                                      gv.solver_nickname_mapping,
                                      gv.solver_dir)

    check_for_initialise(sys.argv,
                         ch.COMMAND_DEPENDENCIES[ch.CommandName.REMOVE_SOLVER])
    if solver_path is None:
        print(f'Could not resolve Solver path/name "{solver_path}"!')
        sys.exit(-1)
    if not solver_path.parent == gv.solver_dir:
        # Allow user to only specify solvers in Sparkle solver dir
        print("Specified Solver is not is Sparkle solver dir! Exiting.")
        sys.exit(-1)

    print(f"Start removing solver {solver_path.name} ...")

    if len(gv.solver_list) > 0:
        sfh.add_remove_platform_item(str(solver_path),
                                     gv.solver_list_path)

    solver_nickname_mapping = gv.solver_nickname_mapping
    if len(solver_nickname_mapping):
        for key in solver_nickname_mapping:
            if solver_nickname_mapping[key] == str(solver_path):
                output = solver_nickname_mapping.pop(key)
                break
        gv.write_data_to_file(gv.solver_nickname_list_path,
                              gv.solver_nickname_mapping)

    if Path(gv.performance_data_csv_path).exists():
        performance_data = PerformanceDataFrame(gv.performance_data_csv_path)
        if solver_path.name in performance_data.dataframe.columns:
            performance_data.remove_solver(solver_path.name)
        performance_data.save_csv()

    shutil.rmtree(solver_path)

    if Path(gv.sparkle_algorithm_selector_path).exists():
        shutil.rmtree(gv.sparkle_algorithm_selector_path)
        print("Removing Sparkle portfolio selector "
              f"{gv.sparkle_algorithm_selector_path} done!")

    if Path(gv.sparkle_report_path).exists():
        shutil.rmtree(gv.sparkle_report_path)
        print(f"Removing Sparkle report {gv.sparkle_report_path} done!")

    print(f"Removing solver {solver_path.name} done!")<|MERGE_RESOLUTION|>--- conflicted
+++ resolved
@@ -21,11 +21,8 @@
     parser = argparse.ArgumentParser()
     parser.add_argument(*ac.SolverRemoveArgument.names,
                         **ac.SolverRemoveArgument.kwargs)
-<<<<<<< HEAD
-=======
     parser.add_argument(*ac.NicknameRemoveSolver.names,
                         **ac.NicknameRemoveSolver.kwargs)
->>>>>>> fd04c151
     return parser
 
 
