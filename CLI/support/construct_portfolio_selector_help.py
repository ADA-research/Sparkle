#!/usr/bin/env python3
# -*- coding: UTF-8 -*-
"""Helper functions for portfolio selector construction."""
import subprocess
import sys
import shutil
from pathlib import Path, PurePath

import global_variables as gv
from sparkle.platform import file_help as sfh
from sparkle.structures import feature_data_csv_help as sfdcsv
from sparkle.structures.performance_dataframe import PerformanceDataFrame
from CLI.support import run_solvers_help as srsh
from sparkle.instance import compute_features_help as scfh
import sparkle_logging as sl
from sparkle.types.objective import PerformanceMeasure


def data_unchanged(sparkle_portfolio_selector_path: Path) -> bool:
    """Return whether data has changed since the last portfolio selector construction.

    Args:
        sparkle_portfolio_selector_path: Portfolio selector path.

    Returns:
        True if neither performance data id and feature data id remain the same.
    """
    pd_id = srsh.get_performance_data_id()
    fd_id = scfh.get_feature_data_id()
    selector_dir = sparkle_portfolio_selector_path.parent
    selector_pd_id = get_selector_pd_id(selector_dir)
    selector_fd_id = get_selector_fd_id(selector_dir)

    return pd_id == selector_pd_id and fd_id == selector_fd_id


def write_selector_pd_id(sparkle_portfolio_selector_path: Path) -> None:
    """Write the ID of the performance data used to construct the portfolio selector.

    Args:
        sparkle_portfolio_selector_path: Portfolio selector path.
    """
    # Get pd_id
    pd_id = srsh.get_performance_data_id()

    # Write pd_id
    pd_id_path = Path(sparkle_portfolio_selector_path.parent / "pd.id")

    with pd_id_path.open("w") as pd_id_file:
        pd_id_file.write(str(pd_id))

        # Add file to log
        sl.add_output(str(pd_id_path), "ID of the performance data used to construct "
                      "the portfolio selector.")


def get_selector_pd_id(selector_dir: PurePath) -> int:
    """Return the ID of the performance data used to construct the portfolio selector.

    Args:
        selector_dir: Selector directory path.

    Returns:
        Selector performance data ID, -1 if no file with a saved ID is found.
    """
    pd_id_path = Path(selector_dir / "pd.id")

    try:
        with pd_id_path.open("r") as pd_id_file:
            pd_id = int(pd_id_file.readline())
    except FileNotFoundError:
        pd_id = -1

    return pd_id


def write_selector_fd_id(sparkle_portfolio_selector_path: Path) -> None:
    """Write the ID of the feature data used to construct the portfolio selector.

    Args:
        sparkle_portfolio_selector_path: Portfolio selector path.
    """
    # Get fd_id
    fd_id = scfh.get_feature_data_id()

    # Write fd_id
    fd_id_path = Path(sparkle_portfolio_selector_path.parent / "fd.id")

    with fd_id_path.open("w") as fd_id_file:
        fd_id_file.write(str(fd_id))

        # Add file to log
        sl.add_output(str(fd_id_path),
                      "ID of the feature data used to construct the portfolio selector.")


def get_selector_fd_id(selector_dir: PurePath) -> int:
    """Return the ID of the feature data used to construct the portfolio selector.

    Args:
        selector_dir: Selector directory path.

    Returns:
        Selector feature data ID, -1 if no file with a saved ID is found.
    """
    fd_id_path = Path(selector_dir / "fd.id")

    try:
        with fd_id_path.open("r") as fd_id_file:
            fd_id = int(fd_id_file.readline())
    except FileNotFoundError:
        fd_id = -1

    return fd_id


def construct_sparkle_portfolio_selector(selector_path: Path,
                                         performance_data_csv_path: str,
                                         feature_data_csv_path: str,
                                         flag_recompute: bool = False,
                                         selector_timeout: int = None) -> bool:
    """Create the Sparkle portfolio selector.

    Args:
        selector_path: Portfolio selector path.
        performance_data_csv_path: Performance data csv path.
        feature_data_csv_path: Feature data csv path.
        flag_recompute: Whether or not to recompute if the selector exists and no data
            was changed. Defaults to False.
        selector_timeout: The cuttoff time to configure the algorithm selector. If None
            uses the default selector configuration. Defaults to None.

    Returns:
        True if portfolio construction is successful.
    """
    # If the selector exists and the data didn't change, do nothing;
    # unless the recompute flag is set
    if selector_path.exists() and data_unchanged(selector_path) and not flag_recompute:
        print("Portfolio selector already exists for the current feature and performance"
              " data.")

        # Nothing to do, success!
        return True

    # Remove contents of- and the selector path to ensure everything is (re)computed
    # for the new selector when required
    shutil.rmtree(selector_path.parent, ignore_errors=True)

    # (Re)create the path to the selector
    selector_path.parent.mkdir(parents=True, exist_ok=True)

    cutoff_time = gv.settings.get_general_target_cutoff_time()
    cutoff_time_minimum = 2

    # AutoFolio cannot handle cutoff time less than 2, adjust if needed
    if cutoff_time < cutoff_time_minimum:
        print(f"Warning: A cutoff time of {cutoff_time} is too small for AutoFolio, "
              f"setting it to {cutoff_time_minimum}")
        cutoff_time = cutoff_time_minimum

    cutoff_time_str = str(cutoff_time)
    python_executable = gv.python_executable
    perf_measure = gv.settings.get_general_sparkle_objectives()[0].PerformanceMeasure
    if perf_measure == PerformanceMeasure.RUNTIME:
        objective_function = "--objective runtime"
    elif perf_measure == PerformanceMeasure.QUALITY_ABSOLUTE_MAXIMISATION or\
            perf_measure == PerformanceMeasure.QUALITY_ABSOLUTE_MINIMISATION:
        objective_function = "--objective solution_quality"
    else:
        print("ERROR: Unknown performance measure in "
              "construct_sparkle_portfolio_selector")
        sys.exit(-1)

    Path("Tmp").mkdir(exist_ok=True)

    feature_data_csv = sfdcsv.SparkleFeatureDataCSV(feature_data_csv_path)
    bool_exists_missing_value = feature_data_csv.bool_exists_missing_value()

    if bool_exists_missing_value:
        print("****** WARNING: There are missing values in the feature data, and all "
              "missing values will be imputed as the mean value of all other non-missing"
              " values! ******")
        print("Imputing all missing values starts ...")
        feature_data_csv.impute_missing_value_of_all_columns()
        print("Imputing all missing values done!")
        impute_feature_data_csv_path = (
            f"{feature_data_csv_path}_{gv.get_time_pid_random_string()}"
            "_impute.csv")
        feature_data_csv.save_csv(impute_feature_data_csv_path)
        feature_data_csv_path = impute_feature_data_csv_path

    log_file = selector_path.parent.name + "_autofolio.out"
    err_file = selector_path.parent.name + "_autofolio.err"
    log_path_str = str(Path(sl.caller_log_dir / log_file))
    err_path_str = str(Path(sl.caller_log_dir / err_file))
    performance_data = PerformanceDataFrame(performance_data_csv_path)
    pf_data_autofolio_path = performance_data.to_autofolio()
    if selector_timeout is None:
<<<<<<< HEAD
        cmd_list = [python_executable, gv.autofolio_path,
                    "--performance_csv", str(pf_data_autofolio_path),
                    "--feature_csv", feature_data_csv_path,
                    objective_function,
                    "--save", str(selector_path)]
    else:
        cmd_list = [python_executable, gv.autofolio_path,
                    "--performance_csv", str(pf_data_autofolio_path),
                    "--feature_csv", feature_data_csv_path,
                    objective_function,
                    "--runtime_cutoff", cutoff_time_str,
                    "--tune",
                    "--save", str(selector_path),
                    "--wallclock_limit", str(selector_timeout)]
=======
        cmd_list = [python_executable, gv.autofolio_path, "--performance_csv",
                    str(pf_data_autofolio_path), "--feature_csv", feature_data_csv_path,
                    objective_function, "--save", str(selector_path)]
    else:
        cmd_list = [python_executable, gv.autofolio_path, "--performance_csv",
                    str(pf_data_autofolio_path), "--feature_csv", feature_data_csv_path,
                    objective_function, "--runtime_cutoff", cutoff_time_str, "--tune",
                    "--save", str(selector_path), "--wallclock_limit",
                    str(selector_timeout)]
>>>>>>> 7c8a66a2
    # Write command line to log
    print("Running command below:\n", " ".join(cmd_list), file=open(log_path_str, "a+"))
    sl.add_output(log_path_str, "Command line used to construct portfolio through "
                  "AutoFolio and associated output")
    sl.add_output(err_path_str,
                  "Error output from constructing portfolio through AutoFolio")

    process = subprocess.run(cmd_list,
                             stdout=Path(log_path_str).open("w+"),
                             stderr=Path(err_path_str).open("w+"))
    sfh.rmfiles("runhistory.json")

    if bool_exists_missing_value:
        sfh.rmfiles(impute_feature_data_csv_path)

    # Check if the selector was constructed successfully
    if process.returncode != 0 or not selector_path.is_file():
        print("Sparkle portfolio selector is not successfully constructed!")
        print("There might be some errors!")
        print("Standard output log:", log_path_str)
        print("Error output log:", err_path_str)
        sys.exit(-1)

    # Remove the data copy for AutoFolio
    pf_data_autofolio_path.unlink()
    # Update data IDs associated with this selector
    write_selector_pd_id(selector_path)
    write_selector_fd_id(selector_path)

    # If we reach this point portfolio construction should be successful
    return True<|MERGE_RESOLUTION|>--- conflicted
+++ resolved
@@ -162,10 +162,10 @@
     python_executable = gv.python_executable
     perf_measure = gv.settings.get_general_sparkle_objectives()[0].PerformanceMeasure
     if perf_measure == PerformanceMeasure.RUNTIME:
-        objective_function = "--objective runtime"
+        objective_type = "runtime"
     elif perf_measure == PerformanceMeasure.QUALITY_ABSOLUTE_MAXIMISATION or\
             perf_measure == PerformanceMeasure.QUALITY_ABSOLUTE_MINIMISATION:
-        objective_function = "--objective solution_quality"
+        objective_type = "solution_quality"
     else:
         print("ERROR: Unknown performance measure in "
               "construct_sparkle_portfolio_selector")
@@ -196,32 +196,20 @@
     performance_data = PerformanceDataFrame(performance_data_csv_path)
     pf_data_autofolio_path = performance_data.to_autofolio()
     if selector_timeout is None:
-<<<<<<< HEAD
         cmd_list = [python_executable, gv.autofolio_path,
                     "--performance_csv", str(pf_data_autofolio_path),
                     "--feature_csv", feature_data_csv_path,
-                    objective_function,
+                    "--objective", objective_type,
                     "--save", str(selector_path)]
     else:
         cmd_list = [python_executable, gv.autofolio_path,
                     "--performance_csv", str(pf_data_autofolio_path),
                     "--feature_csv", feature_data_csv_path,
-                    objective_function,
+                    "--objective", objective_type,
                     "--runtime_cutoff", cutoff_time_str,
                     "--tune",
                     "--save", str(selector_path),
                     "--wallclock_limit", str(selector_timeout)]
-=======
-        cmd_list = [python_executable, gv.autofolio_path, "--performance_csv",
-                    str(pf_data_autofolio_path), "--feature_csv", feature_data_csv_path,
-                    objective_function, "--save", str(selector_path)]
-    else:
-        cmd_list = [python_executable, gv.autofolio_path, "--performance_csv",
-                    str(pf_data_autofolio_path), "--feature_csv", feature_data_csv_path,
-                    objective_function, "--runtime_cutoff", cutoff_time_str, "--tune",
-                    "--save", str(selector_path), "--wallclock_limit",
-                    str(selector_timeout)]
->>>>>>> 7c8a66a2
     # Write command line to log
     print("Running command below:\n", " ".join(cmd_list), file=open(log_path_str, "a+"))
     sl.add_output(log_path_str, "Command line used to construct portfolio through "
