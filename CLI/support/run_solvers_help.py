#!/usr/bin/env python3
# -*- coding: UTF-8 -*-
"""Helper functions to run solvers."""
from __future__ import annotations
from pathlib import Path

from CLI.help import global_variables as gv
from sparkle.platform.settings_objects import SolutionVerifier
from sparkle.solver import Solver
from sparkle.solver import sat_help as sh
import sparkle.tools.general as tg
from sparkle.tools.runsolver_parsing import handle_timeouts
<<<<<<< HEAD
from sparkle.types import SolverStatus
=======
>>>>>>> 71ed1363


def run_solver_on_instance_and_process_results(
        solver: Solver, instance: Path | list[Path], custom_cutoff: int,
        seed: int) -> tuple[float, float, float, list[float], str, Path]:
    """Prepare and run a given the solver and instance, and process output.

    Args:
        solver: The solver to run on the instance
        instance: The path(s) to the instance file(s)
        custom_cutoff: The cutoff time for the solver
        seed: The seed for the solver

    Returns:
        tuple of the form:
            (cpu_time, wc_time, runtime, cpu_times, status, raw_result_path)
    """
    # Prepare paths
    if isinstance(instance, list):
        instance_name = instance[0].name
    else:
        instance_name = instance.name

    # Prepare runsolver call
    raw_result_path = solver.raw_output_directory /\
        f"{solver.name}_{instance_name}_{tg.get_time_pid_random_string()}.rawres"
    runsolver_watch_data_path = raw_result_path.with_suffix(".log")
    runsolver_values_path = raw_result_path.with_suffix(".val")
    solver_output = solver.run(
        instance,
        configuration={"seed": seed,
                       "cutoff_time": custom_cutoff,
                       "specifics": ""},
        runsolver_configuration=["--timestamp", "--use-pty",
                                 "--cpu-limit", str(custom_cutoff),
                                 "-w", runsolver_watch_data_path,
                                 "-v", runsolver_values_path,
                                 "-o", raw_result_path],
        cwd=Path.cwd())

    cpu_time_penalised, status =\
        handle_timeouts(solver_output["runtime"],
                        solver_output["status"],
                        custom_cutoff,
                        gv.settings.get_penalised_time(custom_cutoff))
    status = verify(instance, raw_result_path, solver, status)
    return (solver_output["cpu_time"], solver_output["wc_time"],
            cpu_time_penalised, solver_output["quality"], status, raw_result_path)


def verify(instance: Path, raw_result: Path, solver: Solver, status: str)\
        -> str:
    """Run a solution verifier on the solution and update the status if needed."""
    verifier = gv.settings.get_general_solution_verifier()
    # Use verifier if one is given and the solver did not time out
    if verifier == SolutionVerifier.SAT and status != "TIMEOUT" and status != "UNKNOWN":
        return sh.sat_verify(instance, raw_result, solver)
<<<<<<< HEAD
    if verifier == SolutionVerifier.SAT and status != SolverStatus.TIMEOUT \
            and status != SolverStatus.UNKNOWN:
        return sh.sat_verify(instance, raw_result, solver)
=======
>>>>>>> 71ed1363
    return status<|MERGE_RESOLUTION|>--- conflicted
+++ resolved
@@ -10,10 +10,7 @@
 from sparkle.solver import sat_help as sh
 import sparkle.tools.general as tg
 from sparkle.tools.runsolver_parsing import handle_timeouts
-<<<<<<< HEAD
 from sparkle.types import SolverStatus
-=======
->>>>>>> 71ed1363
 
 
 def run_solver_on_instance_and_process_results(
@@ -69,12 +66,7 @@
     """Run a solution verifier on the solution and update the status if needed."""
     verifier = gv.settings.get_general_solution_verifier()
     # Use verifier if one is given and the solver did not time out
-    if verifier == SolutionVerifier.SAT and status != "TIMEOUT" and status != "UNKNOWN":
-        return sh.sat_verify(instance, raw_result, solver)
-<<<<<<< HEAD
     if verifier == SolutionVerifier.SAT and status != SolverStatus.TIMEOUT \
             and status != SolverStatus.UNKNOWN:
         return sh.sat_verify(instance, raw_result, solver)
-=======
->>>>>>> 71ed1363
     return status