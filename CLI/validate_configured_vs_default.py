--- conflicted
+++ resolved
@@ -3,11 +3,7 @@
 
 import sys
 import argparse
-<<<<<<< HEAD
-from pathlib import Path, PurePath
-=======
 from pathlib import PurePath
->>>>>>> 2644cb19
 
 import global_variables as gv
 from sparkle.solver import pcs
