--- conflicted
+++ resolved
@@ -20,13 +20,8 @@
 from sparkle.platform import file_help as sfh
 from CLI.sparkle_help import sparkle_global_help as sgh
 from CLI.sparkle_help import sparkle_logging as slog
-<<<<<<< HEAD
-from CLI.sparkle_help import sparkle_slurm_help as ssh
+from sparkle.platform import slurm_help as ssh
 from sparkle.platform.settings_help import ProcessMonitoring
-=======
-from sparkle.platform import slurm_help as ssh
-from CLI.sparkle_help.sparkle_settings import ProcessMonitoring
->>>>>>> 112c45bd
 from sparkle.types.objective import PerformanceMeasure
 from CLI.help.command_help import CommandName
 
