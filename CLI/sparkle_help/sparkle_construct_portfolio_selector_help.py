#!/usr/bin/env python3
# -*- coding: UTF-8 -*-
"""Helper functions for portfolio selector construction."""
#Team2
import subprocess
import sys
import shutil
from pathlib import Path, PurePath

from CLI.sparkle_help import sparkle_global_help as sgh
<<<<<<< HEAD
from sparkle.platform import file_help as sfh
from CLI.sparkle_help import sparkle_feature_data_csv_help as sfdcsv
=======
from CLI.sparkle_help import sparkle_file_help as sfh
from sparkle.sparkle.structures import feature_data_csv_help as sfdcsv
>>>>>>> 4aba2cce
from sparkle import sparkle_performance_dataframe as spfcsv
from CLI.sparkle_help import sparkle_run_solvers_help as srsh
from CLI.sparkle_help import sparkle_compute_features_help as scfh
from CLI.sparkle_help import sparkle_logging as sl
from sparkle.types.sparkle_objective import PerformanceMeasure


def data_unchanged(sparkle_portfolio_selector_path: Path) -> bool:
    """Return whether data has changed since the last portfolio selector construction.

    Args:
        sparkle_portfolio_selector_path: Portfolio selector path.

    Returns:
        True if neither performance data id and feature data id remain the same.
    """
    unchanged = False
    pd_id = srsh.get_performance_data_id()
    fd_id = scfh.get_feature_data_id()
    selector_dir = sparkle_portfolio_selector_path.parent
    selector_pd_id = get_selector_pd_id(selector_dir)
    selector_fd_id = get_selector_fd_id(selector_dir)

    if pd_id == selector_pd_id and fd_id == selector_fd_id:
        unchanged = True

    return unchanged


def write_selector_pd_id(sparkle_portfolio_selector_path: Path) -> None:
    """Write the ID of the performance data used to construct the portfolio selector.

    Args:
        sparkle_portfolio_selector_path: Portfolio selector path.
    """
    # Get pd_id
    pd_id = srsh.get_performance_data_id()

    # Write pd_id
    pd_id_path = Path(sparkle_portfolio_selector_path.parent / "pd.id")

    with pd_id_path.open("w") as pd_id_file:
        pd_id_file.write(str(pd_id))

        # Add file to log
        sl.add_output(str(pd_id_path), "ID of the performance data used to construct "
                      "the portfolio selector.")


def get_selector_pd_id(selector_dir: PurePath) -> int:
    """Return the ID of the performance data used to construct the portfolio selector.

    Args:
        selector_dir: Selector directory path.

    Returns:
        Selector performance data ID, -1 if no file with a saved ID is found.
    """
    pd_id = -1
    pd_id_path = Path(selector_dir / "pd.id")

    try:
        with pd_id_path.open("r") as pd_id_file:
            pd_id = int(pd_id_file.readline())
    except FileNotFoundError:
        pd_id = -1

    return pd_id


def write_selector_fd_id(sparkle_portfolio_selector_path: Path) -> None:
    """Write the ID of the feature data used to construct the portfolio selector.

    Args:
        sparkle_portfolio_selector_path: Portfolio selector path.
    """
    # Get fd_id
    fd_id = scfh.get_feature_data_id()

    # Write fd_id
    fd_id_path = Path(sparkle_portfolio_selector_path.parent / "fd.id")

    with fd_id_path.open("w") as fd_id_file:
        fd_id_file.write(str(fd_id))

        # Add file to log
        sl.add_output(str(fd_id_path),
                      "ID of the feature data used to construct the portfolio selector.")


def get_selector_fd_id(selector_dir: PurePath) -> int:
    """Return the ID of the feature data used to construct the portfolio selector.

    Args:
        selector_dir: Selector directory path.

    Returns:
        Selector feature data ID, -1 if no file with a saved ID is found.
    """
    fd_id = -1
    fd_id_path = Path(selector_dir / "fd.id")

    try:
        with fd_id_path.open("r") as fd_id_file:
            fd_id = int(fd_id_file.readline())
    except FileNotFoundError:
        fd_id = -1

    return fd_id


def selector_exists(sparkle_portfolio_selector_path: Path) -> bool:
    """Return whether a Sparkle portfolio selector exists or not."""
    return sparkle_portfolio_selector_path.is_file()


def construct_sparkle_portfolio_selector(selector_path: Path,
                                         performance_data_csv_path: str,
                                         feature_data_csv_path: str,
                                         flag_recompute: bool = False) -> bool:
    """Create the Sparkle portfolio selector.

    Args:
        selector_path: Portfolio selector path.
        performance_data_csv_path: Performance data csv path.
        feature_data_csv_path: Feature data csv path.
        flag_recompute: Whether or not to recompute if the selector exists and no data
            was changed. Defaults to False.

    Returns:
        True if portfolio construction is successful.
    """
    # If the selector exists and the data didn't change, do nothing;
    # unless the recompute flag is set
    if (selector_exists(selector_path) and data_unchanged(selector_path)
       and not flag_recompute):
        print("Portfolio selector already exists for the current feature and performance"
              " data.")

        # Nothing to do, success!
        return True

    # Remove contents of- and the selector path to ensure everything is (re)computed
    # for the new selector when required
    shutil.rmtree(selector_path.parent, ignore_errors=True)

    # (Re)create the path to the selector
    selector_path.parent.mkdir(parents=True, exist_ok=True)

    cutoff_time = sgh.settings.get_general_target_cutoff_time()
    cutoff_time_minimum = 2

    # AutoFolio cannot handle cutoff time less than 2, adjust if needed
    if cutoff_time < cutoff_time_minimum:
        print(f"Warning: A cutoff time of {cutoff_time} is too small for AutoFolio, "
              f"setting it to {cutoff_time_minimum}")
        cutoff_time = cutoff_time_minimum

    cutoff_time_str = str(cutoff_time)
    python_executable = sgh.python_executable
    perf_measure = sgh.settings.get_general_sparkle_objectives()[0].PerformanceMeasure
    if perf_measure == PerformanceMeasure.RUNTIME:
        objective_function = "--objective runtime"
    elif perf_measure == PerformanceMeasure.QUALITY_ABSOLUTE_MAXIMISATION or\
            perf_measure == PerformanceMeasure.QUALITY_ABSOLUTE_MINIMISATION:
        objective_function = "--objective solution_quality"
    else:
        print("ERROR: Unknown performance measure in "
              "construct_sparkle_portfolio_selector")
        sys.exit(-1)

    if not Path(r"Tmp/").exists():
        Path(r"Tmp/").mkdir()

    feature_data_csv = sfdcsv.SparkleFeatureDataCSV(feature_data_csv_path)
    bool_exists_missing_value = feature_data_csv.bool_exists_missing_value()

    if bool_exists_missing_value:
        print("****** WARNING: There are missing values in the feature data, and all "
              "missing values will be imputed as the mean value of all other non-missing"
              " values! ******")
        print("Imputing all missing values starts ...")
        feature_data_csv.impute_missing_value_of_all_columns()
        print("Imputing all missing values done!")
        impute_feature_data_csv_path = (
            f"{feature_data_csv_path}_{sgh.get_time_pid_random_string()}"
            "_impute.csv")
        feature_data_csv.save_csv(impute_feature_data_csv_path)
        feature_data_csv_path = impute_feature_data_csv_path

    log_file = selector_path.parent.name + "_autofolio.out"
    err_file = selector_path.parent.name + "_autofolio.err"
    log_path_str = str(Path(sl.caller_log_dir / log_file))
    err_path_str = str(Path(sl.caller_log_dir / err_file))
    performance_data = spfcsv.PerformanceDataFrame(performance_data_csv_path)
    pf_data_autofolio_path = performance_data.to_autofolio()
    cmd_list = [python_executable, sgh.autofolio_path, "--performance_csv",
                str(pf_data_autofolio_path), "--feature_csv", feature_data_csv_path,
                objective_function, "--runtime_cutoff", cutoff_time_str, "--tune",
                "--save", str(selector_path)]
    # Write command line to log
    print("Running command below:\n", " ".join(cmd_list), file=open(log_path_str, "a+"))
    sl.add_output(log_path_str, "Command line used to construct portfolio through "
                  "AutoFolio and associated output")
    sl.add_output(err_path_str,
                  "Error output from constructing portfolio through AutoFolio")

    process = subprocess.run(cmd_list,
                             stdout=Path(log_path_str).open("w+"),
                             stderr=Path(err_path_str).open("w+"))
    sfh.rmfiles("runhistory.json")

    if bool_exists_missing_value:
        sfh.rmfiles(impute_feature_data_csv_path)

    # Check if the selector was constructed successfully
    if process.returncode != 0 or not selector_path.is_file():
        print("Sparkle portfolio selector is not successfully constructed!")
        print("There might be some errors!")
        print("Standard output log:", log_path_str)
        print("Error output log:", err_path_str)
        sys.exit(-1)

    # Remove the data copy for AutoFolio
    pf_data_autofolio_path.unlink()
    # Update data IDs associated with this selector
    write_selector_pd_id(selector_path)
    write_selector_fd_id(selector_path)

    # If we reach this point portfolio construction should be successful
    return True<|MERGE_RESOLUTION|>--- conflicted
+++ resolved
@@ -8,13 +8,8 @@
 from pathlib import Path, PurePath
 
 from CLI.sparkle_help import sparkle_global_help as sgh
-<<<<<<< HEAD
 from sparkle.platform import file_help as sfh
-from CLI.sparkle_help import sparkle_feature_data_csv_help as sfdcsv
-=======
-from CLI.sparkle_help import sparkle_file_help as sfh
 from sparkle.sparkle.structures import feature_data_csv_help as sfdcsv
->>>>>>> 4aba2cce
 from sparkle import sparkle_performance_dataframe as spfcsv
 from CLI.sparkle_help import sparkle_run_solvers_help as srsh
 from CLI.sparkle_help import sparkle_compute_features_help as scfh
