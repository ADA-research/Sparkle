#!/usr/bin/env python3
"""Sparkle command to configure a solver."""
from __future__ import annotations

import argparse
import sys
import os
from pathlib import Path
from pandas import DataFrame

from runrunner.base import Runner, Run
import runrunner as rrr

<<<<<<< HEAD
import global_variables as gv
import sparkle_logging as sl
from sparkle.platform import settings_help
from CLI.support import ablation_help as sah
from sparkle.platform.settings_help import SettingState
=======
from CLI.help import global_variables as gv
from CLI.help import sparkle_logging as sl
from sparkle.platform.settings_objects import Settings, SettingState
>>>>>>> 71ed1363
from CLI.help.reporting_scenario import Scenario
from sparkle.structures import FeatureDataFrame
from CLI.help import command_help as ch
from sparkle.configurator.configurator import Configurator
from sparkle.configurator.configuration_scenario import ConfigurationScenario
from CLI.help.nicknames import resolve_object_name
from sparkle.solver import Solver
from CLI.help.command_help import CommandName
from CLI.initialise import check_for_initialise
from CLI.help import argparse_custom as ac
from sparkle.instance import InstanceSet


def parser_function() -> argparse.ArgumentParser:
    """Define the command line arguments."""
    parser = argparse.ArgumentParser(
        description="Configure a solver in the Sparkle platform.",
        epilog=("Note that the test instance set is only used if the ``--ablation``"
                " or ``--validation`` flags are given"))
    parser.add_argument(*ac.ConfiguratorArgument.names,
                        **ac.ConfiguratorArgument.kwargs)
    parser.add_argument(*ac.SolverArgument.names,
                        **ac.SolverArgument.kwargs)
    parser.add_argument(*ac.InstanceSetTrainArgument.names,
                        **ac.InstanceSetTrainArgument.kwargs)
    parser.add_argument(*ac.InstanceSetTestArgument.names,
                        **ac.InstanceSetTestArgument.kwargs)
    parser.add_argument(*ac.PerformanceMeasureSimpleArgument.names,
                        **ac.PerformanceMeasureSimpleArgument.kwargs)
    parser.add_argument(*ac.TargetCutOffTimeConfigurationArgument.names,
                        **ac.TargetCutOffTimeConfigurationArgument.kwargs)
    parser.add_argument(*ac.WallClockTimeArgument.names,
                        **ac.WallClockTimeArgument.kwargs)
    parser.add_argument(*ac.CPUTimeArgument.names,
                        **ac.CPUTimeArgument.kwargs)
    parser.add_argument(*ac.SolverCallsArgument.names,
                        **ac.SolverCallsArgument.kwargs)
    parser.add_argument(*ac.NumberOfRunsConfigurationArgument.names,
                        **ac.NumberOfRunsConfigurationArgument.kwargs)
    parser.add_argument(*ac.SettingsFileArgument.names,
                        **ac.SettingsFileArgument.kwargs)
    parser.add_argument(*ac.UseFeaturesArgument.names,
                        **ac.UseFeaturesArgument.kwargs)
    parser.add_argument(*ac.ValidateArgument.names,
                        **ac.ValidateArgument.kwargs)
    parser.add_argument(*ac.AblationArgument.names,
                        **ac.AblationArgument.kwargs)
    parser.add_argument(*ac.RunOnArgument.names,
                        **ac.RunOnArgument.kwargs)
    return parser


def apply_settings_from_args(args: argparse.Namespace) -> None:
    """Apply command line arguments to settings.

    Args:
        args: Arguments object created by ArgumentParser.
    """
    if args.settings_file is not None:
        gv.settings.read_settings_ini(args.settings_file, SettingState.CMD_LINE)
    if args.performance_measure is not None:
        gv.settings.set_general_sparkle_objectives(
            args.performance_measure, SettingState.CMD_LINE)
    if args.target_cutoff_time is not None:
        gv.settings.set_general_target_cutoff_time(
            args.target_cutoff_time, SettingState.CMD_LINE)
    if args.wallclock_time is not None:
        gv.settings.set_config_wallclock_time(
            args.wallclock_time, SettingState.CMD_LINE)
    if args.cpu_time is not None:
        gv.settings.set_config_cpu_time(
            args.cpu_time, SettingState.CMD_LINE)
    if args.solver_calls is not None:
        gv.settings.set_config_solver_calls(
            args.solver_calls, SettingState.CMD_LINE)
    if args.number_of_runs is not None:
        gv.settings.set_config_number_of_runs(
            args.number_of_runs, SettingState.CMD_LINE)
    if args.run_on is not None:
        gv.settings.set_run_on(
            args.run_on.value, SettingState.CMD_LINE)


def run_after(solver: Path,
              train_set: InstanceSet,
              test_set: InstanceSet,
              dependency: list[Run],
              command: CommandName,
              run_on: Runner = Runner.SLURM) -> Run:
    """Add a command to run after configuration to RunRunner queue.

    Args:
      solver: Path (object) to solver.
      train_set: Instances used for training.
      test_set: Instances used for testing.
      dependency: List of job dependencies.
      command: The command to run. Currently supported: Validation and Ablation.
      run_on: Whether the job is executed on Slurm or locally.

    Returns:
      RunRunner Run object regarding the callback
    """
    cmd_file = "validate_configured_vs_default.py"
    if command == CommandName.RUN_ABLATION:
        cmd_file = "run_ablation.py"

    command_line = f"./CLI/{cmd_file} --settings-file Settings/latest.ini "\
                   f"--solver {solver.name} --instance-set-train {train_set.directory}"\
                   f" --run-on {run_on}"
    if test_set is not None:
        command_line += f" --instance-set-test {test_set.directory}"

    run = rrr.add_to_queue(
        runner=run_on,
        cmd=command_line,
        name=command,
        dependencies=dependency,
        base_dir=gv.sparkle_tmp_path,
        srun_options=["-N1", "-n1"],
        sbatch_options=gv.settings.get_slurm_extra_options(as_args=True))

    if run_on == Runner.LOCAL:
        print("Waiting for the local calculations to finish.")
        run.wait()
    return run


if __name__ == "__main__":
    # Initialise settings
    global settings
    gv.settings = Settings()

    # Log command call
    sl.log_command(sys.argv)

    parser = parser_function()

    # Process command line arguments
    args = parser.parse_args()

    apply_settings_from_args(args)

    validate = args.validate
    ablation = args.ablation
    solver = resolve_object_name(
        args.solver,
        gv.file_storage_data_mapping[gv.solver_nickname_list_path],
        gv.solver_dir, class_name=Solver)
    instance_set_train = resolve_object_name(
        args.instance_set_train,
        gv.file_storage_data_mapping[gv.instances_nickname_path],
        gv.instance_dir, InstanceSet)
    instance_set_test = args.instance_set_test
    if instance_set_test is not None:
        instance_set_test = resolve_object_name(
            args.instance_set_test,
            gv.file_storage_data_mapping[gv.instances_nickname_path],
            gv.instance_dir, InstanceSet)
    use_features = args.use_features
    run_on = gv.settings.get_run_on()
    if args.configurator is not None:
        gv.settings.set_general_sparkle_configurator(
            value=getattr(Configurator, args.configurator),
            origin=SettingState.CMD_LINE)

    # Check if Solver and instance sets were resolved
    check_for_initialise(ch.COMMAND_DEPENDENCIES[ch.CommandName.CONFIGURE_SOLVER])

    feature_data_df = None
    if use_features:
        feature_data = FeatureDataFrame(gv.feature_data_csv_path)

        data_dict = {}
        feature_data_df = feature_data.dataframe

        for label, row in feature_data_df.iterrows():
            # os.path.split(os.path.split(label)[0])[1] gives the dir/instance set name
            if os.path.split(os.path.split(label)[0])[1] == instance_set_train.name:
                if row.empty:
                    print("No feature data exists for the given training set, please "
                          "run add_feature_extractor.py, then compute_features.py")
                    sys.exit(-1)

                new_label = (f"../../../instances/{instance_set_train.name}/"
                             + os.path.split(label)[1])
                data_dict[new_label] = row

        feature_data_df = DataFrame.from_dict(data_dict, orient="index",
                                              columns=feature_data_df.columns)

        if feature_data.has_missing_value():
            print("You have unfinished feature computation jobs, please run "
                  "compute_features.py")
            sys.exit(-1)

        for index, column in enumerate(feature_data_df):
            feature_data_df.rename(columns={column: f"Feature{index+1}"}, inplace=True)

<<<<<<< HEAD
    sah.clean_ablation_scenarios(solver, instance_set_train)

=======
>>>>>>> 71ed1363
    number_of_runs = gv.settings.get_config_number_of_runs()
    solver_calls = gv.settings.get_config_solver_calls()
    cpu_time = gv.settings.get_config_cpu_time()
    wallclock_time = gv.settings.get_config_wallclock_time()
    cutoff_time = gv.settings.get_general_target_cutoff_time()
    cutoff_length = gv.settings.get_configurator_target_cutoff_length()
    sparkle_objective =\
        gv.settings.get_general_sparkle_objectives()[0]
    configurator = gv.settings.get_general_sparkle_configurator()
    config_scenario = ConfigurationScenario(
        solver, instance_set_train, number_of_runs, solver_calls, cpu_time,
        wallclock_time, cutoff_time, cutoff_length, sparkle_objective, use_features,
        configurator.configurator_target, feature_data_df)

    sbatch_options = gv.settings.get_slurm_extra_options(as_args=True)
    dependency_job_list = configurator.configure(
        scenario=config_scenario,
        sbatch_options=sbatch_options,
        num_parallel_jobs=gv.settings.get_number_of_jobs_in_parallel(),
        run_on=run_on)

    # Update latest scenario
    gv.latest_scenario().set_config_solver(solver)
    gv.latest_scenario().set_config_instance_set_train(instance_set_train.directory)
    gv.latest_scenario().set_latest_scenario(Scenario.CONFIGURATION)

    if instance_set_test is not None:
        gv.latest_scenario().set_config_instance_set_test(instance_set_test.directory)
    else:
        # Set to default to overwrite possible old path
        gv.latest_scenario().set_config_instance_set_test()

    # Set validation to wait until configuration is done
    if validate:
        validate_jobid = run_after(
            solver, instance_set_train, instance_set_test, dependency_job_list,
            command=CommandName.VALIDATE_CONFIGURED_VS_DEFAULT, run_on=run_on
        )
        dependency_job_list.append(validate_jobid)

    if ablation:
        ablation_jobid = run_after(
            solver, instance_set_train, instance_set_test, dependency_job_list,
            command=CommandName.RUN_ABLATION, run_on=run_on
        )
        dependency_job_list.append(ablation_jobid)

    if run_on == Runner.SLURM:
        job_id_str = ",".join([run.run_id for run in dependency_job_list])
        print(f"Running configuration. Waiting for Slurm job(s) with id(s): "
              f"{job_id_str}")
    else:
        print("Running configuration finished!")

    # Write used settings to file
    gv.settings.write_used_settings()
    # Write used scenario to file
    gv.latest_scenario().write_scenario_ini()<|MERGE_RESOLUTION|>--- conflicted
+++ resolved
@@ -11,17 +11,9 @@
 from runrunner.base import Runner, Run
 import runrunner as rrr
 
-<<<<<<< HEAD
-import global_variables as gv
-import sparkle_logging as sl
-from sparkle.platform import settings_help
-from CLI.support import ablation_help as sah
-from sparkle.platform.settings_help import SettingState
-=======
 from CLI.help import global_variables as gv
 from CLI.help import sparkle_logging as sl
 from sparkle.platform.settings_objects import Settings, SettingState
->>>>>>> 71ed1363
 from CLI.help.reporting_scenario import Scenario
 from sparkle.structures import FeatureDataFrame
 from CLI.help import command_help as ch
@@ -220,11 +212,6 @@
         for index, column in enumerate(feature_data_df):
             feature_data_df.rename(columns={column: f"Feature{index+1}"}, inplace=True)
 
-<<<<<<< HEAD
-    sah.clean_ablation_scenarios(solver, instance_set_train)
-
-=======
->>>>>>> 71ed1363
     number_of_runs = gv.settings.get_config_number_of_runs()
     solver_calls = gv.settings.get_config_solver_calls()
     cpu_time = gv.settings.get_config_cpu_time()
