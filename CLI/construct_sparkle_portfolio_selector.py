#!/usr/bin/env python3
"""Sparkle command to construct a portfolio selector."""

import sys
import argparse
from pathlib import Path

from CLI.help.status_info import ConstructPortfolioSelectorStatusInfo
import global_variables as gv
from sparkle.platform import file_help as sfh, settings_help
from sparkle.structures import feature_data_csv_help as sfdcsv
from sparkle.structures.performance_dataframe import PerformanceDataFrame
from CLI.support import construct_portfolio_selector_help as scps
from CLI.support import compute_marginal_contribution_help as scmch
from CLI.support import sparkle_job_help as sjh
import sparkle_logging as sl
from sparkle.platform.settings_help import SettingState
from CLI.help import argparse_custom as ac
from CLI.help.reporting_scenario import Scenario
from CLI.help import command_help as ch
from CLI.initialise import check_for_initialise


def parser_function() -> argparse.ArgumentParser:
    """Define the command line arguments."""
    parser = argparse.ArgumentParser()
    parser.add_argument(*ac.RecomputePortfolioSelectorArgument.names,
                        **ac.RecomputePortfolioSelectorArgument.kwargs)
    parser.add_argument(*ac.RecomputeMarginalContributionForSelectorArgument.names,
                        **ac.RecomputeMarginalContributionForSelectorArgument.kwargs)
    parser.add_argument(*ac.PerformanceMeasureArgument.names,
                        **ac.PerformanceMeasureArgument.kwargs)

    return parser


def judge_exist_remaining_jobs(feature_data_csv_path: str,
                               performance_data_csv_path: str) -> bool:
    """Return whether there are remaining feature or performance computation jobs."""
    feature_data_csv = sfdcsv.SparkleFeatureDataCSV(feature_data_csv_path)
    feature_computation_jobs =\
        feature_data_csv.get_list_remaining_feature_computation_job()
    total_job_num = sjh.get_num_of_total_job_from_list(feature_computation_jobs)

    if total_job_num > 0:
        return True

    performance_data_csv = PerformanceDataFrame(performance_data_csv_path)
    performance_computation_jobs =\
        performance_data_csv.get_list_remaining_performance_computation_job()
    total_job_num = sjh.get_num_of_total_job_from_list(performance_computation_jobs)

    return total_job_num > 0


<<<<<<< HEAD
=======
def delete_log_files() -> None:
    """Remove the log files."""
    sfh.rmfiles([gv.sparkle_log_path, gv.sparkle_err_path])


def print_log_paths() -> None:
    """Print paths to the log files."""
    print("Consider investigating the log files:")
    print(f"stdout: {gv.sparkle_log_path}")
    print(f"stderr: {gv.sparkle_err_path}")


>>>>>>> baa8d97d
if __name__ == "__main__":
    # Initialise settings
    global settings
    gv.settings = settings_help.Settings()

    # Log command call
    sl.log_command(sys.argv)

    # Define command line arguments
    parser = parser_function()

    # Process command line arguments
    args = parser.parse_args()
    flag_recompute_portfolio = args.recompute_portfolio_selector
    flag_recompute_marg_cont = args.recompute_marginal_contribution

    check_for_initialise(
        sys.argv,
        ch.COMMAND_DEPENDENCIES[ch.CommandName.CONSTRUCT_SPARKLE_PORTFOLIO_SELECTOR]
    )

    if ac.set_by_user(args, "performance_measure"):
        gv.settings.set_general_sparkle_objectives(
            args.performance_measure, SettingState.CMD_LINE
        )

    print("Start constructing Sparkle portfolio selector ...")

    status_info = ConstructPortfolioSelectorStatusInfo()
    status_info.set_algorithm_selector_path(str(gv.sparkle_algorithm_selector_path))
    status_info.set_feature_data_csv_path(str(gv.feature_data_csv_path))
    status_info.set_performance_data_csv_path(str(gv.performance_data_csv_path))
    status_info.save()

    flag_judge_exist_remaining_jobs = judge_exist_remaining_jobs(
        gv.feature_data_csv_path, gv.performance_data_csv_path
    )

    if flag_judge_exist_remaining_jobs:
        print("There remain unperformed feature computation jobs or performance "
              "computation jobs!")
        print("Please first execute all unperformed jobs before constructing Sparkle "
              "portfolio selector")
        print("Sparkle portfolio selector is not successfully constructed!")

        sys.exit(-1)

    sfh.rmfiles([sgh.sparkle_log_path, sgh.sparkle_err_path])  # remove old log files
    success = scps.construct_sparkle_portfolio_selector(
        gv.sparkle_algorithm_selector_path,
        gv.performance_data_csv_path,
        gv.feature_data_csv_path,
        flag_recompute_portfolio,
    )

    if success:
        print("Sparkle portfolio selector constructed!")
        print("Sparkle portfolio selector located at "
              f"{gv.sparkle_algorithm_selector_path}")

        # Update latest scenario
        gv.latest_scenario().set_selection_portfolio_path(
            Path(gv.sparkle_algorithm_selector_path)
        )
        gv.latest_scenario().set_latest_scenario(Scenario.SELECTION)
        # Set to default to overwrite possible old path
        gv.latest_scenario().set_selection_test_case_directory()

        # Compute and print marginal contributions of the perfect and actual portfolio
        # selectors
        scmch.compute_marginal_contribution(flag_compute_perfect=True,
                                            flag_compute_actual=True,
                                            flag_recompute=flag_recompute_marg_cont)

        status_info.delete()

        sfh.rmfiles([sgh.sparkle_log_path, sgh.sparkle_err_path])  # Delete log files

    # Write used settings to file
    gv.settings.write_used_settings()
    # Write used scenario to file
    gv.latest_scenario().write_scenario_ini()<|MERGE_RESOLUTION|>--- conflicted
+++ resolved
@@ -53,21 +53,6 @@
     return total_job_num > 0
 
 
-<<<<<<< HEAD
-=======
-def delete_log_files() -> None:
-    """Remove the log files."""
-    sfh.rmfiles([gv.sparkle_log_path, gv.sparkle_err_path])
-
-
-def print_log_paths() -> None:
-    """Print paths to the log files."""
-    print("Consider investigating the log files:")
-    print(f"stdout: {gv.sparkle_log_path}")
-    print(f"stderr: {gv.sparkle_err_path}")
-
-
->>>>>>> baa8d97d
 if __name__ == "__main__":
     # Initialise settings
     global settings
@@ -115,7 +100,7 @@
 
         sys.exit(-1)
 
-    sfh.rmfiles([sgh.sparkle_log_path, sgh.sparkle_err_path])  # remove old log files
+    sfh.rmfiles([gv.sparkle_log_path, gv.sparkle_err_path])  # remove old log files
     success = scps.construct_sparkle_portfolio_selector(
         gv.sparkle_algorithm_selector_path,
         gv.performance_data_csv_path,
@@ -144,7 +129,7 @@
 
         status_info.delete()
 
-        sfh.rmfiles([sgh.sparkle_log_path, sgh.sparkle_err_path])  # Delete log files
+        sfh.rmfiles([gv.sparkle_log_path, gv.sparkle_err_path])  # Delete log files
 
     # Write used settings to file
     gv.settings.write_used_settings()
