#!/usr/bin/env python3
"""Sparkle command to add a feature extractor to the Sparkle platform."""

import sys
import shutil
import subprocess
import argparse
from pathlib import Path

from sparkle.platform import file_help as sfh, settings_help
import global_variables as gv
from sparkle.structures import feature_data_csv_help as sfdcsv
from sparkle.instance import compute_features_help as scf
import sparkle_logging as sl
from CLI.help import command_help as ch
from CLI.initialise import check_for_initialise
from CLI.help import argparse_custom as apc


def _check_existence_of_test_instance_list_file(extractor_directory: str) -> bool:
    """Check whether a file exists with the list of test instances."""
    if not Path(extractor_directory).is_dir():
        return False

    test_instance_list_file_name = "sparkle_test_instance_list.txt"
    test_instance_list_file_path = (Path(extractor_directory)
                                    / test_instance_list_file_name)

    return Path(test_instance_list_file_path).is_file()


def parser_function() -> argparse.ArgumentParser:
    """Define the command line arguments."""
    # Define command line arguments
    parser = argparse.ArgumentParser()
    parser.add_argument(*apc.ExtractorPathArgument.names,
                        **apc.ExtractorPathArgument.kwargs)
    group_extractor_run = parser.add_mutually_exclusive_group()
    group_extractor_run.add_argument(*apc.RunExtractorNowArgument.names,
                                     **apc.RunExtractorNowArgument.kwargs)
    group_extractor_run.add_argument(*apc.RunExtractorLaterArgument.names,
                                     **apc.RunExtractorLaterArgument.kwargs)
    parser.add_argument(*apc.NicknameFeatureExtractorArgument.names,
                        **apc.NicknameFeatureExtractorArgument.kwargs)
    parser.add_argument(*apc.ParallelArgument.names,
                        **apc.ParallelArgument.kwargs)
    return parser


if __name__ == "__main__":
    # Initialise settings
    global settings
    gv.settings = settings_help.Settings()

    # Log command call
    sl.log_command(sys.argv)

    parser = parser_function()

    # Process command line arguments
    args = parser.parse_args()

    check_for_initialise(sys.argv,
                         ch.COMMAND_DEPENDENCIES[ch.CommandName.ADD_FEATURE_EXTRACTOR])

    extractor_source = Path(args.extractor_path)
    if not extractor_source.exists():
        print(f'Feature extractor path "{extractor_source}" does not exist!')
        sys.exit(-1)

    nickname_str = args.nickname

    # Start add feature extractor
<<<<<<< HEAD
    extractor_target_path = sgh.extractor_dir / extractor_source.name
=======
    last_level_directory = ""
    extractor_name = Path(extractor_source)

    extractor_target_path = gv.extractor_dir / extractor_source.name
>>>>>>> baa8d97d

    if extractor_target_path.exists():
        print(f"Feature extractor {extractor_source.name} already exists! "
              "Can not add feature extractor.")
        sys.exit(-1)
    extractor_target_path.mkdir()
    shutil.copytree(extractor_source, extractor_target_path, dirs_exist_ok=True)
    sfh.add_remove_platform_item(str(extractor_target_path), gv.extractor_list_path)

    # pre-run the feature extractor on a testing instance, to obtain the feature names
    if _check_existence_of_test_instance_list_file(extractor_target_path):
        test_instance_list_file_name = "sparkle_test_instance_list.txt"
        test_instance_list_file_path = (extractor_target_path
                                        / test_instance_list_file_name)
        with test_instance_list_file_path.open("r") as infile:
            model_file, constraint_file = infile.readline().strip().split()

        result_path = (
            "Tmp/"
            + test_instance_list_file_path.name
            + "_"
            + Path(model_file).name
            + "_"
            + gv.get_time_pid_random_string()
            + ".rawres"
        )
        command_line = [extractor_target_path / gv.sparkle_run_default_wrapper,
                        f"{extractor_target_path}/",
                        extractor_target_path / model_file,
                        extractor_target_path / constraint_file,
                        result_path]
        subprocess.run(command_line)
    else:
        instance_path = extractor_target_path / "sparkle_test_instance.cnf"
        if not instance_path.is_file():
            instance_path = extractor_target_path / "sparkle_test_instance.txt"
        result_path = (
            "Tmp/"
            + extractor_target_path.name
            + "_"
            + instance_path.name
            + "_"
            + gv.get_time_pid_random_string()
            + ".rawres"
        )
        command_line = [extractor_target_path / gv.sparkle_run_default_wrapper,
                        f"{extractor_target_path}/",
                        str(instance_path),
                        result_path]
        subprocess.run(command_line)

    feature_data_csv = sfdcsv.SparkleFeatureDataCSV(gv.feature_data_csv_path)

    tmp_fdcsv = sfdcsv.SparkleFeatureDataCSV(result_path)
    list_columns = tmp_fdcsv.list_columns()
    for column_name in list_columns:
        feature_data_csv.add_column(column_name)

    feature_data_csv.save_csv()
    sfh.add_remove_platform_item(len(list_columns),
                                 gv.extractor_feature_vector_size_list_path,
                                 key=str(extractor_target_path))

    sfh.rmfiles(Path(result_path))

    print("Adding feature extractor "
          f"{extractor_target_path.name} done!")

    if Path(gv.sparkle_algorithm_selector_path).exists():
        sfh.rmfiles(Path(gv.sparkle_algorithm_selector_path))
        print("Removing Sparkle portfolio selector "
              f"{gv.sparkle_algorithm_selector_path} done!")

    if Path(gv.sparkle_report_path).exists():
        sfh.rmfiles(Path(gv.sparkle_report_path))
        print(f"Removing Sparkle report {gv.sparkle_report_path} done!")

    if nickname_str is not None:
        sfh.add_remove_platform_item(str(extractor_target_path),
                                     gv.extractor_nickname_list_path, key=nickname_str)

    if args.run_extractor_now:
        if not args.parallel:
            print("Start computing features ...")
            scf.computing_features(Path(gv.feature_data_csv_path), False)
            print(f"Feature data file {gv.feature_data_csv_path} has been updated!")
            print("Computing features done!")
        else:
            scf.computing_features_parallel(Path(gv.feature_data_csv_path), False)
            print("Computing features in parallel ...")

    # Write used settings to file
    gv.settings.write_used_settings()<|MERGE_RESOLUTION|>--- conflicted
+++ resolved
@@ -71,14 +71,7 @@
     nickname_str = args.nickname
 
     # Start add feature extractor
-<<<<<<< HEAD
-    extractor_target_path = sgh.extractor_dir / extractor_source.name
-=======
-    last_level_directory = ""
-    extractor_name = Path(extractor_source)
-
     extractor_target_path = gv.extractor_dir / extractor_source.name
->>>>>>> baa8d97d
 
     if extractor_target_path.exists():
         print(f"Feature extractor {extractor_source.name} already exists! "
