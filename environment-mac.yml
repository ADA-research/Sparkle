--- conflicted
+++ resolved
@@ -14,11 +14,7 @@
     - swig==3.0.6 #Changed from 3.0 to 3.0.6
     - numpy
     - pandas
-<<<<<<< HEAD
-    - RunRunner==0.1.2
-=======
     - RunRunner==0.1.3
->>>>>>> 23201904
     # Testing
     - pytest
     - pytest-mock==3.10.0
