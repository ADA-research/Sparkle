--- conflicted
+++ resolved
@@ -2,7 +2,6 @@
 # -*- coding: UTF-8 -*-
 """Run a solver, read/write to performance dataframe."""
 
-import sys
 from filelock import FileLock
 import argparse
 from pathlib import Path
@@ -16,8 +15,7 @@
 from sparkle.structures import PerformanceDataFrame
 
 
-def main(argv: list[str]) -> None:
-    """Main entry point for the solver command."""
+if __name__ == "__main__":
     # Define command line arguments
     parser = argparse.ArgumentParser()
     parser.add_argument(
@@ -43,6 +41,7 @@
     parser.add_argument(
         "--log-dir", type=Path, required=True, help="path to the log directory"
     )
+
     # These two arguments should be mutually exclusive
     parser.add_argument(
         "--configuration-id",
@@ -87,7 +86,7 @@
         " objectives argument or the one given by the dataframe "
         " to use to determine the best configuration.",
     )
-    args = parser.parse_args(argv)
+    args = parser.parse_args()
     # Process command line arguments
     log_dir = args.log_dir
     print(f"Running Solver and read/writing results with {args.performance_dataframe}")
@@ -107,18 +106,7 @@
         run_instances = str(instance_path)
 
     solver = Solver(args.solver)
-    # If no seed is provided and no seed can be read, generate one
-    seed = random.randint(0, 2**32 - 1)
-    config_id = PerformanceDataFrame.default_configuration
-    configuration = None  # Run with no configuration by default
 
-<<<<<<< HEAD
-    # Desyncronize from other possible jobs writing to the same file
-    time.sleep(random.random() * 10)
-    lock = FileLock(f"{args.performance_dataframe}.lock")  # Lock the file
-    with lock.acquire(timeout=600):
-        performance_dataframe = PerformanceDataFrame(args.performance_dataframe)
-=======
     if args.configuration:
         configuration = args.configuration
         config_id = configuration["config_id"]
@@ -128,12 +116,10 @@
         lock = FileLock(f"{args.performance_dataframe}.lock")  # Lock the file
         with lock.acquire(timeout=600):
             performance_dataframe = PerformanceDataFrame(args.performance_dataframe)
->>>>>>> 15c5707c
 
-    objectives = performance_dataframe.objectives
-    # Filter out possible errors, shouldn't occur
-    objectives = [o for o in objectives if o is not None]
-    if args.configuration_id or args.best_configuration_instances:  # Read
+        objectives = performance_dataframe.objectives
+        # Filter out possible errors, shouldn't occur
+        objectives = [o for o in objectives if o is not None]
         if args.best_configuration_instances:  # Determine best configuration
             best_configuration_instances: list[str] = args.best_configuration_instances
             # Get the unique instance names
@@ -156,14 +142,10 @@
                 str(args.solver), config_id
             )
 
-<<<<<<< HEAD
-        seed = args.seed or seed
-=======
         seed = args.seed
         # If no seed is provided and no seed can be read, generate one
         if not isinstance(seed, int):
             seed = random.randint(0, 2**32 - 1)
->>>>>>> 15c5707c
 
     print(f"Running Solver {solver} on instance {instance_name} with seed {seed}..")
     solver_output = solver.run(
@@ -192,35 +174,20 @@
     print(f"For Solver/config: {solver}/{config_id}")
     print(f"For index: Instance {instance_name}, Run {args.run_index}")
 
-    obj_t = [
-        f"{solver_output[objective.name]} [{objective.name}]" for objective in objectives
-    ]
-    with Path("TEST_OUT").open("a") as fout:
-        fout.write(f"{solver} | {instance_name}: " + ", ".join(obj_t) + "\n")
-
     # Desyncronize from other possible jobs writing to the same file
     time.sleep(random.random() * 10)
 
     # Now that we have all the results, we can add them to the performance dataframe
     lock = FileLock(f"{args.performance_dataframe}.lock")  # Lock the file
-
-    try:
-        with lock.acquire(timeout=600):
-            performance_dataframe = PerformanceDataFrame(args.performance_dataframe)
-            performance_dataframe.set_value(
-                result,
-                solver=str(args.solver),
-                instance=instance_name,
-                configuration=config_id,
-                objective=[o.name for o in objectives],
-                run=run_index,
-                solver_fields=solver_fields,
-                append_write_csv=True,
-            )
-            performance_dataframe.save_csv()
-    except Exception as e:
-        print(f"Failed to write to performance dataframe:\n{e}")
-
-
-if __name__ == "__main__":
-    main(sys.argv[1:])+    with lock.acquire(timeout=600):
+        performance_dataframe = PerformanceDataFrame(args.performance_dataframe)
+        performance_dataframe.set_value(
+            result,
+            solver=str(args.solver),
+            instance=instance_name,
+            configuration=config_id,
+            objective=[o.name for o in objectives],
+            run=run_index,
+            solver_fields=solver_fields,
+            append_write_csv=True,
+        )