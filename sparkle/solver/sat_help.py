"""Methods related to SAT specific runs."""
from pathlib import Path
import subprocess

<<<<<<< HEAD
from sparkle.solver import Solver

sat_verifier_path = Path("sparkle/Components/Sparkle-SAT-verifier/SAT")
=======
import global_variables as gv
from sparkle.platform import file_help as sfh
>>>>>>> 4685ec24

sat_verifier_path = Path("Components/Sparkle-SAT-verifier/SAT")


def sat_verify(instance: Path, raw_result: Path, solver: Solver) -> str:
    """Run a SAT verifier and return its status."""
    status = sat_judge_correctness_raw_result(instance, raw_result)

    if status != "SAT" and status != "UNSAT" and status != "WRONG":
        status = "UNKNOWN"
        print(f"Warning: Verification result was UNKNOWN for solver {solver.name} on "
              f"instance {instance.name}!")

    # TODO: Make removal conditional on a success status (SAT or UNSAT)
    # sfh.rmfiles(raw_result_path)
    return status


<<<<<<< HEAD
def sat_get_verify_string(sat_output: str) -> str:
=======
def sparkle_sat_parser(raw_result_path: str, runtime: float) -> str:
    """Parse SAT results with Sparkle's internal parser.

    NOTE: This parser probably does not work for all SAT solvers.
    """
    if runtime > gv.settings.get_general_target_cutoff_time():
        status = "TIMEOUT"
    else:
        status = sat_get_result_status(raw_result_path)

    return status


def sat_get_result_status(raw_result_path: str) -> str:
    """Return the result status reported by a SAT solver."""
    # If no result is reported in the result file something went wrong or the solver
    # timed out
    status = "UNKNOWN"

    with Path(raw_result_path).open("r+") as infile:
        fcntl.flock(infile.fileno(), fcntl.LOCK_EX)
        lines = [line.strip().split() for line in infile.readlines()]
        for words in lines:
            if len(words) == 3 and words[1] == "s":
                if words[2] == "SATISFIABLE":
                    status = "SAT"
                elif words[2] == "UNSATISFIABLE":
                    status = "UNSAT"
                else:
                    # Something is wrong or the solver timed out
                    print(f'Warning: Unknown SAT result "{words[2]}"')
                    status = "UNKNOWN"
                break

    return status


def sat_get_verify_string(tmp_verify_result_path: str) -> str:
>>>>>>> 4685ec24
    """Return the status of the SAT verifier.

    Four statuses are possible: "SAT", "UNSAT", "WRONG", "UNKNOWN"
    """
    lines = [line.strip() for line in sat_output.splitlines()]
    for index, line in enumerate(lines):
        if line == "Solution verified.":
            if lines[index + 2] == "11":
                return "SAT"
        elif line == "Solver reported unsatisfiable. I guess it must be right!":
            if lines[index + 2] == "10":
                return "UNSAT"
        elif line == "Wrong solution.":
            if lines[index + 2] == "0":
                return "WRONG"
    return "UNKNOWN"


<<<<<<< HEAD
def sat_judge_correctness_raw_result(instance: Path, raw_result: Path) -> str:
    """Run a SAT verifier to determine correctness of a result.
=======
def sat_judge_correctness_raw_result(instance_path: str, raw_result_path: str) -> str:
    """Run a SAT verifier to determine correctness of a result."""
    tmp_verify_result_path = (
        f"Tmp/SAT_{Path(raw_result_path).name}_"
        f"{gv.get_time_pid_random_string()}.vryres")
    # TODO: Log output file
    print("Run SAT verifier")
    subprocess.run([sat_verifier_path, instance_path, raw_result_path],
                   stdout=Path(tmp_verify_result_path).open("w+"))
    print("SAT verifier done")
>>>>>>> 4685ec24

    Args:
        instance: path to the instance
        raw_result: path to the result to verify

    Returns:
        The status of the solver on the instance
    """
    print("Run SAT verifier")
    sat_verify = subprocess.run([sat_verifier_path, instance, raw_result],
                                capture_output=True)
    print("SAT verifier done")
    return sat_get_verify_string(sat_verify.stdout.decode())<|MERGE_RESOLUTION|>--- conflicted
+++ resolved
@@ -2,14 +2,9 @@
 from pathlib import Path
 import subprocess
 
-<<<<<<< HEAD
 from sparkle.solver import Solver
 
 sat_verifier_path = Path("sparkle/Components/Sparkle-SAT-verifier/SAT")
-=======
-import global_variables as gv
-from sparkle.platform import file_help as sfh
->>>>>>> 4685ec24
 
 sat_verifier_path = Path("Components/Sparkle-SAT-verifier/SAT")
 
@@ -28,48 +23,7 @@
     return status
 
 
-<<<<<<< HEAD
 def sat_get_verify_string(sat_output: str) -> str:
-=======
-def sparkle_sat_parser(raw_result_path: str, runtime: float) -> str:
-    """Parse SAT results with Sparkle's internal parser.
-
-    NOTE: This parser probably does not work for all SAT solvers.
-    """
-    if runtime > gv.settings.get_general_target_cutoff_time():
-        status = "TIMEOUT"
-    else:
-        status = sat_get_result_status(raw_result_path)
-
-    return status
-
-
-def sat_get_result_status(raw_result_path: str) -> str:
-    """Return the result status reported by a SAT solver."""
-    # If no result is reported in the result file something went wrong or the solver
-    # timed out
-    status = "UNKNOWN"
-
-    with Path(raw_result_path).open("r+") as infile:
-        fcntl.flock(infile.fileno(), fcntl.LOCK_EX)
-        lines = [line.strip().split() for line in infile.readlines()]
-        for words in lines:
-            if len(words) == 3 and words[1] == "s":
-                if words[2] == "SATISFIABLE":
-                    status = "SAT"
-                elif words[2] == "UNSATISFIABLE":
-                    status = "UNSAT"
-                else:
-                    # Something is wrong or the solver timed out
-                    print(f'Warning: Unknown SAT result "{words[2]}"')
-                    status = "UNKNOWN"
-                break
-
-    return status
-
-
-def sat_get_verify_string(tmp_verify_result_path: str) -> str:
->>>>>>> 4685ec24
     """Return the status of the SAT verifier.
 
     Four statuses are possible: "SAT", "UNSAT", "WRONG", "UNKNOWN"
@@ -88,21 +42,8 @@
     return "UNKNOWN"
 
 
-<<<<<<< HEAD
 def sat_judge_correctness_raw_result(instance: Path, raw_result: Path) -> str:
     """Run a SAT verifier to determine correctness of a result.
-=======
-def sat_judge_correctness_raw_result(instance_path: str, raw_result_path: str) -> str:
-    """Run a SAT verifier to determine correctness of a result."""
-    tmp_verify_result_path = (
-        f"Tmp/SAT_{Path(raw_result_path).name}_"
-        f"{gv.get_time_pid_random_string()}.vryres")
-    # TODO: Log output file
-    print("Run SAT verifier")
-    subprocess.run([sat_verifier_path, instance_path, raw_result_path],
-                   stdout=Path(tmp_verify_result_path).open("w+"))
-    print("SAT verifier done")
->>>>>>> 4685ec24
 
     Args:
         instance: path to the instance
