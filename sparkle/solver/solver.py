--- conflicted
+++ resolved
@@ -262,16 +262,8 @@
             for i, job in enumerate(run.jobs):
                 solver_cmd = cmds[i].split(" ")
                 solver_output = Solver.parse_solver_output(run.jobs[i].stdout,
-<<<<<<< HEAD
-                                                           runsolver_configuration,
-                                                           objectives=objectives)
-                if self.verifier is not None:
-                    solver_output["status"] = self.verifier.verifiy(
-                        instance, Path(runsolver_configuration[-1]))
-=======
                                                            solver_cmd,
                                                            self.verifier)
->>>>>>> 13b2f773
                 solver_outputs.append(solver_output)
             return solver_outputs if len(solver_outputs) > 1 else solver_output
         return run
@@ -361,24 +353,16 @@
     @staticmethod
     def parse_solver_output(
             solver_output: str,
-<<<<<<< HEAD
-            runsolver_configuration: list[str | Path] = None,
-            objectives: list[SparkleObjective] = None) -> dict[str, Any]:
-=======
             solver_call: list[str | Path] = None,
+            objectives: list[SparkleObjective] = None,
             verifier: verifiers.SolutionVerifier = None) -> dict[str, Any]:
->>>>>>> 13b2f773
         """Parse the output of the solver.
 
         Args:
             solver_output: The output of the solver run which needs to be parsed
-<<<<<<< HEAD
-            runsolver_configuration: The runsolver configuration to wrap the solver
-                with. If runsolver was not used this should be None.
+            solver_call: The solver call used to run the solver
             objectives: The objectives to apply to the solver output
-=======
-            solver_call: The solver call used to run the solver
->>>>>>> 13b2f773
+            verifier: The verifier to check the solver output
 
         Returns:
             Dictionary representing the parsed solver output
@@ -391,14 +375,8 @@
         else:
             parsed_output = ast.literal_eval(solver_output)
         # cast status attribute from str to Enum
-        # TODO: Setup status as an objective class with a post process mapping
         parsed_output["status"] = SolverStatus(parsed_output["status"])
-<<<<<<< HEAD
-        if objectives:  # Create objective map
-            objectives = {o.stem: o for o in objectives}
-        removable_keys = ["cutoff_time"]  # Keys to remove
         # Apply objectives to parsed output, runtime based objectives added here
-=======
         if verifier is not None and used_runsolver:
             # Horrible hack to get the instance from the solver input
             solver_call_str: str = " ".join(solver_call)
@@ -410,8 +388,11 @@
             parsed_output["status"] = verifier.verify(
                 target_instance, parsed_output, solver_call)
 
+        if objectives:  # Create objective map
+            objectives = {o.stem: o for o in objectives}
+        removable_keys = ["cutoff_time"]  # Keys to remove
+
         # apply objectives to parsed output, runtime based objectives added here
->>>>>>> 13b2f773
         for key, value in parsed_output.items():
             if objectives and key in objectives:
                 objective = objectives[key]
@@ -433,8 +414,9 @@
                     parsed_output[key] = parsed_output["wall_time"]
                 if objective.post_process is not None:
                     parsed_output[key] = objective.post_process(
-<<<<<<< HEAD
-                        parsed_output[key], parsed_output["cutoff_time"])
+                        parsed_output[key],
+                        parsed_output["cutoff_time"],
+                        parsed_output["status"])
 
         # Replace or remove keys based on the objective names
         for key in removable_keys:
@@ -446,11 +428,4 @@
                         del parsed_output[key]
                 else:
                     del parsed_output[key]
-=======
-                        parsed_output[key],
-                        parsed_output["cutoff_time"],
-                        parsed_output["status"])
-        if "cutoff_time" in parsed_output:
-            del parsed_output["cutoff_time"]
->>>>>>> 13b2f773
         return parsed_output