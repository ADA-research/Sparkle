--- conflicted
+++ resolved
@@ -7,14 +7,9 @@
 import ast
 from pathlib import Path
 import subprocess
-<<<<<<< HEAD
 from sparkle.tools import runsolver_parsing
 import pcsparser
 from sparkle.types import SparkleCallable, SolverStatus
-=======
-from tools import runsolver_parsing
-import pcsparser
->>>>>>> 4685ec24
 
 
 class Solver(SparkleCallable):
@@ -47,7 +42,6 @@
             self.raw_output_directory.mkdir(exist_ok=True)
         if self.runsolver_exec is None:
             self.runsolver_exec = self.directory / "runsolver"
-<<<<<<< HEAD
         if not self.meta_data_file.exists():
             self.meta_data_file = None
         if self.deterministic is None:
@@ -57,10 +51,6 @@
                 self.deterministic = meta_dict["deterministic"]
             else:
                 self.deterministic = False
-=======
-        # Can not extract from gv due to circular imports
-        self.solver_wrapper = "sparkle_solver_wrapper.py"
->>>>>>> 4685ec24
 
     def _get_pcs_file(self: Solver) -> Path | bool:
         """Get path of the parameter file.
@@ -68,46 +58,20 @@
         Returns:
             Path to the parameter file or False if the parameter file does not exist.
         """
-<<<<<<< HEAD
         pcs_files = [p for p in self.directory.iterdir() if p.suffix == ".pcs"]
         if len(pcs_files) != 1:
             # We only consider one PCS file per solver
             return False
         return pcs_files[0]
-=======
-        file_count = 0
-        file_name = ""
-        for file_path in self.directory.iterdir():
-            file_extension = "".join(file_path.suffixes)
-
-            if file_extension == ".pcs":
-                file_name = file_path.name
-                file_count += 1
-
-        if file_count != 1:
-            return False
-
-        return self.directory / file_name
-
-    def check_pcs_file_exists(self: Solver) -> bool:
-        """Check if the parameter file exists.
-
-        Returns:
-            Boolean if there is one pcs file in the solver directory.
-        """
-        return isinstance(self._get_pcs_file(), Path)
-
-    def get_pcs_file(self: Solver) -> Path:
+
+    def get_pcs_file(self: Solver) -> Path | bool:
         """Get path of the parameter file.
 
         Returns:
-            Path to the parameter file.
+            Path to the parameter file. None if it can not be resolved.
         """
         if not (file_path := self._get_pcs_file()):
-            print("None or multiple .pcs files found. Solver "
-                  "is not valid for configuration.")
-            sys.exit(-1)
-
+            return None
         return file_path
 
     def read_pcs_file(self: Solver) -> bool:
@@ -120,29 +84,6 @@
         except SyntaxError:
             pass
         return False
->>>>>>> 4685ec24
-
-    def get_pcs_file(self: Solver) -> Path:
-        """Get path of the parameter file.
-
-        Returns:
-            Path to the parameter file. None if it can not be resolved.
-        """
-<<<<<<< HEAD
-        if not (file_path := self._get_pcs_file()):
-            return None
-        return file_path
-
-    def read_pcs_file(self: Solver) -> bool:
-        """Checks if the pcs file can be read."""
-        pcs_file = self._get_pcs_file()
-        try:
-            parser = pcsparser.PCSParser()
-            parser.load(str(pcs_file), convention="smac")
-            return True
-        except SyntaxError:
-            pass
-        return False
 
     def get_pcs(self: Solver) -> dict[str, tuple[str, str, str]]:
         """Get the parameter content of the PCS file."""
@@ -154,20 +95,6 @@
 
     def build_cmd(self: Solver, instance: str | list[str], configuration: dict = None,
                   runsolver_configuration: list[str] = None) -> list[str]:
-=======
-        deterministic = ""
-        target_solver_path = "Solvers/" + self.name
-        for solver in Solver.get_solver_list():
-            solver_line = solver.strip().split()
-            if (solver_line[0] == target_solver_path):
-                deterministic = solver_line[1]
-                break
-
-        return deterministic
-
-    def build_solver_cmd(self: Solver, instance: str, configuration: dict = None,
-                         runsolver_configuration: list[str] = None) -> list[str]:
->>>>>>> 4685ec24
         """Build the solver call on an instance with a configuration."""
         if isinstance(configuration, str):
             configuration = Solver.config_str_to_dict(configuration)
@@ -194,11 +121,7 @@
                                        runsolver_configuration]
             # We wrap the solver call in the runsolver executable, by placing it in front
             solver_cmd += [str(self.runsolver_exec.absolute())] + runsolver_configuration
-<<<<<<< HEAD
         solver_cmd += [str((self.directory / Solver.wrapper).absolute()),
-=======
-        solver_cmd += [str((self.directory / self.solver_wrapper).absolute()),
->>>>>>> 4685ec24
                        str(configuration)]
         return solver_cmd
 
@@ -230,20 +153,10 @@
         # Subprocess resulted in error
         if process.returncode != 0:
             print(f"WARNING: Solver {self.name} execution seems to have failed!\n"
-<<<<<<< HEAD
                   f"The used command was: {solver_cmd}\n The error yielded was: \n"
                   f"\t-stdout: '{process.stdout.decode()}'\n"
                   f"\t-stderr: '{process.stderr.decode()}'\n")
             return {"status": SolverStatus.ERROR, }
-=======
-                  f"The used command was: {solver_cmd}", flush=True)
-            return {"status": "ERROR", }
-        # Resolving solver output
-        if runsolver_configuration is not None:
-            return runsolver_parsing.get_solver_output(runsolver_configuration,
-                                                       process.stdout.decode(),
-                                                       self.raw_output_directory)
->>>>>>> 4685ec24
 
         return Solver.parse_solver_output(process.stdout.decode(),
                                           runsolver_configuration,
@@ -280,20 +193,12 @@
         Returns:
             Dictionary representing the parsed solver output
         """
-<<<<<<< HEAD
         if runsolver_configuration is not None:
             parsed_output = runsolver_parsing.get_solver_output(runsolver_configuration,
                                                                 solver_output,
                                                                 cwd)
         else:
             parsed_output = ast.literal_eval(solver_output)
-=======
-        if isinstance(name, Path):
-            name = name.name
-        if (Solver.solver_dir / name).exists():
-            return Solver(Solver.solver_dir / name)
-        return None
->>>>>>> 4685ec24
 
         # cast status attribute from str to Enum
         parsed_output["status"] = SolverStatus(parsed_output["status"])
