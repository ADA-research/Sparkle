--- conflicted
+++ resolved
@@ -15,31 +15,4 @@
     Returns:
         A str of the path to the solver.
     """
-<<<<<<< HEAD
-    return str(sgh.solver_dir / solver_name)
-=======
-    return str(gv.solver_dir / solver_name)
-
-
-def check_adding_solver_contain_pcs_file(solver_directory: str) -> bool:
-    """Returns whether the directory of the solver being added contains a PCS file.
-
-    Args:
-        solver_directory: The directory to be checked if it contains a PCS file.
-
-    Returns:
-        A Boolean that is true if and only if
-        solver_directory contains exactly one PCS file.
-    """
-    list_files = os.listdir(solver_directory)
-
-    pcs_count = 0
-
-    for file_name in list_files:
-        file_extension = Path(file_name).suffix
-
-        if file_extension == "pcs":
-            pcs_count += 1
-
-    return False if pcs_count != 1 else True
->>>>>>> 40899688
+    return str(gv.solver_dir / solver_name)