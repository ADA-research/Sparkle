"""Custom helper class and functions to process CLI arguments with argparse."""

from __future__ import annotations
import argparse
import enum
from pathlib import Path
from typing import Any

from runrunner.base import Runner

from sparkle.platform.settings_objects import SettingState, Settings
<<<<<<< HEAD
=======
from sparkle.platform import CommandName
>>>>>>> ea1d07b1


class SetByUser(argparse.Action):
    """Possible action to execute for CLI argument."""

    def __call__(self: SetByUser, parser: argparse.ArgumentParser,
                 namespace: argparse.Namespace, values: str, option_string: str = None)\
            -> None:
        """Set attributes when called."""
        setattr(namespace, self.dest, values)
        setattr(namespace, self.dest + "_nondefault", True)


# Taken from https://stackoverflow.com/a/60750535
class EnumAction(argparse.Action):
    """Argparse action for handling Enums."""
    def __init__(self: EnumAction, **kwargs: str) -> None:
        """Initialise the EnumAction."""
        # Pop off the type value
        enum_type = kwargs.pop("type", None)

        # Ensure an Enum subclass is provided
        if enum_type is None:
            raise ValueError("type must be assigned an Enum when using EnumAction")
        if not issubclass(enum_type, enum.Enum):
            raise TypeError("type must be an Enum when using EnumAction")

        # Generate choices from the Enum
        kwargs.setdefault("choices", tuple(e.value for e in enum_type))

        super(EnumAction, self).__init__(**kwargs)

        self._enum = enum_type

    def __call__(self: EnumAction, parser: argparse.ArgumentParser,
                 namespace: argparse.Namespace, values: str, option_string: str = None) \
            -> None:
        """Converts value back to Enum."""
        value = self._enum(values)
        setattr(namespace, self.dest, value)


def user_set_state(args: argparse.Namespace, arg_name: str) -> SettingState:
    """Return the SettingState of an argument."""
    if hasattr(args, arg_name + "_nondefault"):
        return SettingState.CMD_LINE
    else:
        return SettingState.DEFAULT


def set_by_user(args: argparse.Namespace, arg_name: str) -> bool:
    """Return whether an argument was set through the CLI by the user or not."""
    return hasattr(args, arg_name + "_nondefault")


class ArgumentContainer():
    """Helper class for more convenient argument packaging and access."""
    def __init__(self: ArgumentContainer, names: list[str], kwargs: dict[str, Any])\
            -> None:
        """Create an ArgumentContainer.

        Args:
            names: List of names for the contained argument. For positional arguments,
                this will contain a single string. For positional arguments this will
                typically contain two, the first one starting with '-' and the second one
                starting with '--'.
            kwargs: Keyword arguments needed by the method parser.add_argument which adds
                the contained argument to a parser.
        """
        self.names = names
        self.kwargs = kwargs


AblationArgument = ArgumentContainer(names=["--ablation"],
                                     kwargs={"required": False,
                                             "action": "store_true",
                                             "help": "run ablation after configuration"})
SelectorAblationArgument =\
    ArgumentContainer(names=["--solver-ablation"],
                      kwargs={"required": False,
                              "action": "store_true",
                              "help": "construct a selector for "
                                      "each solver ablation combination"})

ActualMarginalContributionArgument = \
    ArgumentContainer(names=["--actual"],
                      kwargs={"action": "store_true",
                              "help": "compute the marginal contribution "
                                      "for the actual selector"})

AlsoConstructSelectorAndReportArgument = \
    ArgumentContainer(names=["--also-construct-selector-and-report"],
                      kwargs={"action": "store_true",
                              "help": "after running the solvers also construct the "
                                      "selector and generate the report"})

CleanupArgumentAll = \
    ArgumentContainer(names=["--all"],
                      kwargs={"action": "store_true",
                              "help": "clean all output files"})

CleanupArgumentRemove = \
    ArgumentContainer(names=["--remove"],
                      kwargs={"action": "store_true",
                              "help": "remove all files in the platform, including "
                                      "user data such as InstanceSets and Solvers"})

ConfiguratorArgument = ArgumentContainer(names=["--configurator"],
                                         kwargs={"type": Path,
                                                 "help": "path to configurator"})

CPUTimeArgument = \
    ArgumentContainer(names=["--cpu-time"],
                      kwargs={"type": int,
                              "help": "configuration budget per configurator run in "
                                      "seconds (cpu)"})

CutOffTimeArgument = \
    ArgumentContainer(names=["--cutoff-time"],
                      kwargs={"type": int,
                              "help": "The duration the portfolio will run before the "
                                      "solvers within the portfolio will be stopped "
                                      "(default: "
                                      f"{Settings.DEFAULT_general_target_cutoff_time})"})

DeterministicArgument =\
    ArgumentContainer(names=["--deterministic"],
                      kwargs={"action": "store_true",
                              "help": "Flag indicating the solver is deterministic"})

DownloadExamplesArgument =\
    ArgumentContainer(names=["--download-examples"],
                      kwargs={"action": argparse.BooleanOptionalAction,
                              "default": False,
                              "help": "Download the Examples into the directory."})

ExtractorPathArgument = ArgumentContainer(names=["extractor_path"],
                                          kwargs={"metavar": "extractor-path",
                                                  "type": str,
                                                  "help": "path or nickname of the "
                                                          "feature extractor"
                                                  })

GenerateJSONArgument = ArgumentContainer(names=["--only-json"],
                                         kwargs={"required": False,
                                                 "default": False,
                                                 "type": bool,
                                                 "help": "if set to True, only generate "
                                                         "machine readable output"
                                                 })

InstancePathPositional = ArgumentContainer(names=["instance_path"],
                                           kwargs={"type": Path,
                                                   "help": "Path to an instance (set)"})

InstancePath = ArgumentContainer(names=["--instance-path"],
                                 kwargs={"type": Path,
                                         "help": "Path to an instance (set)"})

InstanceSetTestArgument = \
    ArgumentContainer(names=["--instance-set-test"],
                      kwargs={"required": False,
                              "type": Path,
                              "help": "path to test instance set (only for validating)"})

InstanceSetTrainArgument = \
    ArgumentContainer(names=["--instance-set-train"],
                      kwargs={"required": True,
                              "type": Path,
                              "help": "path to training instance set"})

InstanceSetTestAblationArgument = \
    ArgumentContainer(names=["--instance-set-test"],
                      kwargs={"required": False,
                              "type": str,
                              "help": "path to test instance set"})

InstanceSetTrainAblationArgument = \
    ArgumentContainer(names=["--instance-set-train"],
                      kwargs={"required": False,
                              "type": str,
                              "help": "path to training instance set"})

InstanceSetTestReportArgument = \
    ArgumentContainer(names=["--instance-set-test"],
                      kwargs={"required": False,
                              "type": str,
                              "help": "path to testing instance set included in "
                              "Sparkle for an algorithm configuration report"})

InstanceSetTrainReportArgument = \
    ArgumentContainer(names=["--instance-set-train"],
                      kwargs={"required": False,
                              "type": str,
                              "help": "path to training instance set included in "
                              "Sparkle for an algorithm configuration report"})

InstancesPathArgument = ArgumentContainer(names=["instances_path"],
                                          kwargs={"metavar": "instances-path",
                                                  "type": str,
                                                  "help": "path to the instance set"})

InstancesPathRemoveArgument = \
    ArgumentContainer(names=["instances_path"],
                      kwargs={"metavar": "instances-path",
                              "type": str,
                              "help": "path to or nickname of the instance set"})

JobIDsArgument = ArgumentContainer(names=["--job-ids"],
                                   kwargs={"required": False,
                                           "nargs": "+",
                                           "type": str,
                                           "default": None,
                                           "help": "job ID to wait for"})

NicknameFeatureExtractorArgument = \
    ArgumentContainer(names=["--nickname"],
                      kwargs={"type": str,
                              "help": "set a nickname for the feature extractor"})

NicknameInstanceSetArgument = \
    ArgumentContainer(names=["--nickname"],
                      kwargs={"type": str,
                              "help": "set a nickname for the instance set"})

NicknamePortfolioArgument = \
    ArgumentContainer(names=["--portfolio-name"],
                      kwargs={"type": Path,
                              "help": "Specify a name of the portfolio. "
                                      "If none is given, one will be generated."})

NicknameSolverArgument = \
    ArgumentContainer(names=["--nickname"],
                      kwargs={"type": str,
                              "help": "set a nickname for the solver"})

NoAblationReportArgument = ArgumentContainer(names=["--no-ablation"],
                                             kwargs={"required": False,
                                                     "dest": "flag_ablation",
                                                     "default": True,
                                                     "const": False,
                                                     "nargs": "?",
                                                     "help": "turn off reporting on "
                                                             "ablation for an algorithm "
                                                             "configuration report"})

NumberOfRunsConfigurationArgument = \
    ArgumentContainer(names=["--number-of-runs"],
                      kwargs={"type": int,
                              "help": "number of configuration runs to execute"})

NumberOfRunsAblationArgument = \
    ArgumentContainer(names=["--number-of-runs"],
                      kwargs={"type": int,
                              "default": Settings.DEFAULT_config_number_of_runs,
                              "action": SetByUser,
                              "help": "Number of configuration runs to execute"})

<<<<<<< HEAD
PerfectSelectorMarginalContributionArgument =\
    ArgumentContainer(names=["--perfect"],
                      kwargs={"action": "store_true",
                              "help": "compute the marginal contribution "
                                      "for the perfect selector"})
=======
PerfectArgument = ArgumentContainer(names=["--perfect"],
                                    kwargs={"action": "store_true",
                                            "help": "compute the marginal contribution "
                                                    "for the perfect selector"})
>>>>>>> ea1d07b1

RacingArgument = ArgumentContainer(names=["--racing"],
                                   kwargs={"type": bool,
                                           "default": Settings.
                                           DEFAULT_ablation_racing,
                                           "action": SetByUser,
                                           "help": "Performs abaltion analysis with "
                                                   "racing"})

RecomputeFeaturesArgument = \
    ArgumentContainer(names=["--recompute"],
                      kwargs={"action": "store_true",
                              "help": "Re-run feature extractor for instances with "
                                      "previously computed features"})

RecomputeMarginalContributionArgument = \
    ArgumentContainer(names=["--recompute"],
                      kwargs={"action": "store_true",
                              "help": "force marginal contribution to be recomputed even"
                                      " when it already exists in file for the current "
                                      "selector"})

RecomputeMarginalContributionForSelectorArgument = \
    ArgumentContainer(names=["--recompute-marginal-contribution"],
                      kwargs={"action": "store_true",
                              "help": "force marginal contribution to be recomputed even"
                                      " when it already exists in file for the current "
                                      "selector"})

RecomputePortfolioSelectorArgument = \
    ArgumentContainer(names=["--recompute-portfolio-selector"],
                      kwargs={"action": "store_true",
                              "help": "force the construction of a new portfolio "
                              "selector even when it already exists for the current "
                              "feature and performance data. NOTE: This will also "
                              "result in the computation of the marginal contributions "
                              "of solvers to the new portfolio selector."})

RecomputeRunSolversArgument = \
    ArgumentContainer(names=["--recompute"],
                      kwargs={"action": "store_true",
                              "help": "recompute the performance of all solvers on all "
                                      "instances"})

RunExtractorNowArgument = \
    ArgumentContainer(names=["--run-extractor-now"],
                      kwargs={"default": False,
                              "action": "store_true",
                              "help": "immediately run the feature extractor(s) on all "
                                      "the instances"})

RunOnArgument = ArgumentContainer(names=["--run-on"],
                                  kwargs={"type": Runner,
                                          "choices": [Runner.LOCAL,
                                                      Runner.SLURM],
                                          "action": EnumAction,
                                          "help": "On which computer or cluster "
                                                  "environment to execute the "
                                                  "calculation."})

RunSolverNowArgument = ArgumentContainer(names=["--run-solver-now"],
                                         kwargs={"default": False,
                                                 "action": "store_true",
                                                 "help": "immediately run the solver(s) "
                                                         "on all instances"})

SelectionReportArgument = \
    ArgumentContainer(names=["--selection"],
                      kwargs={"action": "store_true",
                              "help": "set to generate a normal selection report"})

SettingsFileArgument = \
    ArgumentContainer(names=["--settings-file"],
                      kwargs={"type": Path,
                              "default": Settings.DEFAULT_settings_path,
                              "action": SetByUser,
                              "help": "Specify the settings file to use in case you want"
                                      " to use one other than the default"})

SkipChecksArgument = ArgumentContainer(
    names=["--skip-checks"],
    kwargs={"dest": "run_checks",
            "default": True,
            "action": "store_false",
            "help": "Checks the solver's functionality by testing it on an instance "
                    "and the pcs file, when applicable."})

SnapshotArgument = ArgumentContainer(names=["snapshot_file_path"],
                                     kwargs={"metavar": "snapshot-file-path",
                                             "type": str,
                                             "help": "path to the snapshot file"})

SolverArgument = ArgumentContainer(names=["--solver"],
                                   kwargs={"required": True,
                                           "type": Path,
                                           "help": "path to solver"})

SolversArgument = ArgumentContainer(names=["--solvers"],
                                    kwargs={"required": False,
                                            "nargs": "+",
                                            "type": list[str],
                                            "help": "Specify the list of solvers to be "
                                                    "used. If not specifed, all solvers "
                                                    "known in Sparkle will be used."})

SolverCallsArgument = \
    ArgumentContainer(names=["--solver-calls"],
                      kwargs={"type": int,
                              "help": "number of solver calls to execute"})

SolverSeedsArgument = \
    ArgumentContainer(names=["--solver-seeds"],
                      kwargs={"type": int,
                              "help": "number of random seeds per solver to execute"})

SolverRemoveArgument = \
    ArgumentContainer(names=["solver"],
                      kwargs={"metavar": "solver",
                              "type": str,
                              "help": "name, path to or nickname of the solver"})

SolverPathArgument = ArgumentContainer(names=["solver_path"],
                                       kwargs={"metavar": "solver-path",
                                               "type": str,
                                               "help": "path to the solver"})

SolverReportArgument = ArgumentContainer(names=["--solver"],
                                         kwargs={"required": False,
                                                 "type": str,
                                                 "default": None,
                                                 "help": "path to solver for an "
                                                 "algorithm configuration report"})

TargetCutOffTimeAblationArgument = \
    ArgumentContainer(names=["--target-cutoff-time"],
                      kwargs={"type": int,
                              "default": Settings.DEFAULT_general_target_cutoff_time,
                              "action": SetByUser,
                              "help": "cutoff time per target algorithm run in seconds"})

TargetCutOffTimeConfigurationArgument = \
    ArgumentContainer(names=["--target-cutoff-time"],
                      kwargs={"type": int,
                              "help": "cutoff time per target algorithm run in seconds"})

TargetCutOffTimeRunSolversArgument = \
    ArgumentContainer(names=["--target-cutoff-time"],
                      kwargs={"type": int,
                              "help": "cutoff time per target algorithm run in seconds"})

TargetCutOffTimeValidationArgument = \
    ArgumentContainer(names=["--target-cutoff-time"],
                      kwargs={"type": int,
                              "default": Settings.DEFAULT_general_target_cutoff_time,
                              "action": SetByUser,
                              "help": "cutoff time per target algorithm run in seconds"})

TestCaseDirectoryArgument = \
    ArgumentContainer(names=["--test-case-directory"],
                      kwargs={"type": str,
                              "default": None,
                              "help": "Path to test case directory of an instance set "
                              + "for a selection report"})

UseFeaturesArgument = ArgumentContainer(names=["--use-features"],
                                        kwargs={"required": False,
                                                "action": "store_true",
                                                "help": "use the training set's features"
                                                        " for configuration"})

ValidateArgument = ArgumentContainer(names=["--validate"],
                                     kwargs={"required": False,
                                             "action": "store_true",
                                             "help": "validate after configuration"})

VerboseArgument = ArgumentContainer(names=["--verbose", "-v"],
                                    kwargs={"action": "store_true",
                                            "help": "output status in verbose mode"})

WallClockTimeArgument = \
    ArgumentContainer(names=["--wallclock-time"],
                      kwargs={"type": int,
                              "help": "configuration budget per configurator run in "
                                      "seconds (wallclock)"})

SelectorTimeoutArgument = \
    ArgumentContainer(names=["--selector-timeout"],
                      kwargs={"type": int,
                              "default": Settings.DEFAULT_portfolio_construction_timeout,
                              "help": "Cuttoff time (in seconds) for the algorithm"
                                      "selector construction"})

SparkleObjectiveArgument = \
    ArgumentContainer(names=["--objectives"],
                      kwargs={"type": str,
                              "help": "the comma seperated objective(s) to use."})<|MERGE_RESOLUTION|>--- conflicted
+++ resolved
@@ -4,15 +4,12 @@
 import argparse
 import enum
 from pathlib import Path
+
 from typing import Any
 
 from runrunner.base import Runner
 
 from sparkle.platform.settings_objects import SettingState, Settings
-<<<<<<< HEAD
-=======
-from sparkle.platform import CommandName
->>>>>>> ea1d07b1
 
 
 class SetByUser(argparse.Action):
@@ -271,18 +268,11 @@
                               "action": SetByUser,
                               "help": "Number of configuration runs to execute"})
 
-<<<<<<< HEAD
 PerfectSelectorMarginalContributionArgument =\
     ArgumentContainer(names=["--perfect"],
                       kwargs={"action": "store_true",
                               "help": "compute the marginal contribution "
                                       "for the perfect selector"})
-=======
-PerfectArgument = ArgumentContainer(names=["--perfect"],
-                                    kwargs={"action": "store_true",
-                                            "help": "compute the marginal contribution "
-                                                    "for the perfect selector"})
->>>>>>> ea1d07b1
 
 RacingArgument = ArgumentContainer(names=["--racing"],
                                    kwargs={"type": bool,
