--- conflicted
+++ resolved
@@ -54,10 +54,6 @@
     global caller_out_dir
     caller_out_dir = Path(caller_dir)
     global caller_log_path
-<<<<<<< HEAD
-=======
-    print(caller_out_dir)
->>>>>>> 856103d6
     caller_log_path = PurePath(log_dir / caller_out_dir / caller_file)
     global caller_log_dir
     caller_log_dir = log_dir / caller_out_dir
@@ -70,12 +66,7 @@
     # If the caller output file does not exist yet, write the header
     print(caller_log_path)
     if not Path(caller_log_path).is_file():
-<<<<<<< HEAD
         output_header = "\t Timestamp\t\t\t\t\t\t\t  Path\t\t\t\t\t\t\t Description\n"
-=======
-        output_header = ("     Timestamp                              Path           "
-                         "                  Description\n")
->>>>>>> 856103d6
         with Path(caller_log_path).open("a") as output_file:
             output_file.write(output_header)
 
@@ -91,10 +82,6 @@
     # Prepare logging information
     timestamp = time.strftime("%Y-%m-%d-%H:%M:%S", time.localtime(time.time()))
     output_str = f"{timestamp}\t{output_path}\t{description}\n"
-<<<<<<< HEAD
-=======
-    print(caller_log_path)
->>>>>>> 856103d6
     # Write output path and description to caller file
     with Path(caller_log_path).open("a") as output_file:
         output_file.write(output_str)
