--- conflicted
+++ resolved
@@ -9,11 +9,7 @@
 import shutil
 import itertools
 from operator import mod
-<<<<<<< HEAD
 from pathlib import Path
-=======
-from pathlib import Path, PurePath
->>>>>>> 86016435
 
 from tqdm import tqdm
 
@@ -39,7 +35,6 @@
     Returns:
         parser: The parser with the parsed command line arguments
     """
-<<<<<<< HEAD
     parser = argparse.ArgumentParser(
         description="Run a portfolio of solvers on an instance set in parallel."
     )
@@ -70,49 +65,18 @@
 def create_performance_dataframe(
     solvers: list[Solver], instances_set: InstanceSet, portfolio_path: Path
 ) -> PerformanceDataFrame:
-=======
-    parser = argparse.ArgumentParser(description="Run a portfolio of solvers on an "
-                                                 "instance set in parallel.")
-    parser.add_argument(*ac.InstanceSetPathsArgument.names,
-                        **ac.InstanceSetPathsArgument.kwargs)
-    parser.add_argument(*ac.NicknamePortfolioArgument.names,
-                        **ac.NicknamePortfolioArgument.kwargs)
-    parser.add_argument(*ac.SolversArgument.names,
-                        **ac.SolversArgument.kwargs)
-    parser.add_argument(*ac.ObjectivesArgument.names,
-                        **ac.ObjectivesArgument.kwargs)
-    parser.add_argument(*ac.CutOffTimeArgument.names,
-                        **ac.CutOffTimeArgument.kwargs)
-    parser.add_argument(*ac.SolverSeedsArgument.names,
-                        **ac.SolverSeedsArgument.kwargs)
-    parser.add_argument(*ac.RunOnArgument.names,
-                        **ac.RunOnArgument.kwargs)
-    parser.add_argument(*ac.SettingsFileArgument.names,
-                        **ac.SettingsFileArgument.kwargs)
-    return parser
-
-
-def create_performance_dataframe(solvers: list[Solver],
-                                 instances_set: InstanceSet,
-                                 portfolio_path: Path) -> PerformanceDataFrame:
->>>>>>> 86016435
     """Create a PerformanceDataFrame for the given solvers and instances.
 
     Args:
         solvers: List of solvers to include in the PerformanceDataFrame.
         instances_set: Set of instances to include in the PerformanceDataFrame.
-<<<<<<< HEAD
         portfolio_path: Path to save the CSV file.
-=======
-        csv_path: Path to save the CSV file.
->>>>>>> 86016435
 
     Returns:
         pdf: PerformanceDataFrame object initialized with solvers and instances.
     """
     instances = instances_set.instance_names
     solvers = [str(s.directory) for s in solvers]
-<<<<<<< HEAD
     objectives = gv.settings().objectives
     csv_path = portfolio_path / "results.csv"
     return PerformanceDataFrame(
@@ -123,84 +87,6 @@
     )
 
 
-def build_command_list(
-    instances_set: InstanceSet,
-    solvers: list[Solver],
-    portfolio_path: Path,
-    pdf: PerformanceDataFrame,
-) -> list[str]:
-=======
-    objectives = gv.settings().get_general_sparkle_objectives()
-    csv_path = portfolio_path / "results.csv"
-    return PerformanceDataFrame(csv_filepath=csv_path,
-                                solvers=solvers,
-                                objectives=objectives,
-                                instances=instances
-                                )
-
-
-def build_command_list(instances_set: InstanceSet,
-                       solvers: list[Solver],
-                       portfolio_path: Path,
-                       pdf: PerformanceDataFrame) -> list[str]:
->>>>>>> 86016435
-    """Build the list of command strings for all instance-solver-seed combinations.
-
-    Args:
-        instances_set: Set of instances to run on.
-        solvers: List of solvers to run on the instances.
-        portfolio_path: Path to the parallel portfolio.
-<<<<<<< HEAD
-        pdf: Performance data frame object.
-=======
->>>>>>> 86016435
-
-    Returns:
-        cmd_list: List of command strings for all instance-solver-seed combinations.
-    """
-<<<<<<< HEAD
-    cutoff = gv.settings().solver_cutoff_time
-    objectives = gv.settings().objectives
-    seeds_per_solver = gv.settings().parallel_portfolio_num_seeds_per_solver
-=======
-    cutoff = gv.settings().get_general_solver_cutoff_time()
-    objectives = gv.settings().get_general_sparkle_objectives()
-    seeds_per_solver = gv.settings().get_parallel_portfolio_number_of_seeds_per_solver()
->>>>>>> 86016435
-    cmd_list = []
-
-    # Create a command for each instance-solver-seed combination
-    for instance, solver in itertools.product(instances_set._instance_paths, solvers):
-        for _ in range(seeds_per_solver):
-            seed = int(random.getrandbits(32))
-            solver_call_list = solver.build_cmd(
-                instance.absolute(),
-                objectives=objectives,
-                seed=seed,
-                cutoff_time=cutoff,
-<<<<<<< HEAD
-                log_dir=portfolio_path,
-=======
-                log_dir=portfolio_path
->>>>>>> 86016435
-            )
-
-            cmd_list.append(" ".join(solver_call_list))
-            for objective in objectives:
-                pdf.set_value(
-                    value=seed,
-                    solver=str(solver.directory),
-                    instance=instance.stem,
-                    objective=objective.name,
-<<<<<<< HEAD
-                    solver_fields=["Seed"],
-=======
-                    solver_fields=["Seed"]
->>>>>>> 86016435
-                )
-    return cmd_list
-
-
 def init_default_objectives() -> list:
     """Initialize default objective values and key names.
 
@@ -212,13 +98,8 @@
     """
     # We record the 'best' of all seed results per solver-instance,
     # setting start values for objectives that are always present
-<<<<<<< HEAD
     objectives = gv.settings().objectives
     cutoff = gv.settings().solver_cutoff_time
-=======
-    objectives = gv.settings().get_general_sparkle_objectives()
-    cutoff = gv.settings().get_general_solver_cutoff_time()
->>>>>>> 86016435
     cpu_time_key = [o.name for o in objectives if o.name.startswith("cpu_time")][0]
     status_key = [o.name for o in objectives if o.name.startswith("status")][0]
     wall_time_key = [o.name for o in objectives if o.name.startswith("wall_time")][0]
@@ -234,76 +115,6 @@
     return default_objective_values, cpu_time_key, status_key, wall_time_key
 
 
-<<<<<<< HEAD
-def submit_jobs(
-    cmd_list: list[str],
-    solvers: list[Solver],
-    instances_set: InstanceSet,
-    run_on: Runner = Runner.SLURM,
-) -> SlurmRun:
-=======
-def submit_jobs(cmd_list: list[str],
-                solvers: list[Solver],
-                instances_set: InstanceSet,
-                run_on: Runner = Runner.SLURM) -> SlurmRun:
->>>>>>> 86016435
-    """Submit jobs to the runner and return the run object.
-
-    Args:
-        cmd_list: List of command strings for all instance-solver-seed combinations.
-        solvers: List of solvers to run on the instances.
-        instances_set: Set of instances to run on.
-        run_on: Runner to use for submitting the jobs.
-
-    Returns:
-        run: The run object containing the submitted jobs.
-    """
-<<<<<<< HEAD
-    seeds_per_solver = gv.settings().parallel_portfolio_num_seeds_per_solver
-    num_solvers, num_instances = len(solvers), len(instances_set._instance_paths)
-    num_jobs = num_solvers * num_instances * seeds_per_solver
-    parallel_jobs = min(gv.settings().slurm_jobs_in_parallel, num_jobs)
-    if parallel_jobs > num_jobs:
-        print(
-            "WARNING: Not all jobs will be started at the same time due to the "
-            "limitation of number of Slurm jobs that can be run in parallel. Check"
-            " your Sparkle Slurm Settings."
-        )
-    print(
-        f"Sparkle parallel portfolio is running {seeds_per_solver} seed(s) per solver "
-        f"on {num_solvers} solvers for {num_instances} instances ..."
-    )
-
-    sbatch_options = gv.settings().sbatch_settings
-=======
-    seeds_per_solver = gv.settings().get_parallel_portfolio_number_of_seeds_per_solver()
-    num_solvers, num_instances = len(solvers), len(instances_set._instance_paths)
-    num_jobs = num_solvers * num_instances * seeds_per_solver
-    parallel_jobs = min(gv.settings().get_number_of_jobs_in_parallel(), num_jobs)
-    if parallel_jobs > num_jobs:
-        print("WARNING: Not all jobs will be started at the same time due to the "
-              "limitation of number of Slurm jobs that can be run in parallel. Check"
-              " your Sparkle Slurm Settings.")
-    print(f"Sparkle parallel portfolio is running {seeds_per_solver} seed(s) per solver "
-          f"on {num_solvers} solvers for {num_instances} instances ...")
-
-    sbatch_options = gv.settings().get_slurm_extra_options(as_args=True)
->>>>>>> 86016435
-    solver_names = ", ".join([s.name for s in solvers])
-    # Jobs are added in to the runrunner object in the same order they are provided
-    return rrr.add_to_queue(
-        runner=run_on,
-        cmd=cmd_list,
-        name=f"Parallel Portfolio: {solver_names}",
-        parallel_jobs=parallel_jobs,
-        base_dir=sl.caller_log_dir,
-        srun_options=["-N1", "-n1"] + sbatch_options,
-        sbatch_options=sbatch_options,
-<<<<<<< HEAD
-        prepend=gv.settings().slurm_job_prepend,
-    )
-
-
 def monitor_jobs(
     run: Run,
     instances_set: InstanceSet,
@@ -311,17 +122,6 @@
     default_objective_values: dict,
     run_on: Runner = Runner.SLURM,
 ) -> dict:
-=======
-        prepend=gv.settings().get_slurm_job_prepend(),
-    )
-
-
-def monitor_jobs(run: Run,
-                 instances_set: InstanceSet,
-                 solvers: list[Solver],
-                 default_objective_values: dict,
-                 run_on: Runner = Runner.SLURM) -> dict:
->>>>>>> 86016435
     """Monitor job progress and update job output dictionary.
 
     Args:
@@ -329,17 +129,13 @@
         instances_set: Set of instances to run on.
         solvers: List of solvers to run on the instances.
         default_objective_values: Default objective values for each solver-instance.
-<<<<<<< HEAD
         run_on: Unused
-=======
->>>>>>> 86016435
 
     Returns:
         job_output_dict: Dictionary containing the job output for each instance-solver
                             combination.
     """
     num_solvers, num_instances = len(solvers), len(instances_set._instance_paths)
-<<<<<<< HEAD
     seeds_per_solver = gv.settings().parallel_portfolio_num_seeds_per_solver
     n_instance_jobs = num_solvers * seeds_per_solver
 
@@ -351,18 +147,6 @@
     }
 
     check_interval = gv.settings().parallel_portfolio_check_interval
-=======
-    seeds_per_solver = gv.settings().get_parallel_portfolio_number_of_seeds_per_solver()
-    n_instance_jobs = num_solvers * seeds_per_solver
-
-    job_output_dict = {
-        instance_name: {solver.name:
-                        default_objective_values.copy() for solver in solvers}
-        for instance_name in instances_set._instance_names
-    }
-
-    check_interval = gv.settings().get_parallel_portfolio_check_interval()
->>>>>>> 86016435
     instances_done = [False] * num_instances
 
     with tqdm(total=len(instances_done)) as pbar:
@@ -391,23 +175,14 @@
                         if not job_status_completed[job_index]:
                             run.jobs[job_index].kill()
                             solver_index = int(
-<<<<<<< HEAD
                                 (mod(job_index, n_instance_jobs)) // seeds_per_solver
                             )
-=======
-                                (mod(job_index, n_instance_jobs))
-                                // seeds_per_solver)
->>>>>>> 86016435
                             solver_kills[solver_index] += 1
                     for solver_index in range(num_solvers):
                         # All seeds of a solver were killed on instance, set status kill
                         if solver_kills[solver_index] == seeds_per_solver:
                             solver_name = solvers[solver_index].name
-<<<<<<< HEAD
                             job_output_dict[instance.stem][solver_name]["status"] = (
-=======
-                            job_output_dict[instance.stem][solver_name]["status"] =\
->>>>>>> 86016435
                                 SolverStatus.KILLED
                             )
             pbar.update(sum(instances_done) - prev_done)
@@ -421,7 +196,6 @@
         cmd_list: List of command strings for all instance-solver-seed combinations.
     """
     # Attempt to verify that all logs have been written (Slurm I/O latency)
-<<<<<<< HEAD
     check_interval = gv.settings().parallel_portfolio_check_interval
     for cmd in cmd_list:
         runsolver_configuration = cmd.split(" ")[:11]
@@ -430,18 +204,10 @@
             for p in runsolver_configuration
             if Path(p).suffix in [".log", ".val", ".rawres"]
         ]
-=======
-    check_interval = gv.settings().get_parallel_portfolio_check_interval()
-    for cmd in cmd_list:
-        runsolver_configuration = cmd.split(" ")[:11]
-        logs = [Path(p) for p in runsolver_configuration
-                if Path(p).suffix in [".log", ".val", ".rawres"]]
->>>>>>> 86016435
         if not all(p.exists() for p in logs):
             time.sleep(check_interval)
 
 
-<<<<<<< HEAD
 def update_results_from_logs(
     cmd_list: list[str],
     run: Run,
@@ -449,11 +215,6 @@
     job_output_dict: dict,
     cpu_time_key: str,
 ) -> dict:
-=======
-def update_results_from_logs(cmd_list: list[str], run: Run, solvers: list[Solver],
-                             job_output_dict: dict,
-                             cpu_time_key: str) -> dict:
->>>>>>> 86016435
     """Parse logs to update job output dictionary with best objective values.
 
     Args:
@@ -467,17 +228,10 @@
     Returns:
         job_output_dict: Updated job output dictionary with best objective values.
     """
-<<<<<<< HEAD
     seeds_per_solver = gv.settings().parallel_portfolio_num_seeds_per_solver
     num_solvers = len(solvers)
     n_instance_jobs = num_solvers * seeds_per_solver
     objectives = gv.settings().objectives
-=======
-    seeds_per_solver = gv.settings().get_parallel_portfolio_number_of_seeds_per_solver()
-    num_solvers = len(solvers)
-    n_instance_jobs = num_solvers * seeds_per_solver
-    objectives = gv.settings().get_general_sparkle_objectives()
->>>>>>> 86016435
 
     for index, cmd in enumerate(cmd_list):
         solver_index = (mod(index, n_instance_jobs)) // seeds_per_solver
@@ -486,11 +240,7 @@
             run.jobs[index].stdout,
             cmd.split(" "),
             objectives=objectives,
-<<<<<<< HEAD
             verifier=solver_obj.verifier,
-=======
-            verifier=solver_obj.verifier
->>>>>>> 86016435
         )
         instance_name = list(job_output_dict.keys())[index // n_instance_jobs]
         cpu_time = solver_output[cpu_time_key]
@@ -504,16 +254,9 @@
     return job_output_dict
 
 
-<<<<<<< HEAD
 def fix_missing_times(
     job_output_dict: dict, status_key: str, cpu_time_key: str, wall_time_key: str
 ) -> dict:
-=======
-def fix_missing_times(job_output_dict: dict,
-                      status_key: str,
-                      cpu_time_key: str,
-                      wall_time_key: str) -> dict:
->>>>>>> 86016435
     """Fix CPU and wall clock times for solvers that did not produce logs.
 
     Args:
@@ -527,13 +270,8 @@
         job_output_dict: Updated job output dictionary with fixed CPU and wall clock
                             times.
     """
-<<<<<<< HEAD
     cutoff = gv.settings().solver_cutoff_time
     check_interval = gv.settings().parallel_portfolio_check_interval
-=======
-    cutoff = gv.settings().get_general_solver_cutoff_time()
-    check_interval = gv.settings().get_parallel_portfolio_check_interval()
->>>>>>> 86016435
 
     # Fix the CPU/WC time for non existent logs to instance min time + check_interval
     for instance in job_output_dict.keys():
@@ -552,17 +290,11 @@
             for key, value in job_output_dict[instance][solver].items():
                 objective = resolve_objective(key)
                 if objective is not None and objective.time:
-<<<<<<< HEAD
                     value = (
                         job_output_dict[instance][solver][cpu_time_key]
                         if objective.use_time == UseTime.CPU_TIME
                         else job_output_dict[instance][solver][wall_time_key]
                     )
-=======
-                    value = (job_output_dict[instance][solver][cpu_time_key]
-                             if objective.use_time == UseTime.CPU_TIME
-                             else job_output_dict[instance][solver][wall_time_key])
->>>>>>> 86016435
                     if objective.post_process is not None:
                         status = job_output_dict[instance][solver][status_key]
                         value = objective.post_process(value, cutoff, status)
@@ -570,7 +302,6 @@
     return job_output_dict
 
 
-<<<<<<< HEAD
 def print_and_write_results(
     job_output_dict: dict,
     solvers: list[Solver],
@@ -592,42 +323,17 @@
             instance_output[k][status_key] == SolverStatus.TIMEOUT
             for k in instance_output
         ):
-=======
-def print_and_write_results(job_output_dict: dict,
-                            solvers: list[Solver],
-                            instances_set: InstanceSet,
-                            portfolio_path: Path,
-                            status_key: str,
-                            cpu_time_key: str,
-                            wall_time_key: str,
-                            pdf: PerformanceDataFrame) -> None:
-    """Print results to console and write the CSV file."""
-    num_instances = len(job_output_dict)
-    num_solvers = len(solvers)
-    objectives = gv.settings().get_general_sparkle_objectives()
-    for index, instance_name in enumerate(job_output_dict.keys()):
-        index_str = f"[{index + 1}/{num_instances}] "
-        instance_output = job_output_dict[instance_name]
-        if all(instance_output[k][status_key] == SolverStatus.TIMEOUT
-               for k in instance_output):
->>>>>>> 86016435
             print(f"\n{index_str}{instance_name} was not solved within the cutoff-time.")
             continue
         print(f"\n{index_str}{instance_name} yielded the following Solver results:")
         for sindex in range(index * num_solvers, (index + 1) * num_solvers):
             solver_name = solvers[mod(sindex, num_solvers)].name
             job_info = job_output_dict[instance_name][solver_name]
-<<<<<<< HEAD
             print(
                 f"\t- {solver_name} ended with status {job_info[status_key]} in "
                 f"{job_info[cpu_time_key]}s CPU-Time ({job_info[wall_time_key]}s "
                 "Wall clock time)"
             )
-=======
-            print(f"\t- {solver_name} ended with status {job_info[status_key]} in "
-                  f"{job_info[cpu_time_key]}s CPU-Time ({job_info[wall_time_key]}s "
-                  "Wall clock time)")
->>>>>>> 86016435
 
     instance_map = {Path(p).name: p for p in pdf.instances}
     solver_map = {Path(s).name: s for s in pdf.solvers}
@@ -640,24 +346,108 @@
             for objective in objectives:
                 obj_name = objective.name
                 obj_val = objective_dict.get(
-<<<<<<< HEAD
                     obj_name, PerformanceDataFrame.missing_value
-=======
-                    obj_name,
-                    PerformanceDataFrame.missing_value
->>>>>>> 86016435
                 )
                 pdf.set_value(
                     value=obj_val,
                     solver=solver_full_path,
                     instance=instance_full_path,
-<<<<<<< HEAD
                     objective=obj_name,
-=======
-                    objective=obj_name
->>>>>>> 86016435
                 )
     pdf.save_csv()
+
+
+def build_command_list(
+    instances_set: InstanceSet,
+    solvers: list[Solver],
+    portfolio_path: Path,
+    performance_data: PerformanceDataFrame,
+) -> list[str]:
+    """Build the list of command strings for all instance-solver-seed combinations.
+
+    Args:
+        instances_set: Set of instances to run on.
+        solvers: List of solvers to run on the instances.
+        portfolio_path: Path to the parallel portfolio.
+        performance_data: PerformanceDataFrame object.
+
+    Returns:
+        cmd_list: List of command strings for all instance-solver-seed combinations.
+    """
+    cutoff = gv.settings().get_general_solver_cutoff_time()
+    objectives = gv.settings().get_general_sparkle_objectives()
+    seeds_per_solver = gv.settings().get_parallel_portfolio_number_of_seeds_per_solver()
+    cmd_list = []
+
+    # Create a command for each instance-solver-seed combination
+    for instance, solver in itertools.product(instances_set._instance_paths, solvers):
+        for _ in range(seeds_per_solver):
+            seed = int(random.getrandbits(32))
+            solver_call_list = solver.build_cmd(
+                instance.absolute(),
+                objectives=objectives,
+                seed=seed,
+                cutoff_time=cutoff,
+                log_dir=portfolio_path,
+            )
+
+            cmd_list.append(" ".join(solver_call_list))
+            for objective in objectives:
+                performance_data.set_value(
+                    value=seed,
+                    solver=str(solver.directory),
+                    instance=instance.stem,
+                    objective=objective.name,
+                    solver_fields=["Seed"],
+                )
+    return cmd_list
+
+
+def submit_jobs(
+    cmd_list: list[str],
+    solvers: list[Solver],
+    instances_set: InstanceSet,
+    run_on: Runner = Runner.SLURM,
+) -> SlurmRun:
+    """Submit jobs to the runner and return the run object.
+
+    Args:
+        cmd_list: List of command strings for all instance-solver-seed combinations.
+        solvers: List of solvers to run on the instances.
+        instances_set: Set of instances to run on.
+        run_on: Runner to use for submitting the jobs.
+
+    Returns:
+        run: The run object containing the submitted jobs.
+    """
+    seeds_per_solver = gv.settings().get_parallel_portfolio_number_of_seeds_per_solver()
+    num_solvers, num_instances = len(solvers), len(instances_set._instance_paths)
+    num_jobs = num_solvers * num_instances * seeds_per_solver
+    parallel_jobs = min(gv.settings().get_number_of_jobs_in_parallel(), num_jobs)
+    if parallel_jobs > num_jobs:
+        print(
+            "WARNING: Not all jobs will be started at the same time due to the "
+            "limitation of number of Slurm jobs that can be run in parallel. Check"
+            " your Sparkle Slurm Settings."
+        )
+    print(
+        f"Sparkle parallel portfolio is running {seeds_per_solver} seed(s) per solver "
+        f"on {num_solvers} solvers for {num_instances} instances ..."
+    )
+
+    sbatch_options = gv.settings().get_slurm_extra_options(as_args=True)
+    solver_names = ", ".join([s.name for s in solvers])
+    # Jobs are added in to the runrunner object in the same order they are provided
+    return rrr.add_to_queue(
+        runner=run_on,
+        cmd=cmd_list,
+        name=f"Parallel Portfolio: {solver_names}",
+        parallel_jobs=parallel_jobs,
+        base_dir=sl.caller_log_dir,
+        srun_options=["-N1", "-n1"] + sbatch_options,
+        sbatch_options=sbatch_options,
+        prepend=gv.settings().get_slurm_job_prepend(),
+    )
 
 
 def main(argv: list[str]) -> None:
@@ -721,7 +511,6 @@
 
     print(f"Running on {instances.size} instance(s)...")
 
-<<<<<<< HEAD
     if not settings.objectives[0].time:
         print(
             "ERROR: Parallel Portfolio is currently only relevant for "
@@ -737,28 +526,6 @@
         portfolio_path = (
             settings.DEFAULT_parallel_portfolio_output / f"{timestamp}_{randintstamp}"
         )
-=======
-    if args.cutoff_time is not None:
-        gv.settings().set_general_solver_cutoff_time(args.cutoff_time,
-                                                     SettingState.CMD_LINE)
-
-    if args.objectives is not None:
-        gv.settings().set_general_sparkle_objectives(
-            args.objectives, SettingState.CMD_LINE)
-    if not gv.settings().get_general_sparkle_objectives()[0].time:
-        print("ERROR: Parallel Portfolio is currently only relevant for "
-              "RunTime objectives. In all other cases, use validation")
-        sys.exit(-1)
-
-    if args.portfolio_name is not None:  # Use a nickname
-        portfolio_path = gv.settings().DEFAULT_parallel_portfolio_output /\
-            args.portfolio_name
-    else:  # Generate a timestamped nickname
-        timestamp = time.strftime("%Y-%m-%d-%H:%M:%S", time.gmtime(time.time()))
-        randintstamp = int(random.getrandbits(32))
-        portfolio_path = gv.settings().DEFAULT_parallel_portfolio_output /\
-            f"{timestamp}_{randintstamp}"
->>>>>>> 86016435
     if portfolio_path.exists():
         print(
             f"[WARNING] Portfolio path {portfolio_path} already exists! "
@@ -773,7 +540,6 @@
     portfolio_path.mkdir(parents=True)
     pdf = create_performance_dataframe(solvers, instances, portfolio_path)
     returned_cmd = build_command_list(instances, solvers, portfolio_path, pdf)
-<<<<<<< HEAD
     default_objective_values, cpu_time_key, status_key, wall_time_key = (
         init_default_objectives()
     )
@@ -798,22 +564,6 @@
         wall_time_key,
         pdf,
     )
-=======
-    default_objective_values, cpu_time_key, \
-        status_key, wall_time_key = init_default_objectives()
-    returned_run = submit_jobs(returned_cmd, solvers, instances, Runner.SLURM)
-    job_output_dict = monitor_jobs(returned_run, instances,
-                                   solvers, default_objective_values)
-    wait_for_logs(returned_cmd)
-    job_output_dict = update_results_from_logs(returned_cmd, returned_run,
-                                               solvers, job_output_dict, cpu_time_key)
-    job_output_dict = fix_missing_times(job_output_dict,
-                                        status_key, cpu_time_key, wall_time_key)
-    print_and_write_results(job_output_dict, solvers, instances,
-                            portfolio_path, status_key,
-                            cpu_time_key, wall_time_key, pdf
-                            )
->>>>>>> 86016435
 
     # Write used settings to file
     settings.write_used_settings()
