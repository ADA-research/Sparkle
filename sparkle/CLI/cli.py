--- conflicted
+++ resolved
@@ -39,18 +39,12 @@
             break
 
     if command_file.is_file():
-<<<<<<< HEAD
-        if not os.access(command_file, os.X_OK):  # Pip installation changes exec rights
-            command_file.chmod(0o755)
-        os.system(f"{command_file} {' '.join(args)}")
+        os.system(f"python3 {command_file} {' '.join(args)}")
     elif command_file.with_suffix(".sh").is_file():
         script_path = command_file.with_suffix(".sh")
         script_path.chmod(0o755)  # Ensure execution rights with shipment
         os.system(f"source {script_path}")
         print("Autocompletion activated")
-=======
-        os.system(f"python3 {command_file} {' '.join(args)}")
->>>>>>> f745ef20
     else:
         print(f"Sparkle does not understand command <{command}>")
 
