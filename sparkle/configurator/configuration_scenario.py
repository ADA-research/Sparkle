#!/usr/bin/env python3
# -*- coding: UTF-8 -*-
"""Class to handle all activities around configuration scenarios."""


from __future__ import annotations
import shutil
from pathlib import Path

import pandas as pd

from sparkle.types.objective import SparkleObjective, PerformanceMeasure
from sparkle.solver.solver import Solver


class ConfigurationScenario:
    """Class to handle all activities around configuration scenarios."""
    def __init__(self: ConfigurationScenario, solver: Solver, instance_directory: Path,
                 number_of_runs: int = None, solver_calls: int = None,
                 cpu_time: int = None, wallclock_time: int = None,
                 cutoff_time: int = None, cutoff_length: int = None,
                 sparkle_objective: SparkleObjective = None, use_features: bool = None,
                 configurator_target: Path = None, feature_data_df: pd.DataFrame = None)\
            -> None:
        """Initialize scenario paths and names.

        Args:
            solver: Solver that should be configured.
            instance_directory: Original directory of instances.
            number_of_runs: The number of configurator runs to perform
                for configuring the solver.
            solver_calls: The number of times the solver is called for each
                configuration run
            cpu_time: The time budget allocated for each configuration run. (cpu)
            wallclock_time: The time budget allocated for each configuration run.
                (wallclock)
            cutoff_time: The maximum time allowed for each individual run during
                configuration.
            cutoff_length: The maximum number of iterations allowed for each
                individual run during configuration.
            sparkle_objective: SparkleObjective used for each run of the configuration.
            use_features: Boolean indicating if features should be used.
            configurator_target: The target Python script to be called.
                This script standardises Configurator I/O for solver wrappers.
            feature_data_df: If features are used, this contains the feature data.
                Defaults to None.
        """
        self.solver = solver
        self.instance_directory = instance_directory
        self.name = f"{self.solver.name}_{self.instance_directory.name}"

        self.number_of_runs = number_of_runs
        self.solver_calls = solver_calls
        self.cpu_time = cpu_time
        self.wallclock_time = wallclock_time
        self.cutoff_time = cutoff_time
        self.cutoff_length = cutoff_length
        self.sparkle_objective = sparkle_objective
        self.use_features = use_features
        self.configurator_target = configurator_target
        self.feature_data = feature_data_df

        self.parent_directory = Path()
        self.directory = Path()
        self.result_directory = Path()
        self.scenario_file_path = Path()
        self.feature_file_path = Path()
        self.instance_file_path = Path()

    def create_scenario(self: ConfigurationScenario, parent_directory: Path) -> None:
        """Create scenario with solver and instances in the parent directory.

        This prepares all the necessary subdirectories related to configuration.

        Args:
            parent_directory: Directory in which the scenario should be created.
        """
        self._set_paths(parent_directory)

        self._prepare_scenario_directory()
        self._prepare_result_directory()
        self._prepare_instances()

        if self.use_features:
            self._create_feature_file()

        self._create_scenario_file()

    def _set_paths(self: ConfigurationScenario, parent_directory: Path) -> None:
        """Set the paths for the scenario based on the specified parent directory."""
        self.parent_directory = parent_directory
        self.directory = self.parent_directory / "scenarios" / self.name
        self.result_directory = self.directory / "results"
        self.instance_file_path = self.directory /\
            f"{self.instance_directory.name}_train.txt"
        self.outdir_train = self.directory / "outdir_train_configuration"
        self.tmp = self.directory / "tmp"
        self.validation = self.directory / "validation"

    def _prepare_scenario_directory(self: ConfigurationScenario) -> None:
        """Delete old scenario dir, recreate it, create empty dirs inside."""
        shutil.rmtree(self.directory, ignore_errors=True)
        self.directory.mkdir(parents=True)

        # Create empty directories as needed
        self.outdir_train.mkdir()
        self.tmp.mkdir()

    def _prepare_result_directory(self: ConfigurationScenario) -> None:
        """Delete possible files in result directory."""
        shutil.rmtree(self.result_directory, ignore_errors=True)
        self.result_directory.mkdir(parents=True)

    def _create_scenario_file(self: ConfigurationScenario) -> None:
        """Create a file with the configuration scenario."""
        self.scenario_file_path = self.directory / f"{self.name}_scenario.txt"
        with self.scenario_file_path.open("w") as file:
            file.write(f"algo = {self.configurator_target.absolute()} "
                       f"{self.solver.directory.absolute()}\n"
                       f"execdir = {self.tmp.absolute()}/\n"
                       f"deterministic = {self.solver.is_deterministic()}\n"
                       f"run_obj = {self._get_performance_measure()}\n"
<<<<<<< HEAD
                       f"wallclock-limit = {self.time_budget}\n"
=======
>>>>>>> 8ff4b707
                       f"cutoffTime = {self.cutoff_time}\n"
                       f"cutoff_length = {self.cutoff_length}\n"
                       f"paramfile = {self.solver.get_pcs_file()}\n"
                       f"outdir = {self.outdir_train.absolute()}\n"
                       f"instance_file = {self.instance_file_path.absolute()}\n"
                       f"test_instance_file = {self.instance_file_path.absolute()}\n")
            if self.use_features:
                file.write(f"feature_file = {self.feature_file_path}\n")
<<<<<<< HEAD
=======
            if self.wallclock_time is not None:
                file.write(f"wallclock-limit = {self.wallclock_time}\n")
            if self.cpu_time is not None:
                file.write(f"cputime-limit = {self.cpu_time}\n")
            if self.solver_calls is not None:
                file.write(f"runcount-limit = {self.solver_calls}\n")
>>>>>>> 8ff4b707
            # We don't let SMAC do the validation
            file.write("validation = false" + "\n")

    def _prepare_instances(self: ConfigurationScenario) -> None:
        """Create instance list file."""
        source_instance_list = (
            [f for f in self.instance_directory.rglob("*") if f.is_file()])

        self.instance_file_path.parent.mkdir(exist_ok=True, parents=True)
        with self.instance_file_path.open("w+") as file:
            for instance_path in source_instance_list:
                file.write(f"{instance_path.absolute()}\n")

    def _get_performance_measure(self: ConfigurationScenario) -> str:
        """Retrieve the performance measure of the SparkleObjective.

        Returns:
            Performance measure of the sparkle objective
        """
        run_performance_measure = self.sparkle_objective.PerformanceMeasure

        if run_performance_measure == PerformanceMeasure.RUNTIME:
            run_performance_measure = run_performance_measure.name
        elif run_performance_measure == PerformanceMeasure.QUALITY_ABSOLUTE:
            run_performance_measure = "QUALITY"
        else:
            print("Warning: Unknown performance measure", run_performance_measure,
                  "! This is a bug in Sparkle.")

        return run_performance_measure

    def _create_feature_file(self: ConfigurationScenario) -> None:
        """Create CSV file from feature data."""
        self.feature_file_path = Path(self.directory
                                      / f"{self.instance_directory.name}_features.csv")
        self.feature_data.to_csv(self.directory
                                 / self.feature_file_path, index_label="INSTANCE_NAME")

    def _clean_up_scenario_dirs(self: ConfigurationScenario,
                                configurator_path: Path,) -> list[Path]:
        """Yield directories to clean up after configuration scenario is done.

        Returns:
            list[str]: Full paths to directories that can be removed
        """
        result = []
        configurator_solver_path = configurator_path / "scenarios"\
            / f"{self.solver.name}_{self.instance_directory.name}"

        for index in range(self.number_of_runs):
            dir = configurator_solver_path / str(index)
            result.append(dir)
        return result<|MERGE_RESOLUTION|>--- conflicted
+++ resolved
@@ -120,10 +120,6 @@
                        f"execdir = {self.tmp.absolute()}/\n"
                        f"deterministic = {self.solver.is_deterministic()}\n"
                        f"run_obj = {self._get_performance_measure()}\n"
-<<<<<<< HEAD
-                       f"wallclock-limit = {self.time_budget}\n"
-=======
->>>>>>> 8ff4b707
                        f"cutoffTime = {self.cutoff_time}\n"
                        f"cutoff_length = {self.cutoff_length}\n"
                        f"paramfile = {self.solver.get_pcs_file()}\n"
@@ -132,15 +128,12 @@
                        f"test_instance_file = {self.instance_file_path.absolute()}\n")
             if self.use_features:
                 file.write(f"feature_file = {self.feature_file_path}\n")
-<<<<<<< HEAD
-=======
             if self.wallclock_time is not None:
                 file.write(f"wallclock-limit = {self.wallclock_time}\n")
             if self.cpu_time is not None:
                 file.write(f"cputime-limit = {self.cpu_time}\n")
             if self.solver_calls is not None:
                 file.write(f"runcount-limit = {self.solver_calls}\n")
->>>>>>> 8ff4b707
             # We don't let SMAC do the validation
             file.write("validation = false" + "\n")
 
