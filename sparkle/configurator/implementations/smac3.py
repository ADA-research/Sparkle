"""Configurator classes to implement SMAC3 in Sparkle."""

from __future__ import annotations
from pathlib import Path

from smac import version as smac_version
from smac import Scenario as SmacScenario
from smac import facade as smacfacades
from smac.runhistory.enumerations import StatusType as SmacStatusType
import numpy as np
import random
from typing import Optional

from runrunner import Runner, Run

from sparkle.configurator.configurator import Configurator, ConfigurationScenario
from sparkle.solver import Solver
from sparkle.structures import FeatureDataFrame, PerformanceDataFrame
from sparkle.instance import InstanceSet, Instance_Set
from sparkle.types import SparkleObjective, resolve_objective, SolverStatus


class SMAC3(Configurator):
    """Class for SMAC3 (Python) configurator."""
<<<<<<< HEAD

    configurator_path = Path(__file__).parent.resolve() / "SMAC3"
    configurator_target = configurator_path / "smac3_target_algorithm.py"

    full_name = "Sequential Model-based Algorithm Configuration"
    version = smac_version

=======
    configurator_path = Path(__file__).parent.resolve() / "SMAC3"
    configurator_target = configurator_path / "smac3_target_algorithm.py"

    full_name = "Sequential Model-based Algorithm Configuration"
    version = smac_version

>>>>>>> 86016435
    def __init__(self: SMAC3) -> None:
        """Returns the SMAC3 configurator, Python SMAC V2.3.1."""
        return super().__init__(multi_objective_support=False)

    @property
    def name(self: SMAC3) -> str:
        """Returns the name of the configurator."""
        return SMAC3.__name__

    @staticmethod
    def scenario_class() -> ConfigurationScenario:
        """Returns the SMAC3 scenario class."""
        return SMAC3Scenario

    @staticmethod
    def check_requirements(verbose: bool = False) -> bool:
        """Check that SMAC3 is installed."""
        return True  # Is automatically installed with Sparkle

    @staticmethod
    def download_requirements() -> None:
        """Download SMAC3."""
        return  # Nothing to do

<<<<<<< HEAD
    def configure(
        self: SMAC3,
        scenario: SMAC3Scenario,
        data_target: PerformanceDataFrame,
        validate_after: bool = True,
        sbatch_options: list[str] = [],
        slurm_prepend: str | list[str] | Path = None,
        num_parallel_jobs: int = None,
        base_dir: Path = None,
        run_on: Runner = Runner.SLURM,
    ) -> list[Run]:
=======
    def configure(self: SMAC3,
                  scenario: SMAC3Scenario,
                  data_target: PerformanceDataFrame,
                  validate_after: bool = True,
                  sbatch_options: list[str] = [],
                  slurm_prepend: str | list[str] | Path = None,
                  num_parallel_jobs: int = None,
                  base_dir: Path = None,
                  run_on: Runner = Runner.SLURM) -> list[Run]:
>>>>>>> 86016435
        """Start configuration job.

        Args:
            scenario: ConfigurationScenario object
            data_target: PerformanceDataFrame where to store the found configurations
            validate_after: Whether the Validator will be called after the configuration
            sbatch_options: List of slurm batch options to use
            slurm_prepend: Slurm script to prepend to the sbatch
            num_parallel_jobs: The maximum number of jobs to run parallel.
            base_dir: The path where the sbatch scripts will be created for Slurm.
            run_on: On which platform to run the jobs. Default: Slurm.

        Returns:
            A RunRunner Run object.
        """
        scenario.create_scenario()
<<<<<<< HEAD
        if (
            scenario.smac3_scenario.walltime_limit
            == scenario.smac3_scenario.cputime_limit
            == np.inf
        ):
            print("WARNING: Starting SMAC3 scenario without any time limit.")
        configuration_ids = scenario.configuration_ids

        # Scenario file also has a seed, but not for all type of configurators
        seeds = [random.randint(0, 2**32 - 1) for _ in range(scenario.number_of_runs)]
        num_parallel_jobs = num_parallel_jobs or scenario.number_of_runs
        # We do not require the configurator CLI as its already our own python wrapper
        cmds = [
            f"python3 {self.configurator_target.absolute()} "
            f"{scenario.scenario_file_path.absolute()} {configuration_id} {seed} "
            f"{data_target.csv_filepath}"
            for configuration_id, seed in zip(configuration_ids, seeds)
        ]
=======
        configuration_ids = scenario.configuration_ids
        # TODO: Setting seeds like this is weird and should be inspected.
        # It could be good to take perhaps a seed from the scenario and use that
        # to generate a seed per run
        seeds = [i for i in range(scenario.number_of_runs)]
        num_parallel_jobs = num_parallel_jobs or scenario.number_of_runs
        # We do not require the configurator CLI as its already our own python wrapper
        cmds = [f"python3 {self.configurator_target.absolute()} "
                f"{scenario.scenario_file_path.absolute()} {configuration_id} {seed} "
                f"{data_target.csv_filepath}"
                for configuration_id, seed in zip(configuration_ids, seeds)]
>>>>>>> 86016435
        return super().configure(
            configuration_commands=cmds,
            data_target=data_target,
            output=None,
            scenario=scenario,
            configuration_ids=configuration_ids,
            validate_after=validate_after,
            sbatch_options=sbatch_options,
            slurm_prepend=slurm_prepend,
            num_parallel_jobs=num_parallel_jobs,
            base_dir=base_dir,
            run_on=run_on,
        )

    @staticmethod
<<<<<<< HEAD
    def organise_output(
        output_source: Path,
        output_target: Path,
        scenario: SMAC3Scenario,
        configuration_id: str,
    ) -> None | str:
        """Method to restructure and clean up after a single configurator call."""
        import json

=======
    def organise_output(output_source: Path,
                        output_target: Path,
                        scenario: SMAC3Scenario,
                        configuration_id: str) -> None | str:
        """Method to restructure and clean up after a single configurator call."""
        import json
>>>>>>> 86016435
        if not output_source.exists():
            print(f"SMAC3 ERROR: Output source file does not exist! [{output_source}]")
            return
        results_dict = json.load(output_source.open("r"))
        configurations = [value for _, value in results_dict["configs"].items()]
        config_evals = [[] for _ in range(len(configurations))]
        objective = scenario.sparkle_objective
        for entry in results_dict["data"]:
            smac_conf_id = entry["config_id"]
            score = entry["cost"]
            # SMAC3 configuration ids start at 1
            config_evals[smac_conf_id - 1].append(score)
<<<<<<< HEAD
        config_evals = [
            objective.instance_aggregator(evaluations) for evaluations in config_evals
        ]
        best_config = configurations[
            config_evals.index(objective.solver_aggregator(config_evals))
        ]
        return Configurator.save_configuration(
            scenario, configuration_id, best_config, output_target
        )
=======
        config_evals = [objective.instance_aggregator(evaluations)
                        for evaluations in config_evals]
        best_config = configurations[
            config_evals.index(objective.solver_aggregator(config_evals))]
        return Configurator.save_configuration(scenario, configuration_id,
                                               best_config, output_target)
>>>>>>> 86016435

    def get_status_from_logs(self: SMAC3) -> None:
        """Method to scan the log files of the configurator for warnings."""
        raise NotImplementedError

    @staticmethod
    def convert_status(status: SolverStatus) -> SmacStatusType:
        """Converts Sparkle Solver status to SMAC3 target status."""
        mapping = {
            SolverStatus.SUCCESS: SmacStatusType.SUCCESS,
            SolverStatus.CRASHED: SmacStatusType.CRASHED,
            SolverStatus.TIMEOUT: SmacStatusType.TIMEOUT,
            SolverStatus.WRONG: SmacStatusType.CRASHED,
            SolverStatus.UNKNOWN: SmacStatusType.CRASHED,
            SolverStatus.ERROR: SmacStatusType.CRASHED,
            SolverStatus.KILLED: SmacStatusType.TIMEOUT,
            SolverStatus.SAT: SmacStatusType.SUCCESS,
            SolverStatus.UNSAT: SmacStatusType.SUCCESS,
        }
        return mapping[status]


class SMAC3Scenario(ConfigurationScenario):
    """Class to handle SMAC3 configuration scenarios."""

<<<<<<< HEAD
    def __init__(
        self: SMAC3Scenario,
        solver: Solver,
        instance_set: InstanceSet,
        sparkle_objectives: list[SparkleObjective],
        number_of_runs: int,
        parent_directory: Path,
        solver_cutoff_time: int = None,
        smac_facade: smacfacades.AbstractFacade
        | str = smacfacades.AlgorithmConfigurationFacade,
        crash_cost: float | list[float] = np.inf,
        termination_cost_threshold: float | list[float] = np.inf,
        walltime_limit: float = np.inf,
        cputime_limit: float = np.inf,
        solver_calls: int = None,
        use_default_config: bool = False,
        feature_data: FeatureDataFrame | Path = None,
        min_budget: float | int | None = None,
        max_budget: float | int | None = None,
        seed: int = -1,
        n_workers: int = 1,
        max_ratio: float = None,
        smac3_output_directory: Path = Path(),
        timestamp: str = None,
    ) -> None:
=======
    def __init__(self: SMAC3Scenario,
                 solver: Solver,
                 instance_set: InstanceSet,
                 sparkle_objectives: list[SparkleObjective],
                 number_of_runs: int,
                 parent_directory: Path,
                 solver_cutoff_time: int = None,
                 smac_facade: smacfacades.AbstractFacade | str =
                 smacfacades.AlgorithmConfigurationFacade,
                 crash_cost: float | list[float] = np.inf,
                 termination_cost_threshold: float | list[float] = np.inf,
                 walltime_limit: float = np.inf,
                 cputime_limit: float = np.inf,
                 solver_calls: int = None,
                 use_default_config: bool = False,
                 feature_data: FeatureDataFrame | Path = None,
                 min_budget: float | int | None = None,
                 max_budget: float | int | None = None,
                 seed: int = -1,
                 n_workers: int = 1,
                 max_ratio: float = None,
                 smac3_output_directory: Path = Path(),
                 ) -> None:
>>>>>>> 86016435
        """Initialize scenario paths and names.

        Args:
            solver: Solver
                The solver to use for configuration.
            instance_set: InstanceSet
                The instance set to use for configuration.
            sparkle_objectives: list[SparkleObjective]
                The objectives to optimize.
            number_of_runs: int
                The number of times this scenario will be executed with different seeds.
            parent_directory: Path
                The parent directory where the configuration files will be stored.
            solver_cutoff_time: int
                Maximum CPU runtime in seconds that each solver call (trial)
                is allowed to run. Is managed by RunSolver, not pynisher.
            smac_facade: AbstractFacade, defaults to AlgorithmConfigurationFacade
                The SMAC facade to use for Optimisation.
            crash_cost: float | list[float], defaults to np.inf
                Defines the cost for a failed trial. In case of multi-objective,
                each objective can be associated with a different cost.
            termination_cost_threshold: float | list[float], defaults to np.inf
                Defines a cost threshold when the optimization should stop. In case of
                multi-objective, each objective *must* be associated with a cost.
                The optimization stops when all objectives crossed the threshold.
            walltime_limit: float, defaults to np.inf
                The maximum time in seconds that SMAC is allowed to run. Only counts
                solver time.
            cputime_limit: float, defaults to np.inf
                The maximum CPU time in seconds that SMAC is allowed to run. Only counts
                solver time.
            solver_calls: int, defaults to None
                The maximum number of trials (combination of configuration, seed, budget,
                and instance, depending on the task) to run. If left as None, will be
                calculated as int(cutoff time / cputime or walltime limit)
            use_default_config: bool, defaults to False
                If True, the configspace's default configuration is evaluated in the
                initial design. For historic benchmark reasons, this is False by default.
                Notice, that this will result in n_configs + 1 for the initial design.
                Respecting n_trials, this will result in one fewer evaluated
                configuration in the optimization.
            instances: list[str] | None, defaults to None
                Names of the instances to use. If None, no instances are used. Instances
                could be dataset names, seeds, subsets, etc.
            feature_data: FeatureDataFrame or Path, defaults to None
                Instances can be associated with features. For example, meta data of
                the dataset (mean, var, ...) can be incorporated which are then further
                used to expand the training data of the surrogate model. If Path, loaded
                from file. When no features are given, uses index as instance features.
            min_budget: float | int | None, defaults to None
                The minimum budget (epochs, subset size, number of instances, ...) that
                is used for the optimization. Use this argument if you use multi-fidelity
                or instance optimization.
            max_budget: float | int | None, defaults to None
                The maximum budget (epochs, subset size, number of instances, ...) that
                is used for the optimization. Use this argument if you use multi-fidelity
                or instance optimization.
            seed: int, defaults to -1
                The seed is used to make results reproducible.
                If seed is -1, SMAC will generate a random seed.
            n_workers: int, defaults to 1
                The number of workers to use for parallelization.
                If `n_workers` is greather than 1, SMAC will use DASK to parallelize the
                optimization.
            max_ratio: float, defaults to None.
                Facade uses at most scenario.n_trials * max_ratio number of
                configurations in the initial design. Additional configurations are not
                affected by this parameter. Not applicable to each facade.
            smac3_output_directory: Path, defaults to Path()
                The output subdirectory for the SMAC3 scenario. Defaults to the scenario
                results directory.
            timestamp: An optional timestamp for the directory name.
        """
<<<<<<< HEAD
        super().__init__(
            solver,
            instance_set,
            sparkle_objectives,
            number_of_runs,
            parent_directory,
            timestamp,
        )
=======
        super().__init__(solver, instance_set, sparkle_objectives,
                         number_of_runs, parent_directory)
        # The files are saved in `./output_directory/name/seed`.
        self.log_dir = self.directory / "logs"
>>>>>>> 86016435
        self.feature_data = feature_data
        if isinstance(self.feature_data, Path):  # Load from file
            self.feature_data = FeatureDataFrame(self.feature_data)

        # Facade parameters
        self.smac_facade = smac_facade
        if isinstance(self.smac_facade, str):
            self.smac_facade = getattr(smacfacades, self.smac_facade)
        self.max_ratio = max_ratio

        if self.feature_data is not None:
            instance_features = {
                instance: self.feature_data.get_instance(str(instance))
                for instance in self.instance_set.instance_paths
            }
        else:
            # 'If no instance features are passed, the runhistory encoder can not
            # distinguish between different instances and therefore returns the same data
            # points with different values, all of which are used to train the surrogate
            # model. Consider using instance indices as features.'
            instance_features = {
                name: [index] for index, name in enumerate(instance_set.instance_paths)
            }

        # NOTE: Patchfix; SMAC3 can handle MO but Sparkle also gives non-user specified
        # objectives but not all class methods can handle it here yet
        self.sparkle_objective = sparkle_objectives[0]

        # NOTE: We don't use trial_walltime_limit as a way of managing resources
        # As it uses pynisher to do it (python based) and our targets are maybe not
        # RunSolver is the better option for accuracy.
        self.solver_cutoff_time = solver_cutoff_time
        if solver_calls is None:  # If solver calls is None, try to calculate it
            if self.solver_cutoff_time is not None and (cputime_limit or walltime_limit):
                if cputime_limit:
                    solver_calls = int(cputime_limit / self.solver_cutoff_time)
                elif walltime_limit:
                    solver_calls = int(walltime_limit / self.solver_cutoff_time)
            else:
                solver_calls = 100  # SMAC3 Default value
        self.smac3_output_directory = smac3_output_directory
        self.crash_cost = crash_cost
        self.termination_cost_threshold = termination_cost_threshold
        self.walltime_limit = walltime_limit
        self.cputime_limit = cputime_limit
        self.solver_calls = solver_calls
        self.use_default_config = use_default_config
        self.instance_features = instance_features
        self.min_budget = min_budget
        self.max_budget = max_budget
        self.seed = seed
        self.n_workers = n_workers
        self.smac3_scenario: Optional[SmacScenario] = None

    def create_scenario(self: SMAC3Scenario) -> None:
        """This prepares all the necessary subdirectories related to configuration."""
        super().create_scenario()
        self.log_dir.mkdir(parents=True)
        if self.smac3_scenario is None:
            self.set_smac3_scenario()
        self.create_scenario_file()

    def set_smac3_scenario(self: SMAC3Scenario) -> None:
        """Set the smac scenario object."""
        self.smac3_scenario = SmacScenario(
<<<<<<< HEAD
            configspace=self.solver.get_configuration_space(),
=======
            configspace=solver.get_configuration_space(),
>>>>>>> 86016435
            name=self.name,
            output_directory=self.results_directory / self.smac3_output_directory,
            deterministic=self.solver.deterministic,
            objectives=[self.sparkle_objective.name],
            crash_cost=self.crash_cost,
            termination_cost_threshold=self.termination_cost_threshold,
            walltime_limit=self.walltime_limit,
            cputime_limit=self.cputime_limit,
            n_trials=self.solver_calls,
            use_default_config=self.use_default_config,
            instances=self.instance_set.instance_paths,
            instance_features=self.instance_features,
            min_budget=self.min_budget,
            max_budget=self.max_budget,
            seed=self.seed,
            n_workers=self.n_workers,
        )

    @property
    def log_dir(self: SMAC3Scenario) -> Path:
        """Return the path of the log directory."""
        if self.directory:
            return self.directory / "logs"
        return None

    @property
    def configurator(self: SMAC3Scenario) -> SMAC3:
        """Return the type of configurator the scenario belongs to."""
        return SMAC3

<<<<<<< HEAD
=======
    @property
    def configurator(self: SMAC3Scenario) -> SMAC3:
        """Return the type of configurator the scenario belongs to."""
        return SMAC3

>>>>>>> 86016435
    def create_scenario_file(self: SMAC3Scenario) -> Path:
        """Create a file with the configuration scenario."""
        super().create_scenario_file()
        with self.scenario_file_path.open("w") as file:
            for key, value in self.serialise().items():
                file.write(f"{key} = {value}\n")

    def serialise(self: SMAC3Scenario) -> dict:
        """Serialize the configuration scenario."""
        feature_data = str(self.feature_data.csv_filepath) if self.feature_data else None
        return {
            "solver": self.solver.directory,
            "instance_set": self.instance_set.directory,
            "sparkle_objectives": ",".join(self.smac3_scenario.objectives),
            "solver_cutoff_time": self.solver_cutoff_time,
            "number_of_runs": self.number_of_runs,
            "smac_facade": self.smac_facade.__name__,
            "crash_cost": self.smac3_scenario.crash_cost,
            "termination_cost_threshold": self.smac3_scenario.termination_cost_threshold,
            "walltime_limit": self.smac3_scenario.walltime_limit,
            "cputime_limit": self.smac3_scenario.cputime_limit,
            "solver_calls": self.smac3_scenario.n_trials,
            "use_default_config": self.smac3_scenario.use_default_config,
            "feature_data": feature_data,
            "min_budget": self.smac3_scenario.min_budget,
            "max_budget": self.smac3_scenario.max_budget,
            "seed": self.smac3_scenario.seed,
            "n_workers": self.smac3_scenario.n_workers,
        }

    @staticmethod
<<<<<<< HEAD
    def from_file(scenario_file: Path, run_index: int = None) -> SMAC3Scenario:
=======
    def from_file(scenario_file: Path,
                  run_index: int = None) -> SMAC3Scenario:
>>>>>>> 86016435
        """Reads scenario file and initalises ConfigurationScenario.

        Args:
            scenario_file: Path to scenario file.
            run_index: If given, reads as the scenario with run_index for offset
                in output directory and seed.

        Returns:
            ConfigurationScenario.
        """
        import ast

        variables = {
            keyvalue[0]: keyvalue[1].strip()
            for keyvalue in (
                line.split(" = ", maxsplit=1)
                for line in scenario_file.open().readlines()
                if line.strip() != ""
            )
        }
        variables["solver"] = Solver(Path(variables["solver"]))
        variables["instance_set"] = Instance_Set(Path(variables["instance_set"]))
        variables["sparkle_objectives"] = [
            resolve_objective(o) for o in variables["sparkle_objectives"].split(",")
        ]
        variables["parent_directory"] = scenario_file.parent.parent
        variables["solver_cutoff_time"] = int(variables["solver_cutoff_time"])
        variables["number_of_runs"] = int(variables["number_of_runs"])
        variables["smac_facade"] = getattr(smacfacades, variables["smac_facade"])

        # We need to support both lists of floats and single float (np.inf is fine)
        if variables["crash_cost"].startswith("["):
            variables["crash_cost"] = [
                float(v) for v in ast.literal_eval(variables["crash_cost"])
            ]
        else:
            variables["crash_cost"] = float(variables["crash_cost"])
        if variables["termination_cost_threshold"].startswith("["):
            variables["termination_cost_threshold"] = [
                float(v)
                for v in ast.literal_eval(variables["termination_cost_threshold"])
            ]
        else:
            variables["termination_cost_threshold"] = float(
                variables["termination_cost_threshold"]
            )

        variables["walltime_limit"] = float(variables["walltime_limit"])
        variables["cputime_limit"] = float(variables["cputime_limit"])
        variables["solver_calls"] = ast.literal_eval(variables["solver_calls"])
        variables["use_default_config"] = ast.literal_eval(
            variables["use_default_config"]
        )

        if variables["feature_data"] != "None":
            variables["feature_data"] = Path(variables["feature_data"])
        else:
            variables["feature_data"] = None

        variables["min_budget"] = ast.literal_eval(variables["min_budget"])
        variables["max_budget"] = ast.literal_eval(variables["max_budget"])

        variables["seed"] = ast.literal_eval(variables["seed"])
        variables["n_workers"] = ast.literal_eval(variables["n_workers"])
        if run_index is not None:  # Offset
            variables["seed"] += run_index
            variables["smac3_output_directory"] = Path(f"run_{run_index}")

        timestamp = scenario_file.parent.name.split("_")[-1]
        scenario = SMAC3Scenario(**variables, timestamp=timestamp)
        scenario.set_smac3_scenario()
        return scenario<|MERGE_RESOLUTION|>--- conflicted
+++ resolved
@@ -22,7 +22,6 @@
 
 class SMAC3(Configurator):
     """Class for SMAC3 (Python) configurator."""
-<<<<<<< HEAD
 
     configurator_path = Path(__file__).parent.resolve() / "SMAC3"
     configurator_target = configurator_path / "smac3_target_algorithm.py"
@@ -30,14 +29,6 @@
     full_name = "Sequential Model-based Algorithm Configuration"
     version = smac_version
 
-=======
-    configurator_path = Path(__file__).parent.resolve() / "SMAC3"
-    configurator_target = configurator_path / "smac3_target_algorithm.py"
-
-    full_name = "Sequential Model-based Algorithm Configuration"
-    version = smac_version
-
->>>>>>> 86016435
     def __init__(self: SMAC3) -> None:
         """Returns the SMAC3 configurator, Python SMAC V2.3.1."""
         return super().__init__(multi_objective_support=False)
@@ -62,7 +53,6 @@
         """Download SMAC3."""
         return  # Nothing to do
 
-<<<<<<< HEAD
     def configure(
         self: SMAC3,
         scenario: SMAC3Scenario,
@@ -74,17 +64,6 @@
         base_dir: Path = None,
         run_on: Runner = Runner.SLURM,
     ) -> list[Run]:
-=======
-    def configure(self: SMAC3,
-                  scenario: SMAC3Scenario,
-                  data_target: PerformanceDataFrame,
-                  validate_after: bool = True,
-                  sbatch_options: list[str] = [],
-                  slurm_prepend: str | list[str] | Path = None,
-                  num_parallel_jobs: int = None,
-                  base_dir: Path = None,
-                  run_on: Runner = Runner.SLURM) -> list[Run]:
->>>>>>> 86016435
         """Start configuration job.
 
         Args:
@@ -101,7 +80,6 @@
             A RunRunner Run object.
         """
         scenario.create_scenario()
-<<<<<<< HEAD
         if (
             scenario.smac3_scenario.walltime_limit
             == scenario.smac3_scenario.cputime_limit
@@ -120,19 +98,6 @@
             f"{data_target.csv_filepath}"
             for configuration_id, seed in zip(configuration_ids, seeds)
         ]
-=======
-        configuration_ids = scenario.configuration_ids
-        # TODO: Setting seeds like this is weird and should be inspected.
-        # It could be good to take perhaps a seed from the scenario and use that
-        # to generate a seed per run
-        seeds = [i for i in range(scenario.number_of_runs)]
-        num_parallel_jobs = num_parallel_jobs or scenario.number_of_runs
-        # We do not require the configurator CLI as its already our own python wrapper
-        cmds = [f"python3 {self.configurator_target.absolute()} "
-                f"{scenario.scenario_file_path.absolute()} {configuration_id} {seed} "
-                f"{data_target.csv_filepath}"
-                for configuration_id, seed in zip(configuration_ids, seeds)]
->>>>>>> 86016435
         return super().configure(
             configuration_commands=cmds,
             data_target=data_target,
@@ -148,7 +113,6 @@
         )
 
     @staticmethod
-<<<<<<< HEAD
     def organise_output(
         output_source: Path,
         output_target: Path,
@@ -158,14 +122,6 @@
         """Method to restructure and clean up after a single configurator call."""
         import json
 
-=======
-    def organise_output(output_source: Path,
-                        output_target: Path,
-                        scenario: SMAC3Scenario,
-                        configuration_id: str) -> None | str:
-        """Method to restructure and clean up after a single configurator call."""
-        import json
->>>>>>> 86016435
         if not output_source.exists():
             print(f"SMAC3 ERROR: Output source file does not exist! [{output_source}]")
             return
@@ -178,7 +134,6 @@
             score = entry["cost"]
             # SMAC3 configuration ids start at 1
             config_evals[smac_conf_id - 1].append(score)
-<<<<<<< HEAD
         config_evals = [
             objective.instance_aggregator(evaluations) for evaluations in config_evals
         ]
@@ -188,14 +143,6 @@
         return Configurator.save_configuration(
             scenario, configuration_id, best_config, output_target
         )
-=======
-        config_evals = [objective.instance_aggregator(evaluations)
-                        for evaluations in config_evals]
-        best_config = configurations[
-            config_evals.index(objective.solver_aggregator(config_evals))]
-        return Configurator.save_configuration(scenario, configuration_id,
-                                               best_config, output_target)
->>>>>>> 86016435
 
     def get_status_from_logs(self: SMAC3) -> None:
         """Method to scan the log files of the configurator for warnings."""
@@ -221,7 +168,6 @@
 class SMAC3Scenario(ConfigurationScenario):
     """Class to handle SMAC3 configuration scenarios."""
 
-<<<<<<< HEAD
     def __init__(
         self: SMAC3Scenario,
         solver: Solver,
@@ -247,31 +193,6 @@
         smac3_output_directory: Path = Path(),
         timestamp: str = None,
     ) -> None:
-=======
-    def __init__(self: SMAC3Scenario,
-                 solver: Solver,
-                 instance_set: InstanceSet,
-                 sparkle_objectives: list[SparkleObjective],
-                 number_of_runs: int,
-                 parent_directory: Path,
-                 solver_cutoff_time: int = None,
-                 smac_facade: smacfacades.AbstractFacade | str =
-                 smacfacades.AlgorithmConfigurationFacade,
-                 crash_cost: float | list[float] = np.inf,
-                 termination_cost_threshold: float | list[float] = np.inf,
-                 walltime_limit: float = np.inf,
-                 cputime_limit: float = np.inf,
-                 solver_calls: int = None,
-                 use_default_config: bool = False,
-                 feature_data: FeatureDataFrame | Path = None,
-                 min_budget: float | int | None = None,
-                 max_budget: float | int | None = None,
-                 seed: int = -1,
-                 n_workers: int = 1,
-                 max_ratio: float = None,
-                 smac3_output_directory: Path = Path(),
-                 ) -> None:
->>>>>>> 86016435
         """Initialize scenario paths and names.
 
         Args:
@@ -345,7 +266,6 @@
                 results directory.
             timestamp: An optional timestamp for the directory name.
         """
-<<<<<<< HEAD
         super().__init__(
             solver,
             instance_set,
@@ -354,12 +274,6 @@
             parent_directory,
             timestamp,
         )
-=======
-        super().__init__(solver, instance_set, sparkle_objectives,
-                         number_of_runs, parent_directory)
-        # The files are saved in `./output_directory/name/seed`.
-        self.log_dir = self.directory / "logs"
->>>>>>> 86016435
         self.feature_data = feature_data
         if isinstance(self.feature_data, Path):  # Load from file
             self.feature_data = FeatureDataFrame(self.feature_data)
@@ -425,11 +339,7 @@
     def set_smac3_scenario(self: SMAC3Scenario) -> None:
         """Set the smac scenario object."""
         self.smac3_scenario = SmacScenario(
-<<<<<<< HEAD
             configspace=self.solver.get_configuration_space(),
-=======
-            configspace=solver.get_configuration_space(),
->>>>>>> 86016435
             name=self.name,
             output_directory=self.results_directory / self.smac3_output_directory,
             deterministic=self.solver.deterministic,
@@ -460,14 +370,6 @@
         """Return the type of configurator the scenario belongs to."""
         return SMAC3
 
-<<<<<<< HEAD
-=======
-    @property
-    def configurator(self: SMAC3Scenario) -> SMAC3:
-        """Return the type of configurator the scenario belongs to."""
-        return SMAC3
-
->>>>>>> 86016435
     def create_scenario_file(self: SMAC3Scenario) -> Path:
         """Create a file with the configuration scenario."""
         super().create_scenario_file()
@@ -499,12 +401,7 @@
         }
 
     @staticmethod
-<<<<<<< HEAD
     def from_file(scenario_file: Path, run_index: int = None) -> SMAC3Scenario:
-=======
-    def from_file(scenario_file: Path,
-                  run_index: int = None) -> SMAC3Scenario:
->>>>>>> 86016435
         """Reads scenario file and initalises ConfigurationScenario.
 
         Args:
