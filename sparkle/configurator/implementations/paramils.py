--- conflicted
+++ resolved
@@ -17,10 +17,7 @@
 
 class ParamILS(Configurator):
     """Class for ParamILS (Java) configurator."""
-<<<<<<< HEAD
-
-=======
->>>>>>> 86016435
+
     configurator_path = Path(__file__).parent / "ParamILS"
     configurator_executable = configurator_path / "paramils"
     target_algorithm = "paramils_target_algorithm.py"
@@ -31,12 +28,7 @@
 
     def __init__(self: ParamILS) -> None:
         """Returns the ParamILS (Java) configurator, V3.0.0."""
-<<<<<<< HEAD
         return super().__init__(multi_objective_support=False)
-=======
-        return super().__init__(
-            multi_objective_support=False)
->>>>>>> 86016435
 
     @property
     def name(self: ParamILS) -> str:
@@ -52,10 +44,7 @@
     def check_requirements(verbose: bool = False) -> bool:
         """Check that ParamILS is installed."""
         import warnings
-<<<<<<< HEAD
-
-=======
->>>>>>> 86016435
+
         if shutil.which("java") is None:
             if verbose:
                 warnings.warn(
@@ -67,43 +56,28 @@
             if verbose:
                 warnings.warn(
                     "ParamILS executable not found. Please ensure ParamILS is installed "
-<<<<<<< HEAD
                     f"in the expected Path ({ParamILS.configurator_path})."
                 )
-=======
-                    f"in the expected Path ({ParamILS.configurator_path}).")
->>>>>>> 86016435
             return False
         return True
 
     @staticmethod
     def download_requirements(
-<<<<<<< HEAD
         paramils_zip_url: str = "https://github.com/ADA-research/Sparkle/raw/refs/heads/"
         "development/Resources/Configurators/ParamILS-v.3.0.0.zip",
-=======
-        paramils_zip_url: str =
-            "https://github.com/ADA-research/Sparkle/raw/refs/heads/"
-            "development/Resources/Configurators/ParamILS-v.3.0.0.zip"
->>>>>>> 86016435
     ) -> None:
         """Download ParamILS."""
         if ParamILS.configurator_executable.exists():
             return  # Already installed
         from urllib.request import urlopen
-<<<<<<< HEAD
         import zipfile
         import io
 
-=======
-        import zipfile, io
->>>>>>> 86016435
         r = urlopen(paramils_zip_url, timeout=60)
         z = zipfile.ZipFile(io.BytesIO(r.read()))
         z.extractall(ParamILS.configurator_path)
         ParamILS.configurator_executable.chmod(0o755)
 
-<<<<<<< HEAD
     def configure(
         self: ParamILS,
         scenario: ParamILSScenario,
@@ -115,17 +89,6 @@
         base_dir: Path = None,
         run_on: Runner = Runner.SLURM,
     ) -> list[Run]:
-=======
-    def configure(self: ParamILS,
-                  scenario: ParamILSScenario,
-                  data_target: PerformanceDataFrame,
-                  validate_after: bool = True,
-                  sbatch_options: list[str] = [],
-                  slurm_prepend: str | list[str] | Path = None,
-                  num_parallel_jobs: int = None,
-                  base_dir: Path = None,
-                  run_on: Runner = Runner.SLURM) -> list[Run]:
->>>>>>> 86016435
         """Start configuration job.
 
         Args:
@@ -148,7 +111,6 @@
             )
         scenario.create_scenario()
         configuration_ids = scenario.configuration_ids
-<<<<<<< HEAD
         # The maximum seed size for ParamILS is 999 999 999
         seeds = [random.randint(0, 10**9 - 1) for _ in range(scenario.number_of_runs)]
         output = [
@@ -168,23 +130,6 @@
                 output, configuration_ids, seeds
             )
         ]
-=======
-        # We set the seed over the last n run ids in the dataframe
-        # TODO: Setting seeds like this is weird and should be inspected.
-        seeds = [i for i in range(scenario.number_of_runs)]
-        output = [f"{(scenario.results_directory).absolute()}/"
-                  f"{scenario.name}_seed_{config_id}_paramils.txt"
-                  for config_id in configuration_ids]
-        # NOTE: Could add --rungroup $dirname to change the created directory name
-        cmds = [f"python3 {Configurator.configurator_cli_path.absolute()} "
-                f"{ParamILS.__name__} {output_file} {data_target.csv_filepath} "
-                f"{scenario.scenario_file_path} {configuration_id} "
-                f"{ParamILS.configurator_executable.absolute()} "
-                f"--scenario-file {scenario.scenario_file_path} "
-                f"--seed {seed} "
-                for output_file, configuration_id, seed
-                in zip(output, configuration_ids, seeds)]
->>>>>>> 86016435
         if num_parallel_jobs is not None:
             num_parallel_jobs = max(num_parallel_jobs, len(cmds))
         return super().configure(
@@ -202,19 +147,12 @@
         )
 
     @staticmethod
-<<<<<<< HEAD
     def organise_output(
         output_source: Path,
         output_target: Path = None,
         scenario: ParamILSScenario = None,
         configuration_id: str = None,
     ) -> None | dict:
-=======
-    def organise_output(output_source: Path,
-                        output_target: Path = None,
-                        scenario: ParamILSScenario = None,
-                        configuration_id: str = None) -> None | dict:
->>>>>>> 86016435
         """Retrieves configurations from SMAC files and places them in output."""
         # Extract from log file
         configuration = {"configuration_id": configuration_id}
@@ -229,14 +167,9 @@
             variable = line.split(":")[0].strip()
             value = line.split("->")[1].strip()
             configuration[variable] = value
-<<<<<<< HEAD
         return Configurator.save_configuration(
             scenario, configuration_id, configuration, output_target
         )
-=======
-        return Configurator.save_configuration(scenario, configuration_id,
-                                               configuration, output_target)
->>>>>>> 86016435
 
     def get_status_from_logs(self: ParamILS) -> None:
         """Method to scan the log files of the configurator for warnings."""
@@ -246,7 +179,6 @@
 class ParamILSScenario(SMAC2Scenario):
     """Class to handle ParamILS configuration scenarios."""
 
-<<<<<<< HEAD
     def __init__(
         self: ParamILSScenario,
         solver: Solver,
@@ -268,28 +200,6 @@
         random_restart: float = None,
         timestamp: str = None,
     ) -> None:
-=======
-    def __init__(self: ParamILSScenario,
-                 solver: Solver,
-                 instance_set: InstanceSet,
-                 sparkle_objectives: list[SparkleObjective],
-                 number_of_runs: int,
-                 parent_directory: Path,
-                 solver_calls: int = None,
-                 max_iterations: int = None,
-                 solver_cutoff_time: int = None,
-                 cli_cores: int = None,
-                 use_cpu_time_in_tunertime: bool = None,
-                 feature_data: FeatureDataFrame | Path = None,
-                 tuner_timeout: int = None,
-                 focused_ils: bool = True,
-                 initial_configurations: int = None,
-                 min_runs: int = None,
-                 max_runs: int = None,
-                 random_restart: float = None,
-                 )\
-            -> None:
->>>>>>> 86016435
         """Initialize scenario paths and names.
 
         Args:
@@ -319,7 +229,6 @@
             random_restart: The probability to restart from a random configuration.
             timestamp: An optional timestamp for the directory name.
         """
-<<<<<<< HEAD
         super().__init__(
             solver,
             instance_set,
@@ -337,14 +246,6 @@
             feature_data,
             timestamp,
         )
-=======
-        super().__init__(solver, instance_set, sparkle_objectives, number_of_runs,
-                         parent_directory, solver_calls, max_iterations, None,
-                         None, solver_cutoff_time, None, cli_cores,
-                         use_cpu_time_in_tunertime, feature_data)
-        self.solver = solver
-        self.instance_set = instance_set
->>>>>>> 86016435
         self.tuner_timeout = tuner_timeout
         self.multi_objective = len(sparkle_objectives) > 1  # Not using MO yet in Sparkle
         self.focused = focused_ils
@@ -431,7 +332,6 @@
             config["solver_calls"] = config.pop("runcount_limit")
         results_folder = scenario_file.parent / "results"
         number_of_runs = len([p for p in results_folder.iterdir() if p.is_file()])
-<<<<<<< HEAD
         timestamp = scenario_file.parent.name.split("_")[-1]
         return ParamILSScenario(
             solver,
@@ -441,13 +341,4 @@
             scenario_file.parent.parent,
             **config,
             timestamp=timestamp,
-        )
-=======
-        return ParamILSScenario(solver,
-                                instance_set,
-                                [objective],
-                                number_of_runs,
-                                scenario_file.parent.parent,
-                                **config
-                                )
->>>>>>> 86016435
+        )