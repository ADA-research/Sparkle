--- conflicted
+++ resolved
@@ -12,13 +12,8 @@
 
 from CLI.sparkle_help import sparkle_global_help as sgh
 from sparkle.instance import instances_help as sih
-<<<<<<< HEAD
-from CLI.support import sparkle_configure_solver_help as scsh
+from CLI.support import configure_solver_help as scsh
 from sparkle.sparkle.platform import slurm_help as ssh
-=======
-from CLI.support import configure_solver_help as scsh
-from CLI.sparkle_help import sparkle_slurm_help as ssh
->>>>>>> f8b84749
 from CLI.help.command_help import CommandName
 from sparkle.solver.solver import Solver
 from sparkle.solver import pcs
