#!/usr/bin/env python3
# -*- coding: UTF-8 -*-
"""Helper functions for parallel portfolio report generation."""
from pathlib import Path

import global_variables as gv
from sparkle.platform import file_help as sfh
import sparkle_logging as sl
from sparkle.platform import generate_report_help as sgrh
from sparkle.types.objective import PerformanceMeasure


def get_solver_list_latex(solver_list: list[str]) -> str:
    """Return the list of solvers as string, including each solver-seed combination.

    Args:
        solver_list: The solver list to convert

    Returns:
        A list of solvers in the parallel portfolio as str.
    """
    latex_itemize = ""

    for solver_str in solver_list:
        # Solver string may contain path and variation seed
        solver_split = solver_str.split(" ")
        solver_name = Path(solver_split[0]).name
        solver_seeds = int(solver_split[2]) if len(solver_split) == 3 else 0

        latex_itemize += f"\\item \\textbf{{{sgrh.underscore_for_latex(solver_name)}}}\n"
        # Only include if we used more than one seed
        if solver_seeds > 1:
            seeds = ",".join(list[range(1, solver_seeds + 1)])
            latex_itemize += f"\\item[]With seeds: {seeds}\n"

    return latex_itemize


def get_results() -> dict[str, list[str, str]]:
    """Return a dict with the performance results on each instance.

    Returns:
        A dict consists of a string indicating the instance name, and a list which
        contains the solver name followed by the performance (both as string).
    """
    solutions_dir = gv.pap_performance_data_tmp_path
    results = sfh.get_list_all_extensions(solutions_dir, "result")
    results_dict = dict()

    if len(results) == 0:
        print(f"WARNING No parallel portfolio in result files found: {solutions_dir}")

    for result_path in results:
        lines = Path(result_path).open("r").readlines()
        lines = [line.strip() for line in lines]

        if len(lines) == 3:
            instance = Path(lines[0]).name

            if instance in results_dict:
                if float(results_dict[instance][1]) > float(lines[2]):
                    results_dict[instance][0] = lines[1]
                    results_dict[instance][1] = lines[2]
            else:
                results_dict[instance] = [lines[1], lines[2]]
    return results_dict


def get_solvers_with_solution() -> tuple[str, dict[str, int], int]:
    """Retrieve the number of solved and unsolved instances per solver.

    Returns:
        A three-tuple:
            str_value: a string with the number of instances solved per successful
                solver.
            solver_dict: a dict with solver name as key, and number of solved instances
                for the corresponding solver as value
            unsolved_instances: number of unsolved instances.
    """
    results_on_instances = get_results()
    latex_itemize = ""
    perf_measure = gv.settings.get_general_sparkle_objectives()[0].PerformanceMeasure
    # Count the number of solved instances per solver, and the unsolved instances
    if perf_measure == PerformanceMeasure.RUNTIME:
        solver_dict = dict()
        unsolved_instances = 0

        for instances in results_on_instances:
            solver_name = Path(results_on_instances[instances][0]).name
            cutoff_time = str(gv.settings.get_penalised_time())

            if results_on_instances[instances][1] != cutoff_time:
                if "_seed_" in solver_name:
                    solver_name = solver_name[:solver_name.rfind("_seed_") + 7]
                if solver_name in solver_dict:
                    solver_dict[solver_name] = solver_dict[solver_name] + 1
                else:
                    solver_dict[solver_name] = 1
            else:
                unsolved_instances += 1
    if perf_measure == PerformanceMeasure.QUALITY_ABSOLUTE_MAXIMISATION:
        print("*** ERROR: Parallel Portfolio is not available currently for"
              f" performance measure: {perf_measure}")
    elif perf_measure == PerformanceMeasure.QUALITY_ABSOLUTE_MINIMISATION:
        for instance in results_on_instances:
            solver_name = sgrh.underscore_for_latex(
                Path(results_on_instances[instances][0]).name)
            score = results_on_instances[instances][1]
            latex_itemize += (f"\\item \\textbf{{{sgrh.underscore_for_latex(instance)}}}"
                              f", was scored by: \\textbf{{{solver_name}}} with a score "
                              f"of {score}")
    else:
        for solver in solver_dict:
            latex_itemize += \
                f"\\item Solver \\textbf{{{sgrh.underscore_for_latex(solver)}}}, "\
                f"was the best solver on \\textbf{{{solver_dict[solver]}}} instance(s)"
        if unsolved_instances:
            latex_itemize += \
                f"\\item \\textbf{{{unsolved_instances}}} instances(s) remained unsolved"

    return latex_itemize, solver_dict, unsolved_instances


def get_dict_sbs_penalty_time_on_each_instance(
        parallel_portfolio_path: Path,
        instance_list: list[str]) -> tuple[dict[str, float], str, dict[str, float]]:
    """Return the penalised run time for the single best solver and per solver.

    Args:
        parallel_portfolio_path: Path to the parallel portfolio.
        instance_list: List of paths to instance sets.

    Returns:
        A three-tuple:
            A dict containing the run time per instance for the single best solver.
            A string containing the name of the single best solver.
            A second dict containing penalised average run time per solver.
    """
    # Collect full solver list, including solver variants
    solver_list = sfh.get_solver_list_from_parallel_portfolio(parallel_portfolio_path)
    full_solver_list = []

    for lines in solver_list:
        if " " in lines:
            for solver_variations in range(1, int(lines[lines.rfind(" ") + 1:]) + 1):
                solver_path = Path(lines[:lines.rfind(" ")])
                solver_variant_name = solver_path.name

                if "/" in solver_variant_name:
                    solver_variant_name = (
                        solver_variant_name[:solver_variant_name.rfind("/")])

                solver_variant_name = (
                    f"{gv.sparkle_tmp_path}{solver_variant_name}_seed_"
                    f"{str(solver_variations)}")
                full_solver_list.append(solver_variant_name)
        else:
            full_solver_list.append(lines)

    # Collect penalised average run time (PAR) results for all solvers
    all_solvers_dict = {}
    results = get_results()

    for instance in instance_list:
        instance_name = Path(instance).name
        penalised_time = float(gv.settings.get_penalised_time())

        if instance_name in results:
            run_time = float(results[instance_name][1])

            if run_time <= gv.settings.get_general_target_cutoff_time():
                for solver in full_solver_list:
                    # in because the solver name contains the instance name as well,
                    # or the solver can have an additional '/' at the end of the path
                    if (solver in results[instance_name][0]
                            or results[instance_name][0] in solver):
                        if solver in all_solvers_dict:
                            all_solvers_dict[solver] += run_time
                        else:
                            all_solvers_dict[solver] = run_time
                    else:
                        if solver in all_solvers_dict:
                            all_solvers_dict[solver] += penalised_time
                        else:
                            all_solvers_dict[solver] = penalised_time
            else:
                for solver in full_solver_list:
                    if solver in all_solvers_dict:
                        all_solvers_dict[solver] += penalised_time
                    else:
                        all_solvers_dict[solver] = penalised_time
        else:
            for solver in full_solver_list:
                if solver in all_solvers_dict:
                    all_solvers_dict[solver] += penalised_time
                else:
                    all_solvers_dict[solver] = penalised_time

    # Find the single best solver (SBS)
    sbs_name = min(all_solvers_dict, key=all_solvers_dict.get)
    sbs_name = Path(sbs_name).name
    sbs_dict = {}

    for instance in instance_list:
        instance_name = Path(instance).name

        if instance_name in results:
            if sbs_name in results[instance_name][0]:
                sbs_dict[instance_name] = results[instance_name][1]
            else:
                sbs_dict[instance_name] = gv.settings.get_penalised_time()
        else:
            print(f"WARNING: No result found for instance: {instance_name}")

    return sbs_dict, sbs_name, all_solvers_dict


def get_dict_actual_parallel_portfolio_penalty_time_on_each_instance(
        instance_list: list[str]) -> dict[str, float]:
    """Returns the instance names and corresponding penalised running times of the PaP.

    Args:
        instance_list: List of instances.

    Returns:
        A dict of instance names and the penalised running time of the PaP.
    """
    instance_penalty_dict = {}

    cutoff_time = gv.settings.get_general_target_cutoff_time()
    results = get_results()
    default_penalty = float(gv.settings.get_penalised_time())

    for instance in instance_list:
        instance_name = Path(instance).name
        if instance_name in results:
            if float(results[instance_name][1]) <= cutoff_time:
                instance_penalty_dict[instance_name] = float(results[instance_name][1])
            else:
                instance_penalty_dict[instance_name] = default_penalty
        else:
            instance_penalty_dict[instance_name] = default_penalty

    return instance_penalty_dict


def get_figure_parallel_portfolio_sparkle_vs_sbs(
        target_directory: Path,
        parallel_portfolio_path: Path, instances: list[str]) -> tuple[
        str, dict[str, float], dict[str, float]]:
    """Generate PaP vs SBS figure and return a string to include it in LaTeX.

    Args:
        target_directory: Path where to place the files
        parallel_portfolio_path: Parallel portfolio path.
        instances: List of instances.

    Returns:
        a three tuple:
            str_value: A string to include the PaP vs SBS figure in LaTeX
            dict_all_solvers: A dict containing the penalised average run time per
                solver.
            dict_actual_parallel_portfolio_penalty_time_on_each_instance: A dict with
                instance names and the penalised running time of the PaP.
    """
    dict_sbs_penalty_time_on_each_instance, sbs_solver, dict_all_solvers = (
        get_dict_sbs_penalty_time_on_each_instance(parallel_portfolio_path, instances))
    dict_actual_parallel_portfolio_penalty_time_on_each_instance = (
        get_dict_actual_parallel_portfolio_penalty_time_on_each_instance(instances))

    figure_filename = "figure_parallel_portfolio_sparkle_vs_sbs"
    data_filename = "data_parallel_portfolio_sparkle_vs_sbs.dat"
    data_filepath = target_directory / data_filename

    with data_filepath.open("w") as outfile:
        for instance in dict_sbs_penalty_time_on_each_instance:
            sbs_penalty_time = dict_sbs_penalty_time_on_each_instance[instance]
            sparkle_penalty_time = (
                dict_actual_parallel_portfolio_penalty_time_on_each_instance[instance])
            outfile.write(str(sbs_penalty_time) + " " + str(sparkle_penalty_time) + "\n")

    penalised_time_str = str(gv.settings.get_penalised_time())
    performance_metric_str = gv.settings.get_performance_metric_for_report()

    generate_figure(target_directory, data_filename, penalised_time_str,
                    f"SBS ({sgrh.underscore_for_latex(sbs_solver)})",
                    "Parallel-Portfolio", figure_filename, performance_metric_str)
    latex_include = f"\\includegraphics[width=0.6\\textwidth]{{{figure_filename}}}"
    return (latex_include, dict_all_solvers,
            dict_actual_parallel_portfolio_penalty_time_on_each_instance)


def get_results_table(results: dict[str, float], parallel_portfolio_path: Path,
                      dict_portfolio: dict[str, float],
                      solver_with_solutions: dict[str, int],
                      n_unsolved_instances: int, n_instances: int) -> str:
    """Returns a LaTeX table with the portfolio results.

    Args:
        results: A dict containing the penalised average run time per solver.
        parallel_portfolio_path: Parallel portfolio path
        dict_portfolio: A dict with instance names and the penalised running time of the
            PaP.
        solver_with_solutions: A dict with solver name as key, and number of solved
            instances for the corresponding solver as value, see
            get_solvers_with_solution.
        n_unsolved_instances: Number of unsolved instances.
        n_instances: Number of instances.

    Returns:
        A string containing LaTeX code for a table with the portfolio results.
    """
    portfolio_par = 0.0
    performance_metric_str = gv.settings.get_performance_metric_for_report()

    for instance in dict_portfolio:
        portfolio_par += dict_portfolio[instance]

    # Table 1: Portfolio results
    table_string = (
        "\\caption *{\\textbf{Portfolio results}} \\label{tab:portfolio_results} ")
    table_string += "\\begin{tabular}{rrrrr}"
    table_string += (
        "\\textbf{Portfolio nickname} & \\textbf{"
        f"{performance_metric_str}"
        "} & \\textbf{\\#Timeouts} & "
        "\\textbf{\\#Cancelled} & \\textbf{\\#Best solver} \\\\ \\hline ")
    table_string += (
        f"{sgrh.underscore_for_latex(parallel_portfolio_path.name)} & "
        f"{str(round(portfolio_par,2))} & {str(n_unsolved_instances)} & 0 & "
        f"{str(n_instances-n_unsolved_instances)} \\\\ ")
    table_string += "\\end{tabular}"
    table_string += "\\bigskip"
    # Table 2: Solver results
    table_string += "\\caption *{\\textbf{Solver results}} \\label{tab:solver_results} "
    table_string += "\\begin{tabular}{rrrrr}"

    for i, line in enumerate(results):
        solver_name = Path(line).name

        if i == 0:
            table_string += (
                "\\textbf{Solver} & \\textbf{"
                f"{performance_metric_str}"
                "} & \\textbf{\\#Timeouts} & "
                "\\textbf{\\#Cancelled} & \\textbf{\\#Best solver} \\\\ \\hline ")

        if solver_name not in solver_with_solutions:
            cancelled = n_instances - n_unsolved_instances
            table_string += (
                f"{sgrh.underscore_for_latex(solver_name)} & "
                f"{str(round(results[line], 2))} & {str(n_unsolved_instances)} & "
                f"{str(cancelled)} & 0 \\\\ ")
        else:
            cancelled = (n_instances - n_unsolved_instances
                         - solver_with_solutions[solver_name])
            table_string += (
                f"{sgrh.underscore_for_latex(solver_name)} & "
                f"{str(round(results[line], 2))} & {str(n_unsolved_instances)} & "
                f"{str(cancelled)} & {str(solver_with_solutions[solver_name])} \\\\ ")
    table_string += "\\end{tabular}"

    return table_string


def parallel_report_variables(target_directory: Path,
                              parallel_portfolio_path: Path,
                              instances: list[str]) -> dict[str, str]:
    """Returns a mapping between LaTeX report variables and their values.

    Args:
        target_directory: Path to where to place the generated files.
        parallel_portfolio_path: Parallel portfolio path.
        instances: List of instances.

    Returns:
        A dictionary that maps variables used in the LaTeX report to values.
    """
    variables_dict = {"bibliographypath":
                      str(gv.sparkle_report_bibliography_path.absolute())}
    solver_list = sfh.get_solver_list_from_parallel_portfolio(parallel_portfolio_path)
    variables_dict["numSolvers"] = str(len(solver_list))
    variables_dict["solverList"] = get_solver_list_latex(solver_list)
    variables_dict["numInstanceClasses"] = str(len(set(
        [Path(instance_path).parent.name for instance_path in instances])))
    variables_dict["cutoffTime"] = str(gv.settings.get_general_target_cutoff_time())
    variables_dict["performanceMetric"] =\
        gv.settings.get_performance_metric_for_report()

    variables_dict["instanceClassList"] = sgrh.get_instance_set_count_list(instances)

    inst_succes, solvers_with_solution, unsolved_instances = get_solvers_with_solution()
    variables_dict["solversWithSolution"] = inst_succes

    (figure_name, dict_all_solvers,
        dict_actual_parallel_portfolio_penalty_time_on_each_instance) = (
        get_figure_parallel_portfolio_sparkle_vs_sbs(target_directory,
                                                     parallel_portfolio_path, instances))
    variables_dict["figure-parallel-portfolio-sparkle-vs-sbs"] = figure_name

    variables_dict["resultsTable"] = get_results_table(
        dict_all_solvers, parallel_portfolio_path,
        dict_actual_parallel_portfolio_penalty_time_on_each_instance,
        solvers_with_solution, unsolved_instances, len(instances))

    if (gv.settings.get_general_sparkle_objectives()[0].PerformanceMeasure
            == PerformanceMeasure.QUALITY_ABSOLUTE_MINIMISATION):
        variables_dict["decisionBool"] = "\\decisionfalse"
    else:
        variables_dict["decisionBool"] = "\\decisiontrue"
    return variables_dict


def generate_figure(
        target_directory: Path, data_parallel_portfolio_sparkle_vs_sbs_filename: str,
        penalty_time: float, sbs_name: str, parallel_portfolio_sparkle_name: str,
        figure_parallel_portfolio_sparkle_vs_sbs_filename: str,
        performance_measure: str) -> None:
    """Generates image for parallel portfolio report."""
    upper_bound = float(penalty_time) * 1.5
    lower_bound = 0.01

    output_eps_file =\
        f"{figure_parallel_portfolio_sparkle_vs_sbs_filename}.eps"
    sbs_name = sbs_name.replace("/", "_")
    output_gnuplot_script = f"{parallel_portfolio_sparkle_name}_vs_{sbs_name}.plt"

    with (target_directory / output_gnuplot_script).open("w+") as outfile:
        outfile.write(f"set xlabel '{sbs_name}, {performance_measure}'\n"
                      f"set ylabel '{parallel_portfolio_sparkle_name}, "
                      f"{performance_measure}'\n"
                      f"set title '{parallel_portfolio_sparkle_name} vs {sbs_name}'\n"
                      "unset key\n"
                      f"set xrange [{lower_bound}:{upper_bound}]\n"
                      f"set yrange [{lower_bound}:{upper_bound}]\n"
                      "set logscale x\n"
                      "set logscale y\n"
                      "set grid\n"
                      "set size square\n"
                      f"set arrow from {lower_bound},{lower_bound} to {upper_bound},"
                      f"{upper_bound} nohead lc rgb 'black'\n")

        if performance_measure == "PAR10":
            # Cutoff time x axis
            outfile.write(f"set arrow from {penalty_time},{lower_bound} to "
                          f"{penalty_time},{upper_bound} nohead lc rgb 'black' lt 2\n")
            # Cutoff time y axis
            outfile.write(f"set arrow from {lower_bound},{penalty_time} to {upper_bound}"
                          f",{penalty_time} nohead lc rgb 'black' lt 2\n")

        outfile.write('set terminal postscript eps color dashed linewidth "Helvetica"'
                      " 20\n")
        outfile.write(f"set output '{output_eps_file}'\n"
                      f"plot '{data_parallel_portfolio_sparkle_vs_sbs_filename}' with "
                      "points pt 2 ps 2\n")

    sgrh.generate_gnuplot(output_gnuplot_script, target_directory)
    sgrh.generate_pdf(output_eps_file, target_directory)
    Path(output_gnuplot_script).unlink(missing_ok=True)


def generate_report_parallel_portfolio(parallel_portfolio_path: Path,
                                       instances: list[str]) -> None:
    """Generate a report for a parallel algorithm portfolio.

    Args:
        parallel_portfolio_path: Parallel portfolio path.
        instances: List of instances.
    """
<<<<<<< HEAD
    target_path = sgh.parallel_portfolio_output_analysis
=======
    target_path = gv.selection_output_analysis
>>>>>>> 40899688
    target_path.mkdir(parents=True, exist_ok=True)
    dict_variable_to_value = parallel_report_variables(
        target_path, parallel_portfolio_path, instances)

    sgrh.generate_report(gv.sparkle_latex_dir,
                         "template-Sparkle-for-parallel-portfolio.tex",
                         target_path,
                         "Sparkle_Report_Parallel_Portfolio",
                         dict_variable_to_value)
    sl.add_output(str(target_path), "Sparkle parallel portfolio report")<|MERGE_RESOLUTION|>--- conflicted
+++ resolved
@@ -467,11 +467,7 @@
         parallel_portfolio_path: Parallel portfolio path.
         instances: List of instances.
     """
-<<<<<<< HEAD
-    target_path = sgh.parallel_portfolio_output_analysis
-=======
     target_path = gv.selection_output_analysis
->>>>>>> 40899688
     target_path.mkdir(parents=True, exist_ok=True)
     dict_variable_to_value = parallel_report_variables(
         target_path, parallel_portfolio_path, instances)
