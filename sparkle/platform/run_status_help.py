--- conflicted
+++ resolved
@@ -93,35 +93,6 @@
         print("No running configuration jobs")
 
 
-<<<<<<< HEAD
-=======
-def print_running_parallel_portfolio_construction_jobs() -> None:
-    """Print a list of currently active pap construction jobs."""
-    command = CommandName.CONSTRUCT_SPARKLE_PARALLEL_PORTFOLIO
-    command_jobs_ids = get_running_jobs_for_command(command)
-    tmp_directory = (f"{gv.sparkle_tmp_path}/"
-                     f"{StatusInfoType.CONSTRUCT_PARALLEL_PORTFOLIO}/")
-    statusinfo_files = sfh.get_list_all_extensions(Path(tmp_directory), ".statusinfo")
-    if len(command_jobs_ids) > 0:
-        print(f"The command {command} is running "
-              f"with job IDs {command_jobs_ids}")
-        if len(statusinfo_files) > 0:
-            print("Running parallel portfolio construction jobs:")
-            for statusinfo_filename in statusinfo_files:
-                statusinfo_filepath = Path(
-                    tmp_directory
-                    + Path(statusinfo_filename).parent)
-                status_info = (ConstructParallelPortfolioStatusInfo
-                               .from_file(statusinfo_filepath))
-                print(f"Start Time: {status_info.get_start_time()}")
-                print(f"Portfolio Name: {status_info.get_portfolio_name()}")
-                print(f"Solver List: {str(status_info.get_list_of_solvers())}")
-                print()
-    else:
-        print("No running parallel portfolio construction jobs")
-
-
->>>>>>> 40899688
 def print_running_portfolio_selector_construction_jobs() -> None:
     """Print a list of currently active ps construction jobs."""
     command = CommandName.CONSTRUCT_SPARKLE_PORTFOLIO_SELECTOR
