"""Classes and Enums to control settings."""
from __future__ import annotations
import configparser
from enum import Enum
import ast
from pathlib import Path
from pathlib import PurePath

<<<<<<< HEAD
from smac import facade as smac_facades

=======
>>>>>>> 521e49eb
from sparkle.types import SparkleObjective, resolve_objective
from sparkle.types.objective import PAR
from sparkle.solver import Selector
from sparkle.configurator.configurator import Configurator
from sparkle.configurator import implementations as cim

from runrunner import Runner
from sparkle.platform.cli_types import VerbosityLevel


class SettingState(Enum):
    """Enum of possible setting states."""

    NOT_SET = 0
    DEFAULT = 1
    FILE = 2
    CMD_LINE = 3


class Settings:
    """Class to read, write, set, and get settings."""
    # CWD Prefix
    cwd_prefix = Path()  # Empty for now

    # Library prefix
    lib_prefix = Path(__file__).parent.parent.resolve()

    # Default directory names
    rawdata_dir = Path("Raw_Data")
    analysis_dir = Path("Analysis")
    DEFAULT_settings_dir = Path("Settings")
    __settings_file = Path("sparkle_settings.ini")

    # Default settings path
    DEFAULT_settings_path = PurePath(cwd_prefix / DEFAULT_settings_dir / __settings_file)

    # Default library pathing
    DEFAULT_components = lib_prefix / "Components"

    # Example settings path
    DEFAULT_example_settings_path = PurePath(DEFAULT_components / "sparkle_settings.ini")

    # Runsolver component
    DEFAULT_runsolver_dir = DEFAULT_components / "runsolver" / "src"
    DEFAULT_runsolver_exec = DEFAULT_runsolver_dir / "runsolver"

    # Ablation component
    DEFAULT_ablation_dir = DEFAULT_components / "ablationAnalysis-0.9.4"
    DEFAULT_ablation_exec = DEFAULT_ablation_dir / "ablationAnalysis"
    DEFAULT_ablation_validation_exec = DEFAULT_ablation_dir / "ablationValidation"

    # Autofolio component
    DEFAULT_general_sparkle_selector = DEFAULT_components / "AutoFolio/scripts/autofolio"

    # Report component
    DEFAULT_latex_source = DEFAULT_components / "Sparkle-latex-source"
    DEFAULT_latex_bib = DEFAULT_latex_source / "SparkleReport.bib"

    # Default input directory pathing
    DEFAULT_solver_dir = cwd_prefix / "Solvers"
    DEFAULT_instance_dir = cwd_prefix / "Instances"
    DEFAULT_extractor_dir = cwd_prefix / "Extractors"
    DEFAULT_snapshot_dir = cwd_prefix / "Snapshots"

    # Default output directory pathing
    DEFAULT_tmp_output = cwd_prefix / "Tmp"
    DEFAULT_output = cwd_prefix / "Output"
    DEFAULT_configuration_output = DEFAULT_output / "Configuration"
    DEFAULT_selection_output = DEFAULT_output / "Selection"
    DEFAULT_validation_output = DEFAULT_output / "Validation"
    DEFAULT_parallel_portfolio_output = DEFAULT_output / "Parallel_Portfolio"
    DEFAULT_ablation_output = DEFAULT_output / "Ablation"
    DEFAULT_log_output = DEFAULT_output / "Log"

    # Default output subdirs
    DEFAULT_configuration_output_raw = DEFAULT_configuration_output / rawdata_dir
    DEFAULT_configuration_output_analysis = DEFAULT_configuration_output / analysis_dir
    DEFAULT_selection_output_raw = DEFAULT_selection_output / rawdata_dir
    DEFAULT_selection_output_analysis = DEFAULT_selection_output / analysis_dir
    DEFAULT_parallel_portfolio_output_raw =\
        DEFAULT_parallel_portfolio_output / rawdata_dir
    DEFAULT_parallel_portfolio_output_analysis =\
        DEFAULT_parallel_portfolio_output / analysis_dir

    # Old default output dirs which should be part of something else
    DEFAULT_feature_data = DEFAULT_output / "Feature_Data"
    DEFAULT_performance_data = DEFAULT_output / "Performance_Data"

    # Collection of all working dirs for platform
    DEFAULT_working_dirs = [
        DEFAULT_output, DEFAULT_configuration_output,
        DEFAULT_selection_output, DEFAULT_validation_output,
        DEFAULT_tmp_output, DEFAULT_log_output,
        DEFAULT_solver_dir, DEFAULT_instance_dir,
        DEFAULT_feature_data, DEFAULT_performance_data,
        DEFAULT_extractor_dir, DEFAULT_settings_dir
    ]

    # Old default file paths from GV which should be turned into variables
    DEFAULT_feature_data_path =\
        DEFAULT_feature_data / "feature_data.csv"
    DEFAULT_performance_data_path =\
        DEFAULT_performance_data / "performance_data.csv"

    # Constant default values
    DEFAULT_general_sparkle_objective = PAR(10)
    DEFAULT_general_sparkle_configurator = cim.SMAC2.__name__
    DEFAULT_general_target_cutoff_time = 60
    DEFAULT_general_extractor_cutoff_time = 60
    DEFAULT_number_of_jobs_in_parallel = 25
    DEFAULT_general_verbosity = VerbosityLevel.STANDARD
    DEFAULT_general_check_interval = 10
    DEFAULT_general_run_on = "local"

    DEFAULT_configurator_number_of_runs = 25
    DEFAULT_configurator_solver_calls = 100
    DEFAULT_configurator_maximum_iterations = None

<<<<<<< HEAD
    # Default SMAC2 settings
=======
>>>>>>> 521e49eb
    DEFAULT_smac2_wallclock_time = None
    DEFAULT_smac2_cpu_time = None
    DEFAULT_smac2_target_cutoff_length = "max"
    DEFAULT_smac2_use_cpu_time_in_tunertime = None
    DEFAULT_smac2_max_iterations = None
<<<<<<< HEAD

    # Default SMAC3 settings
    DEFAULT_smac3_number_of_runs = None
    DEFAULT_smac3_facade = smac_facades.AlgorithmConfigurationFacade.__name__
    DEFAULT_smac3_facade_max_ratio = None
    DEFAULT_smac3_crash_cost = None
    DEFAULT_smac3_termination_cost_threshold = None
    DEFAULT_smac3_walltime_limit = None
    DEFAULT_smac3_cputime_limit = None
    DEFAULT_smac3_use_default_config = None
    DEFAULT_smac3_min_budget = None
    DEFAULT_smac3_max_budget = None

    # Default IRACE settings
    DEFAULT_irace_max_time = 0  # IRACE equivalent of None in this case
    DEFAULT_irace_max_experiments = 0
    DEFAULT_irace_first_test = None
    DEFAULT_irace_mu = None
    DEFAULT_irace_max_iterations = None
=======
>>>>>>> 521e49eb

    DEFAULT_portfolio_construction_timeout = None

    DEFAULT_slurm_max_parallel_runs_per_node = 8

    DEFAULT_ablation_racing = False

    DEFAULT_parallel_portfolio_check_interval = 4
    DEFAULT_parallel_portfolio_num_seeds_per_solver = 1

    # Default IRACE settings
    DEFAULT_irace_max_time = 0  # IRACE equivalent of None in this case
    DEFAULT_irace_max_experiments = 0
    DEFAULT_irace_first_test = None
    DEFAULT_irace_mu = None
    DEFAULT_irace_max_iterations = None

    def __init__(self: Settings, file_path: PurePath = None) -> None:
        """Initialise a settings object."""
        # Settings 'dictionary' in configparser format
        self.__settings = configparser.ConfigParser()

        # Setting flags
        self.__general_sparkle_objective_set = SettingState.NOT_SET
        self.__general_sparkle_configurator_set = SettingState.NOT_SET
        self.__general_sparkle_selector_set = SettingState.NOT_SET
        self.__general_target_cutoff_time_set = SettingState.NOT_SET
        self.__general_extractor_cutoff_time_set = SettingState.NOT_SET
        self.__general_verbosity_set = SettingState.NOT_SET
        self.__general_check_interval_set = SettingState.NOT_SET

        self.__config_solver_calls_set = SettingState.NOT_SET
        self.__config_number_of_runs_set = SettingState.NOT_SET
        self.__config_max_iterations_set = SettingState.NOT_SET

        self.__smac2_wallclock_time_set = SettingState.NOT_SET
        self.__smac2_cpu_time_set = SettingState.NOT_SET
        self.__smac2_use_cpu_time_in_tunertime_set = SettingState.NOT_SET
        self.__smac2_max_iterations_set = SettingState.NOT_SET
<<<<<<< HEAD

        self.__smac3_number_of_trials_set = SettingState.NOT_SET
        self.__smac3_smac_facade_set = SettingState.NOT_SET
        self.__smac3_facade_max_ratio_set = SettingState.NOT_SET
        self.__smac3_crash_cost_set = SettingState.NOT_SET
        self.__smac3_termination_cost_threshold_set = SettingState.NOT_SET
        self.__smac3_walltime_limit_set = SettingState.NOT_SET
        self.__smac3_cputime_limit_set = SettingState.NOT_SET
        self.__smac3_use_default_config_set = SettingState.NOT_SET
        self.__smac3_min_budget_set = SettingState.NOT_SET
        self.__smac3_max_budget_set = SettingState.NOT_SET
=======
>>>>>>> 521e49eb

        self.__run_on_set = SettingState.NOT_SET
        self.__number_of_jobs_in_parallel_set = SettingState.NOT_SET
        self.__slurm_max_parallel_runs_per_node_set = SettingState.NOT_SET
        self.__smac2_target_cutoff_length_set = SettingState.NOT_SET
        self.__ablation_racing_flag_set = SettingState.NOT_SET

        self.__parallel_portfolio_check_interval_set = SettingState.NOT_SET
        self.__parallel_portfolio_num_seeds_per_solver_set = SettingState.NOT_SET

        self.__irace_max_time_set = SettingState.NOT_SET
        self.__irace_max_experiments_set = SettingState.NOT_SET
        self.__irace_first_test_set = SettingState.NOT_SET
        self.__irace_mu_set = SettingState.NOT_SET
        self.__irace_max_iterations_set = SettingState.NOT_SET

        self.__general_sparkle_configurator = None

        self.__slurm_extra_options_set = dict()

        if file_path is None:
            # Initialise settings from default file path
            self.read_settings_ini()
        else:
            # Initialise settings from a given file path
            self.read_settings_ini(file_path)

    def read_settings_ini(self: Settings, file_path: PurePath = DEFAULT_settings_path,
                          state: SettingState = SettingState.FILE) -> None:
        """Read the settings from an INI file."""
        # Read file
        file_settings = configparser.ConfigParser()
        file_settings.read(file_path)

        # Set internal settings based on data read from FILE if they were read
        # successfully
        if file_settings.sections() != []:
            section = "general"
<<<<<<< HEAD
            option_names = ("objectives", )
=======
            option_names = ("objective", )
>>>>>>> 521e49eb
            for option in option_names:
                if file_settings.has_option(section, option):
                    value = [resolve_objective(obj) for obj in
                             file_settings.get(section, option).split(",")]
                    self.set_general_sparkle_objectives(value, state)
                    file_settings.remove_option(section, option)

            # Comma so python understands it's a tuple...
            option_names = ("configurator", )
            for option in option_names:
                if file_settings.has_option(section, option):
                    value = file_settings.get(section, option)
                    self.set_general_sparkle_configurator(value, state)
                    file_settings.remove_option(section, option)

            option_names = ("selector", )
            for option in option_names:
                if file_settings.has_option(section, option):
                    value = file_settings.get(section, option)
                    self.set_general_sparkle_selector(value, state)
                    file_settings.remove_option(section, option)

<<<<<<< HEAD
            option_names = ("target_cutoff_time",
                            "cutoff_time_each_solver_call")
=======
            option_names = ("solution_verifier", )
>>>>>>> 521e49eb
            for option in option_names:
                if file_settings.has_option(section, option):
                    value = file_settings.getint(section, option)
                    self.set_general_target_cutoff_time(value, state)
                    file_settings.remove_option(section, option)

<<<<<<< HEAD
            option_names = ("extractor_cutoff_time",
                            "cutoff_time_each_feature_computation")
=======
            option_names = ("target_cutoff_time",
                            "cutoff_time_each_solver_call")
>>>>>>> 521e49eb
            for option in option_names:
                if file_settings.has_option(section, option):
                    value = file_settings.getint(section, option)
                    self.set_general_extractor_cutoff_time(value, state)
                    file_settings.remove_option(section, option)

<<<<<<< HEAD
            option_names = ("run_on", )
            for option in option_names:
                if file_settings.has_option(section, option):
                    value = file_settings.get(section, option)
                    self.set_run_on(value, state)
                    file_settings.remove_option(section, option)

            option_names = ("verbosity", )
            for option in option_names:
                if file_settings.has_option(section, option):
                    value = VerbosityLevel.from_string(
                        file_settings.get(section, option))
                    self.set_general_verbosity(value, state)
                    file_settings.remove_option(section, option)

            option_names = ("check_interval", )
            for option in option_names:
                if file_settings.has_option(section, option):
                    value = int(file_settings.get(section, option))
                    self.set_general_check_interval(value, state)
                    file_settings.remove_option(section, option)

            section = "configuration"
            option_names = ("solver_calls", )
            for option in option_names:
                if file_settings.has_option(section, option):
                    value = file_settings.getint(section, option)
                    self.set_configurator_solver_calls(value, state)
                    file_settings.remove_option(section, option)

            option_names = ("number_of_runs", )
=======
            option_names = ("extractor_cutoff_time",
                            "cutoff_time_each_feature_computation")
>>>>>>> 521e49eb
            for option in option_names:
                if file_settings.has_option(section, option):
                    value = file_settings.getint(section, option)
                    self.set_configurator_number_of_runs(value, state)
                    file_settings.remove_option(section, option)

<<<<<<< HEAD
            option_name = "max_iterations"
            if file_settings.has_option(section, option_name):
                value = file_settings.getint(section, option_name)
                self.set_configurator_max_iterations(value, state)
                file_settings.remove_option(section, option_name)

            section = "smac2"
            option_names = ("wallclock_time", )
            for option in option_names:
                if file_settings.has_option(section, option):
                    value = file_settings.getint(section, option)
                    self.set_smac2_wallclock_time(value, state)
                    file_settings.remove_option(section, option)

            option_names = ("cpu_time", )
            for option in option_names:
                if file_settings.has_option(section, option):
                    value = file_settings.getint(section, option)
                    self.set_smac2_cpu_time(value, state)
                    file_settings.remove_option(section, option)

            option_names = ("target_cutoff_length", "each_run_cutoff_length")
=======
            option_names = ("run_on", )
>>>>>>> 521e49eb
            for option in option_names:
                if file_settings.has_option(section, option):
                    value = file_settings.get(section, option)
                    self.set_smac2_target_cutoff_length(value, state)
                    file_settings.remove_option(section, option)

            option_names = ("use_cpu_time_in_tunertime", "countSMACTimeAsTunerTime")
            for option in option_names:
                if file_settings.has_option(section, option):
                    value = file_settings.getboolean(section, option)
                    self.set_smac2_use_cpu_time_in_tunertime(value, state)
                    file_settings.remove_option(section, option)

            options_names = ("iteration_limit", "numIterations", "numberOfIterations",
                             "max_iterations")
            for option in options_names:
                if file_settings.has_option(section, option):
                    value = file_settings.getint(section, option)
                    self.set_smac2_max_iterations(value, state)
                    file_settings.remove_option(section, option)

            section = "smac3"

            option_names = ("n_trials", "number_of_trials", "solver_calls")
            for option in option_names:
                if file_settings.has_option(section, option):
                    value = file_settings.getint(section, option)
                    self.set_smac3_number_of_trials(value, state)
                    file_settings.remove_option(section, option)

<<<<<<< HEAD
            options_names = ("facade", "smac_facade", )
            for option in options_names:
                if file_settings.has_option(section, option):
                    value = file_settings.get(section, option)
                    self.set_smac3_smac_facade(value, state)
                    file_settings.remove_option(section, option)

            option_names = ("max_ratio", "facade_max_ratio", "initial_trials_max_ratio")
            for option in option_names:
                if file_settings.has_option(section, option):
                    value = file_settings.getfloat(section, option)
                    self.set_smac3_facade_max_ratio(value, state)
                    file_settings.remove_option(section, option)

            options_names = ("crash_cost", )
            for option in options_names:
                if file_settings.has_option(section, option):
                    value = file_settings.get(section, option)
                    self.set_smac3_crash_cost(value, state)
                    file_settings.remove_option(section, option)

            options_names = ("termination_cost_threshold", )
            for option in options_names:
                if file_settings.has_option(section, option):
                    value = file_settings.get(section, option)
                    self.set_smac3_termination_cost_threshold(value, state)
                    file_settings.remove_option(section, option)

            options_names = ("walltime_limit", "wallclock_time")
            for option in options_names:
                if file_settings.has_option(section, option):
                    value = file_settings.getfloat(section, option)
                    self.set_smac3_walltime_limit(value, state)
                    file_settings.remove_option(section, option)

            options_names = ("cputime_limit", )
            for option in options_names:
                if file_settings.has_option(section, option):
                    value = file_settings.getfloat(section, option)
                    self.set_smac3_cputime_limit(value, state)
                    file_settings.remove_option(section, option)

            options_names = ("use_default_config", )
            for option in options_names:
                if file_settings.has_option(section, option):
                    value = file_settings.getboolean(section, option)
                    self.set_smac3_use_default_config(value, state)
                    file_settings.remove_option(section, option)

            options_names = ("min_budget", )
            for option in options_names:
                if file_settings.has_option(section, option):
                    value = file_settings.getfloat(section, option)
                    self.set_smac3_min_budget(value, state)
                    file_settings.remove_option(section, option)

            options_names = ("max_budget", )
            for option in options_names:
                if file_settings.has_option(section, option):
                    value = file_settings.getfloat(section, option)
                    self.set_smac3_max_budget(value, state)
                    file_settings.remove_option(section, option)

            section = "irace"
            option_names = ("max_time", )
            for option in option_names:
                if file_settings.has_option(section, option):
                    value = file_settings.getint(section, option)
                    self.set_irace_max_time(value, state)
                    file_settings.remove_option(section, option)

            option_names = ("max_experiments", )
            for option in option_names:
                if file_settings.has_option(section, option):
                    value = file_settings.getint(section, option)
                    self.set_irace_max_experiments(value, state)
                    file_settings.remove_option(section, option)

            option_names = ("first_test", )
            for option in option_names:
                if file_settings.has_option(section, option):
                    value = file_settings.getint(section, option)
                    self.set_irace_first_test(value, state)
                    file_settings.remove_option(section, option)

            option_names = ("mu", )
            for option in option_names:
                if file_settings.has_option(section, option):
                    value = file_settings.getint(section, option)
                    self.set_irace_mu(value, state)
                    file_settings.remove_option(section, option)

            option_names = ("nb_iterations", "iterations", "max_iterations")
            for option in option_names:
                if file_settings.has_option(section, option):
=======
            section = "configuration"
            option_names = ("solver_calls", )
            for option in option_names:
                if file_settings.has_option(section, option):
                    value = file_settings.getint(section, option)
                    self.set_configurator_solver_calls(value, state)
                    file_settings.remove_option(section, option)

            option_names = ("number_of_runs", )
            for option in option_names:
                if file_settings.has_option(section, option):
                    value = file_settings.getint(section, option)
                    self.set_configurator_number_of_runs(value, state)
                    file_settings.remove_option(section, option)

            option_name = "max_iterations"
            if file_settings.has_option(section, option_name):
                value = file_settings.getint(section, option_name)
                self.set_configurator_max_iterations(value, state)
                file_settings.remove_option(section, option_name)

            section = "smac2"
            option_names = ("wallclock_time", )
            for option in option_names:
                if file_settings.has_option(section, option):
                    value = file_settings.getint(section, option)
                    self.set_smac2_wallclock_time(value, state)
                    file_settings.remove_option(section, option)

            option_names = ("cpu_time", )
            for option in option_names:
                if file_settings.has_option(section, option):
                    value = file_settings.getint(section, option)
                    self.set_smac2_cpu_time(value, state)
                    file_settings.remove_option(section, option)

            option_names = ("target_cutoff_length", "each_run_cutoff_length")
            for option in option_names:
                if file_settings.has_option(section, option):
                    value = file_settings.get(section, option)
                    self.set_smac2_target_cutoff_length(value, state)
                    file_settings.remove_option(section, option)

            option_names = ("use_cpu_time_in_tunertime", "countSMACTimeAsTunerTime")
            for option in option_names:
                if file_settings.has_option(section, option):
                    value = file_settings.getboolean(section, option)
                    self.set_smac2_use_cpu_time_in_tunertime(value, state)
                    file_settings.remove_option(section, option)

            options_names = ("iteration_limit", "numIterations", "numberOfIterations",
                             "max_iterations")
            for option in options_names:
                if file_settings.has_option(section, option):
                    value = file_settings.getint(section, option)
                    self.set_smac2_max_iterations(value, state)
                    file_settings.remove_option(section, option)

            section = "irace"
            option_names = ("max_time", )
            for option in option_names:
                if file_settings.has_option(section, option):
                    value = file_settings.getint(section, option)
                    self.set_irace_max_time(value, state)
                    file_settings.remove_option(section, option)

            option_names = ("max_experiments", )
            for option in option_names:
                if file_settings.has_option(section, option):
                    value = file_settings.getint(section, option)
                    self.set_irace_max_experiments(value, state)
                    file_settings.remove_option(section, option)

            option_names = ("first_test", )
            for option in option_names:
                if file_settings.has_option(section, option):
                    value = file_settings.getint(section, option)
                    self.set_irace_first_test(value, state)
                    file_settings.remove_option(section, option)

            option_names = ("mu", )
            for option in option_names:
                if file_settings.has_option(section, option):
                    value = file_settings.getint(section, option)
                    self.set_irace_mu(value, state)
                    file_settings.remove_option(section, option)

            option_names = ("nb_iterations", "iterations", "max_iterations")
            for option in option_names:
                if file_settings.has_option(section, option):
>>>>>>> 521e49eb
                    value = file_settings.getint(section, option)
                    self.set_irace_max_iterations(value, state)
                    file_settings.remove_option(section, option)

            section = "slurm"
            option_names = ("number_of_jobs_in_parallel", "num_job_in_parallel")
            for option in option_names:
                if file_settings.has_option(section, option):
                    value = file_settings.getint(section, option)
                    self.set_number_of_jobs_in_parallel(value, state)
                    file_settings.remove_option(section, option)

            option_names = ("max_parallel_runs_per_node", "clis_per_node")
            for option in option_names:
                if file_settings.has_option(section, option):
                    value = file_settings.getint(section, option)
                    self.set_slurm_max_parallel_runs_per_node(value, state)
                    file_settings.remove_option(section, option)

            section = "ablation"
            option_names = ("racing", "ablation_racing")
            for option in option_names:
                if file_settings.has_option(section, option):
                    value = file_settings.getboolean(section, option)
                    self.set_ablation_racing_flag(value, state)
                    file_settings.remove_option(section, option)

            section = "parallel_portfolio"
            option_names = ("check_interval", )
            for option in option_names:
                if file_settings.has_option(section, option):
                    value = int(file_settings.get(section, option))
                    self.set_parallel_portfolio_check_interval(value, state)
                    file_settings.remove_option(section, option)

            option_names = ("num_seeds_per_solver", )
            for option in option_names:
                if file_settings.has_option(section, option):
                    value = int(file_settings.get(section, option))
                    self.set_parallel_portfolio_number_of_seeds_per_solver(value, state)
                    file_settings.remove_option(section, option)

            # TODO: Report on any unknown settings that were read
            sections = file_settings.sections()

            for section in sections:
                for option in file_settings[section]:
                    # TODO: Should check the options are valid Slurm options
                    if section == "slurm":
                        value = file_settings.get(section, option)
                        self.add_slurm_extra_option(option, value, state)
                    else:
                        print(f'Unrecognised section - option combination: "{section} '
                              f'{option}" in file {file_path} ignored')

        # Print error if unable to read the settings
        else:
            print(f"ERROR: Failed to read settings from {file_path} The file may have "
                  "been empty, located in a different path, or be in another format than"
                  " INI. Default Settings values be used.")

    def write_used_settings(self: Settings) -> None:
        """Write the used settings to the default locations."""
        # Write to latest settings file
        self.write_settings_ini(self.DEFAULT_settings_dir / "latest.ini")

    def write_settings_ini(self: Settings, file_path: Path) -> None:
        """Write the settings to an INI file."""
        # Create needed directories if they don't exist
        file_path.parent.mkdir(parents=True, exist_ok=True)
        slurm_extra_section_options = None
        if self.__settings.has_section("slurm_extra"):
            # Slurm extra options are not written as a seperate section
            slurm_extra_section_options = {}
            for key in self.__settings["slurm_extra"]:
                self.__settings["slurm"][key] = self.__settings["slurm_extra"][key]
                slurm_extra_section_options[key] = self.__settings["slurm_extra"][key]
            self.__settings.remove_section("slurm_extra")
        # We do not write None values
        removed = []
        for section in self.__settings.sections():
            for option in self.__settings[section]:
                try:
                    if ast.literal_eval(str(self.__settings[section][option])) is None:
                        del self.__settings[section][option]
                        removed.append((section, option))
                except Exception:
                    pass
        # Write the settings to file
        with file_path.open("w") as settings_file:
            self.__settings.write(settings_file)
        # Rebuild slurm extra if needed
        if slurm_extra_section_options is not None:
            self.__settings.add_section("slurm_extra")
            for key in slurm_extra_section_options:
                self.__settings["slurm_extra"][key] = slurm_extra_section_options[key]
        # Rebuild None if needed
        for section, option in removed:
            self.__settings[section][option] = "None"

    def __init_section(self: Settings, section: str) -> None:
        if section not in self.__settings:
            self.__settings[section] = {}

    @staticmethod
    def __check_setting_state(current_state: SettingState,
                              new_state: SettingState, name: str) -> bool:
        change_setting_ok = True

        if current_state == SettingState.FILE and new_state == SettingState.DEFAULT:
            change_setting_ok = False
            print(f"Warning: Attempting to overwrite setting for {name} with default "
                  "value; keeping the value read from file!")
        elif (current_state == SettingState.CMD_LINE
              and new_state == SettingState.DEFAULT):
            change_setting_ok = False
            print(f"Warning: Attempting to overwrite setting for {name} with default "
                  "value; keeping the value read from command line!")
        elif current_state == SettingState.CMD_LINE and new_state == SettingState.FILE:
            change_setting_ok = False
            print(f"Warning: Attempting to overwrite setting for {name} with value from "
                  "file; keeping the value read from command line!")

        return change_setting_ok

    # General settings ###
    def set_general_sparkle_objectives(
            self: Settings,
            value: list[SparkleObjective] = [DEFAULT_general_sparkle_objective, ],
            origin: SettingState = SettingState.DEFAULT) -> None:
        """Set the sparkle objective."""
        section = "general"
        name = "objectives"

        if value is not None and self.__check_setting_state(
                self.__general_sparkle_objective_set, origin, name):
            if isinstance(value, list):
                value = ",".join([str(obj) for obj in value])
            else:
                value = str(value)
<<<<<<< HEAD

            # Append standard Sparkle Objectives
            if "status" not in value:
                value += ",status:metric"
            if "cpu_time" not in value:
                value += ",cpu_time:metric"
            if "wall_time" not in value:
                value += ",wall_time:metric"
            if "memory" not in value:
                value += ",memory:metric"

=======
            # Append standard Sparkle Objectives
            if "status" not in value:
                value += ",status"
            if "cpu_time" not in value:
                value += ",cpu_time"
            if "wall_time" not in value:
                value += ",wall_time"
            if "memory" not in value:
                value += ",memory"
>>>>>>> 521e49eb
            self.__init_section(section)
            self.__general_sparkle_objective_set = origin
            self.__settings[section][name] = value

    def get_general_sparkle_objectives(
            self: Settings,
            filter_metric: bool = False) -> list[SparkleObjective]:
        """Return the Sparkle objectives."""
        if self.__general_sparkle_objective_set == SettingState.NOT_SET:
            self.set_general_sparkle_objectives()

<<<<<<< HEAD
        objectives = [resolve_objective(obj)
                      for obj in self.__settings["general"]["objectives"].split(",")]

        if filter_metric:
            return [obj for obj in objectives if not obj.metric]

        return objectives
=======
        return [resolve_objective(obj)
                for obj in self.__settings["general"]["objective"].split(",")]
>>>>>>> 521e49eb

    def set_general_sparkle_configurator(
            self: Settings,
            value: str = DEFAULT_general_sparkle_configurator,
            origin: SettingState = SettingState.DEFAULT) -> None:
        """Set the Sparkle configurator."""
        section = "general"
        name = "configurator"
        if value is not None and self.__check_setting_state(
                self.__general_sparkle_configurator_set, origin, name):
            self.__init_section(section)
            self.__general_sparkle_configurator_set = origin
            self.__settings[section][name] = value

    def get_general_sparkle_configurator(self: Settings) -> Configurator:
        """Return the configurator init method."""
        if self.__general_sparkle_configurator_set == SettingState.NOT_SET:
            self.set_general_sparkle_configurator()
        configurator_var = self.__settings["general"]["configurator"]
        if (self.__general_sparkle_configurator is None
                or self.__general_sparkle_configurator.name != configurator_var):
            configurator_subclass =\
                cim.resolve_configurator(self.__settings["general"]["configurator"])
            if configurator_subclass is not None:
                self.__general_sparkle_configurator = configurator_subclass(
                    base_dir=Path(),
                    output_path=Settings.DEFAULT_configuration_output_raw)
            else:
                print("WARNING: Configurator class name not recognised: "
                      f'{self.__settings["general"]["configurator"]}. '
                      "Configurator not set.")
        return self.__general_sparkle_configurator

    def set_general_sparkle_selector(
            self: Settings,
            value: Path = DEFAULT_general_sparkle_selector,
            origin: SettingState = SettingState.DEFAULT) -> None:
        """Set the Sparkle selector."""
        section = "general"
        name = "selector"
        if value is not None and self.__check_setting_state(
                self.__general_sparkle_selector_set, origin, name):
            self.__init_section(section)
            self.__general_sparkle_selector_set = origin
            self.__settings[section][name] = str(value)

    def get_general_sparkle_selector(self: Settings) -> Selector:
        """Return the selector init method."""
        if self.__general_sparkle_selector_set == SettingState.NOT_SET:
            self.set_general_sparkle_selector()
        return Selector(Path(self.__settings["general"]["selector"]),
                        self.DEFAULT_selection_output_raw)

<<<<<<< HEAD
=======
    def set_general_solution_verifier(
            self: Settings, value: str = DEFAULT_general_solution_verifier,
            origin: SettingState = SettingState.DEFAULT) -> None:
        """Set the solution verifier to use."""
        section = "general"
        name = "solution_verifier"

        if value is not None and self.__check_setting_state(
                self.__general_solution_verifier_set, origin, name):
            self.__init_section(section)
            self.__general_solution_verifier_set = origin
            self.__settings[section][name] = value

    def get_general_solution_verifier(self: Settings) -> object:
        """Return the solution verifier to use."""
        if self.__general_solution_verifier_set == SettingState.NOT_SET:
            self.set_general_solution_verifier()
        name = self.__settings["general"]["solution_verifier"].lower()
        if name == str(SATVerifier()).lower():
            return SATVerifier()
        return None

>>>>>>> 521e49eb
    def set_general_target_cutoff_time(
            self: Settings, value: int = DEFAULT_general_target_cutoff_time,
            origin: SettingState = SettingState.DEFAULT) -> None:
        """Set the cutoff time in seconds for target algorithms."""
        section = "general"
        name = "target_cutoff_time"

        if value is not None and self.__check_setting_state(
                self.__general_target_cutoff_time_set, origin, name):
            self.__init_section(section)
            self.__general_target_cutoff_time_set = origin
            self.__settings[section][name] = str(value)

    def get_general_target_cutoff_time(self: Settings) -> int:
        """Return the cutoff time in seconds for target algorithms."""
        if self.__general_target_cutoff_time_set == SettingState.NOT_SET:
            self.set_general_target_cutoff_time()
        return int(self.__settings["general"]["target_cutoff_time"])

    def set_general_extractor_cutoff_time(
            self: Settings, value: int = DEFAULT_general_extractor_cutoff_time,
            origin: SettingState = SettingState.DEFAULT) -> None:
        """Set the cutoff time in seconds for feature extraction."""
        section = "general"
        name = "extractor_cutoff_time"

        if value is not None and self.__check_setting_state(
                self.__general_extractor_cutoff_time_set, origin, name):
            self.__init_section(section)
            self.__general_extractor_cutoff_time_set = origin
            self.__settings[section][name] = str(value)

    def get_general_extractor_cutoff_time(self: Settings) -> int:
        """Return the cutoff time in seconds for feature extraction."""
        if self.__general_extractor_cutoff_time_set == SettingState.NOT_SET:
            self.set_general_extractor_cutoff_time()
        return int(self.__settings["general"]["extractor_cutoff_time"])

    def set_number_of_jobs_in_parallel(
            self: Settings, value: int = DEFAULT_number_of_jobs_in_parallel,
            origin: SettingState = SettingState.DEFAULT) -> None:
        """Set the number of runs Sparkle can do in parallel."""
        section = "slurm"
        name = "number_of_jobs_in_parallel"

        if value is not None and self.__check_setting_state(
                self.__number_of_jobs_in_parallel_set, origin, name):
            self.__init_section(section)
            self.__number_of_jobs_in_parallel_set = origin
            self.__settings[section][name] = str(value)

    def get_number_of_jobs_in_parallel(self: Settings) -> int:
        """Return the number of runs Sparkle can do in parallel."""
        if self.__number_of_jobs_in_parallel_set == SettingState.NOT_SET:
            self.set_number_of_jobs_in_parallel()

        return int(self.__settings["slurm"]["number_of_jobs_in_parallel"])

    def set_general_verbosity(
            self: Settings, value: VerbosityLevel = DEFAULT_general_verbosity,
            origin: SettingState = SettingState.DEFAULT) -> None:
        """Set the general verbosity to use."""
        section = "general"
        name = "verbosity"

        if value is not None and self.__check_setting_state(
                self.__general_verbosity_set, origin, name):
            self.__init_section(section)
            self.__general_verbosity_set = origin
            self.__settings[section][name] = value.name

    def get_general_verbosity(self: Settings) -> VerbosityLevel:
        """Return the general verbosity."""
        if self.__general_verbosity_set == SettingState.NOT_SET:
            self.set_general_verbosity()

        return VerbosityLevel.from_string(
            self.__settings["general"]["verbosity"])

    def set_general_check_interval(
            self: Settings,
            value: int = DEFAULT_general_check_interval,
            origin: SettingState = SettingState.DEFAULT) -> None:
        """Set the general check interval."""
        section = "general"
        name = "check_interval"

        if value is not None and self.__check_setting_state(
                self.__general_check_interval_set, origin, name):
            self.__init_section(section)
            self.__general_check_interval_set = origin
            self.__settings[section][name] = str(value)

    def get_general_check_interval(self: Settings) -> int:
        """Return the general check interval."""
        if self.__general_check_interval_set == SettingState.NOT_SET:
            self.set_general_check_interval()

        return int(self.__settings["general"]["check_interval"])

    # Configuration settings General ###

    def get_configurator_settings(self: Settings,
                                  configurator_name: str) -> dict[str, any]:
        """Return the configurator settings."""
        configurator_settings = {
            "number_of_runs": self.get_configurator_number_of_runs(),
            "solver_calls": self.get_configurator_solver_calls(),
            "cutoff_time": self.get_general_target_cutoff_time(),
            "max_iterations": self.get_configurator_max_iterations()
        }
        # In the settings below, we default to the configurator general settings if no
        # specific configurator settings are given, by using the [None] or [Value]
        if configurator_name == cim.SMAC2.__name__:
            # Return all settings from the SMAC2 section
            configurator_settings.update({
                "cpu_time": self.get_smac2_cpu_time(),
                "wallclock_time": self.get_smac2_wallclock_time(),
                "target_cutoff_length": self.get_smac2_target_cutoff_length(),
                "use_cpu_time_in_tunertime": self.get_smac2_use_cpu_time_in_tunertime(),
                "max_iterations": self.get_smac2_max_iterations()
                or configurator_settings["max_iterations"],
            })
<<<<<<< HEAD
        elif configurator_name == cim.SMAC3.__name__:
            # Return all settings from the SMAC3 section
            del configurator_settings["max_iterations"]  # SMAC3 does not have this?
            configurator_settings.update({
                "smac_facade": self.get_smac3_smac_facade(),
                "max_ratio": self.get_smac3_facade_max_ratio(),
                "crash_cost": self.get_smac3_crash_cost(),
                "termination_cost_threshold":
                self.get_smac3_termination_cost_threshold(),
                "walltime_limit": self.get_smac3_walltime_limit(),
                "cputime_limit": self.get_smac3_cputime_limit(),
                "use_default_config": self.get_smac3_use_default_config(),
                "min_budget": self.get_smac3_min_budget(),
                "max_budget": self.get_smac3_max_budget(),
                "solver_calls": self.get_smac3_number_of_trials()
                or configurator_settings["solver_calls"],
            })
            # Do not pass None values to SMAC3, it Scenario resolves default settings
            configurator_settings = {key: value
                                     for key, value in configurator_settings.items()
                                     if value is not None}
        elif configurator_name == cim.IRACE.__name__:
=======
        if configurator_name == cim.IRACE.__name__:
>>>>>>> 521e49eb
            # Return all settings from the IRACE section
            configurator_settings.update({
                "solver_calls": self.get_irace_max_experiments(),
                "max_time": self.get_irace_max_time(),
                "first_test": self.get_irace_first_test(),
                "mu": self.get_irace_mu(),
                "max_iterations": self.get_irace_max_iterations()
                or configurator_settings["max_iterations"],
            })
            if (configurator_settings["solver_calls"] == 0
                    and configurator_settings["max_time"] == 0):  # Default to base
                configurator_settings["solver_calls"] =\
                    self.get_configurator_solver_calls()
        return configurator_settings

    def set_configurator_solver_calls(
            self: Settings, value: int = DEFAULT_configurator_solver_calls,
            origin: SettingState = SettingState.DEFAULT) -> None:
        """Set the number of solver calls."""
        section = "configuration"
        name = "solver_calls"

        if value is not None and self.__check_setting_state(
                self.__config_solver_calls_set, origin, name):
            self.__init_section(section)
            self.__config_solver_calls_set = origin
            self.__settings[section][name] = str(value)

    def get_configurator_solver_calls(self: Settings) -> int | None:
        """Return the maximum number of solver calls the configurator can do."""
        if self.__config_solver_calls_set == SettingState.NOT_SET:
            self.set_configurator_solver_calls()
<<<<<<< HEAD

        return int(self.__settings["configuration"]["solver_calls"])

=======

        return int(self.__settings["configuration"]["solver_calls"])

>>>>>>> 521e49eb
    def set_configurator_number_of_runs(
            self: Settings, value: int = DEFAULT_configurator_number_of_runs,
            origin: SettingState = SettingState.DEFAULT) -> None:
        """Set the number of configuration runs."""
        section = "configuration"
        name = "number_of_runs"

        if value is not None and self.__check_setting_state(
                self.__config_number_of_runs_set, origin, name):
<<<<<<< HEAD
            self.__init_section(section)
            self.__config_number_of_runs_set = origin
            self.__settings[section][name] = str(value)

    def get_configurator_number_of_runs(self: Settings) -> int:
        """Return the number of configuration runs."""
        if self.__config_number_of_runs_set == SettingState.NOT_SET:
            self.set_configurator_number_of_runs()

        return int(self.__settings["configuration"]["number_of_runs"])

    def set_configurator_max_iterations(
            self: Settings, value: int = DEFAULT_configurator_maximum_iterations,
            origin: SettingState = SettingState.DEFAULT) -> None:
        """Set the number of configuration runs."""
        section = "configuration"
        name = "max_iterations"

        if self.__check_setting_state(
                self.__config_max_iterations_set, origin, name):
            self.__init_section(section)
            self.__config_max_iterations_set = origin
            self.__settings[section][name] = str(value)

    def get_configurator_max_iterations(self: Settings) -> int | None:
        """Get the maximum number of configurator iterations."""
        if self.__config_max_iterations_set == SettingState.NOT_SET:
            self.set_configurator_max_iterations()
        max_iterations = self.__settings["configuration"]["max_iterations"]
        return int(max_iterations) if max_iterations.isdigit() else None

    # Configuration: SMAC2 specific settings ###

    def set_smac2_wallclock_time(
            self: Settings, value: int = DEFAULT_smac2_wallclock_time,
            origin: SettingState = SettingState.DEFAULT) -> None:
        """Set the budget per configuration run in seconds (wallclock)."""
        section = "smac2"
        name = "wallclock_time"

        if self.__check_setting_state(
                self.__smac2_wallclock_time_set, origin, name):
            self.__init_section(section)
            self.__smac2_wallclock_time_set = origin
            self.__settings[section][name] = str(value)

=======
            self.__init_section(section)
            self.__config_number_of_runs_set = origin
            self.__settings[section][name] = str(value)

    def get_configurator_number_of_runs(self: Settings) -> int:
        """Return the number of configuration runs."""
        if self.__config_number_of_runs_set == SettingState.NOT_SET:
            self.set_configurator_number_of_runs()

        return int(self.__settings["configuration"]["number_of_runs"])

    def set_configurator_max_iterations(
            self: Settings, value: int = DEFAULT_configurator_maximum_iterations,
            origin: SettingState = SettingState.DEFAULT) -> None:
        """Set the number of configuration runs."""
        section = "configuration"
        name = "max_iterations"

        if self.__check_setting_state(
                self.__config_max_iterations_set, origin, name):
            self.__init_section(section)
            self.__config_max_iterations_set = origin
            self.__settings[section][name] = str(value)

    def get_configurator_max_iterations(self: Settings) -> int | None:
        """Get the maximum number of configurator iterations."""
        if self.__config_max_iterations_set == SettingState.NOT_SET:
            self.set_configurator_max_iterations()
        max_iterations = self.__settings["configuration"]["max_iterations"]
        return int(max_iterations) if max_iterations.isdigit() else None

    # Configuration: SMAC specific settings ###

    def set_smac2_wallclock_time(
            self: Settings, value: int = DEFAULT_smac2_wallclock_time,
            origin: SettingState = SettingState.DEFAULT) -> None:
        """Set the budget per configuration run in seconds (wallclock)."""
        section = "smac2"
        name = "wallclock_time"

        if self.__check_setting_state(
                self.__smac2_wallclock_time_set, origin, name):
            self.__init_section(section)
            self.__smac2_wallclock_time_set = origin
            self.__settings[section][name] = str(value)

>>>>>>> 521e49eb
    def get_smac2_wallclock_time(self: Settings) -> int | None:
        """Return the budget per configuration run in seconds (wallclock)."""
        if self.__smac2_wallclock_time_set == SettingState.NOT_SET:
            self.set_smac2_wallclock_time()
        wallclock_time = self.__settings["smac2"]["wallclock_time"]
        return int(wallclock_time) if wallclock_time.isdigit() else None

    def set_smac2_cpu_time(
            self: Settings, value: int = DEFAULT_smac2_cpu_time,
            origin: SettingState = SettingState.DEFAULT) -> None:
        """Set the budget per configuration run in seconds (cpu)."""
        section = "smac2"
        name = "cpu_time"

        if self.__check_setting_state(
                self.__smac2_cpu_time_set, origin, name):
            self.__init_section(section)
            self.__smac2_cpu_time_set = origin
            self.__settings[section][name] = str(value)

    def get_smac2_cpu_time(self: Settings) -> int | None:
        """Return the budget per configuration run in seconds (cpu)."""
        if self.__smac2_cpu_time_set == SettingState.NOT_SET:
            self.set_smac2_cpu_time()
        cpu_time = self.__settings["smac2"]["cpu_time"]
        return int(cpu_time) if cpu_time.isdigit() else None

    def set_smac2_target_cutoff_length(
            self: Settings, value: str = DEFAULT_smac2_target_cutoff_length,
            origin: SettingState = SettingState.DEFAULT) -> None:
        """Set the target algorithm cutoff length."""
        section = "smac2"
        name = "target_cutoff_length"

        if value is not None and self.__check_setting_state(
                self.__smac2_target_cutoff_length_set, origin, name):
            self.__init_section(section)
            self.__smac2_target_cutoff_length_set = origin
            self.__settings[section][name] = str(value)

    def get_smac2_target_cutoff_length(self: Settings) -> str:
        """Return the target algorithm cutoff length.

        'A domain specific measure of when the algorithm should consider itself done.'

        Returns:
            The target algorithm cutoff length.
        """
        if self.__smac2_target_cutoff_length_set == SettingState.NOT_SET:
            self.set_smac2_target_cutoff_length()
        return self.__settings["smac2"]["target_cutoff_length"]

    def set_smac2_use_cpu_time_in_tunertime(
            self: Settings, value: bool = DEFAULT_smac2_use_cpu_time_in_tunertime,
            origin: SettingState = SettingState.DEFAULT) -> None:
        """Set whether to use CPU time in tunertime."""
        section = "smac2"
        name = "use_cpu_time_in_tunertime"
<<<<<<< HEAD

        if self.__check_setting_state(
                self.__smac2_use_cpu_time_in_tunertime_set, origin, name):
            self.__init_section(section)
            self.__smac2_use_cpu_time_in_tunertime_set = origin
            self.__settings[section][name] = str(value)

    def get_smac2_use_cpu_time_in_tunertime(self: Settings) -> bool:
        """Return whether to use CPU time in tunertime."""
        if self.__smac2_use_cpu_time_in_tunertime_set == SettingState.NOT_SET:
            self.set_smac2_use_cpu_time_in_tunertime()
        return ast.literal_eval(self.__settings["smac2"]["use_cpu_time_in_tunertime"])

    def set_smac2_max_iterations(
            self: Settings, value: int = DEFAULT_smac2_max_iterations,
            origin: SettingState = SettingState.DEFAULT) -> None:
        """Set the maximum number of SMAC2 iterations."""
        section = "smac2"
        name = "max_iterations"

        if self.__check_setting_state(
                self.__smac2_max_iterations_set, origin, name):
            self.__init_section(section)
            self.__smac2_max_iterations_set = origin
            self.__settings[section][name] = str(value)

    def get_smac2_max_iterations(self: Settings) -> int | None:
        """Get the maximum number of SMAC2 iterations."""
        if self.__smac2_max_iterations_set == SettingState.NOT_SET:
            self.set_smac2_max_iterations()
        max_iterations = self.__settings["smac2"]["max_iterations"]
        return int(max_iterations) if max_iterations.isdigit() else None

    # Configuration: SMAC3 specific settings ###

    def set_smac3_number_of_trials(
            self: Settings, value: int = DEFAULT_smac3_number_of_runs,
            origin: SettingState = SettingState.DEFAULT) -> None:
        """Set the number of SMAC3 trials."""
        section = "smac3"
        name = "number_of_runs"

        if self.__check_setting_state(
                self.__smac3_number_of_trials_set, origin, name):
            self.__init_section(section)
            self.__smac3_number_of_trials_set = origin
            self.__settings[section][name] = str(value)

    def get_smac3_number_of_trials(self: Settings) -> int | None:
        """Return the number of SMAC3 trials (Solver calls).

        'The maximum number of trials (combination of configuration, seed, budget,
        and instance, depending on the task) to run.'
        """
        if self.__smac3_number_of_trials_set == SettingState.NOT_SET:
            self.set_smac3_number_of_trials()
        number_of_runs = self.__settings["smac3"]["number_of_runs"]
        return int(number_of_runs) if number_of_runs.isdigit() else None

    def set_smac3_smac_facade(
            self: Settings, value: str = DEFAULT_smac3_facade,
            origin: SettingState = SettingState.DEFAULT) -> None:
        """Set the SMAC3 facade."""
        section = "smac3"
        name = "facade"

        if self.__check_setting_state(self.__smac3_smac_facade_set, origin, name):
            self.__init_section(section)
            self.__smac3_smac_facade_set = origin
            self.__settings[section][name] = str(value)

    def get_smac3_smac_facade(self: Settings) -> smac_facades.AbstractFacade:
        """Return the SMAC3 facade."""
        if self.__smac3_smac_facade_set == SettingState.NOT_SET:
            self.set_smac3_smac_facade()
        facade_name = self.__settings["smac3"]["facade"]
        if facade_name == "None":
            return None
        return getattr(smac_facades, facade_name)

    def set_smac3_facade_max_ratio(
            self: Settings, value: float = DEFAULT_smac3_facade_max_ratio,
            origin: SettingState = SettingState.DEFAULT) -> None:
        """Set the SMAC3 facade max ratio."""
        section = "smac3"
        name = "facade_max_ratio"

        if self.__check_setting_state(
                self.__smac3_facade_max_ratio_set, origin, name):
            self.__init_section(section)
            self.__smac3_facade_max_ratio_set = origin
            self.__settings[section][name] = str(value)

    def get_smac3_facade_max_ratio(self: Settings) -> float:
        """Return the SMAC3 facade max ratio."""
        if self.__smac3_facade_max_ratio_set == SettingState.NOT_SET:
            self.set_smac3_facade_max_ratio()
        return ast.literal_eval(self.__settings["smac3"]["facade_max_ratio"])

    def set_smac3_crash_cost(self: Settings, value: float = DEFAULT_smac3_crash_cost,
                             origin: SettingState = SettingState.DEFAULT) -> None:
        """Set the SMAC3 objective crash cost."""
        section = "smac3"
        name = "crash_cost"

        if self.__check_setting_state(self.__smac3_smac_facade_set, origin, name):
            self.__init_section(section)
            self.__smac3_smac_facade_set = origin
            self.__settings[section][name] = str(value)

    def get_smac3_crash_cost(self: Settings) -> float | list[float]:
        """Get the SMAC3 objective crash cost.

        'crash_cost : float | list[float], defaults to np.inf
        Defines the cost for a failed trial. In case of multi-objective,
        each objective can be associated with a different cost.'
        """
        if self.__smac3_crash_cost_set == SettingState.NOT_SET:
            self.set_smac3_crash_cost()
        return ast.literal_eval(self.__settings["smac3"]["crash_cost"])

    def set_smac3_termination_cost_threshold(
            self: Settings,
            value: float = DEFAULT_smac3_termination_cost_threshold,
            origin: SettingState = SettingState.DEFAULT) -> None:
        """Set the SMAC3 termination cost threshold."""
        section = "smac3"
        name = "termination_cost_threshold"

        if self.__check_setting_state(
                self.__smac3_termination_cost_threshold_set, origin, name):
            self.__init_section(section)
            self.__smac3_termination_cost_threshold_set = origin
            self.__settings[section][name] = str(value)

    def get_smac3_termination_cost_threshold(self: Settings) -> float | list[float]:
        """Get the SMAC3 termination cost threshold.

        'Defines a cost threshold when the optimization should stop. In case of
        multi-objective, each objective *must* be associated with a cost.
        The optimization stops when all objectives crossed the threshold.'
        """
        if self.__smac3_termination_cost_threshold_set == SettingState.NOT_SET:
            self.set_smac3_termination_cost_threshold()
        return ast.literal_eval(self.__settings["smac3"]["termination_cost_threshold"])

    def set_smac3_walltime_limit(
            self: Settings, value: float = DEFAULT_smac3_walltime_limit,
            origin: SettingState = SettingState.DEFAULT) -> None:
        """Set the SMAC3 walltime limit."""
        section = "smac3"
        name = "walltime_limit"

        if self.__check_setting_state(self.__smac3_walltime_limit_set, origin, name):
            self.__init_section(section)
            self.__smac3_walltime_limit_set = origin
            self.__settings[section][name] = str(value)

    def get_smac3_walltime_limit(self: Settings) -> float:
        """Get the SMAC3 walltime limit.

        'The maximum time in seconds that SMAC is allowed to run.'
        """
        if self.__smac3_walltime_limit_set == SettingState.NOT_SET:
            self.set_smac3_walltime_limit()
        return ast.literal_eval(self.__settings["smac3"]["walltime_limit"])

    def set_smac3_cputime_limit(
            self: Settings, value: float = DEFAULT_smac3_cputime_limit,
            origin: SettingState = SettingState.DEFAULT) -> None:
        """Set the SMAC3 CPU time limit."""
        section = "smac3"
        name = "cputime_limit"

        if self.__check_setting_state(self.__smac3_cputime_limit_set, origin, name):
            self.__init_section(section)
            self.__smac3_cputime_limit_set = origin
            self.__settings[section][name] = str(value)

    def get_smac3_cputime_limit(self: Settings) -> float:
        """Get the SMAC3 CPU time limit.

        'The maximum CPU time in seconds that SMAC is allowed to run.'
        """
        if self.__smac3_cputime_limit_set == SettingState.NOT_SET:
            self.set_smac3_cputime_limit()
        return ast.literal_eval(self.__settings["smac3"]["cputime_limit"])

    def set_smac3_use_default_config(
            self: Settings, value: bool = DEFAULT_smac3_use_default_config,
            origin: SettingState = SettingState.DEFAULT) -> None:
        """Set the SMAC3 to use default config."""
        section = "smac3"
        name = "use_default_config"

        if self.__check_setting_state(self.__smac3_use_default_config_set, origin, name):
            self.__init_section(section)
            self.__smac3_use_default_config_set = origin
            self.__settings[section][name] = str(value)

    def get_smac3_use_default_config(self: Settings) -> bool:
        """Get the SMAC3 to use default config.

        'If True, the configspace's default configuration is evaluated in the
        initial design. For historic benchmark reasons, this is False by default.
        Notice, that this will result in n_configs + 1 for the initial design.
        Respecting n_trials, this will result in one fewer evaluated
        configuration in the optimization.'
        """
        if self.__smac3_use_default_config_set == SettingState.NOT_SET:
            self.set_smac3_use_default_config()
        return ast.literal_eval(self.__settings["smac3"]["use_default_config"])

    def set_smac3_min_budget(
            self: Settings, value: int | float = DEFAULT_smac3_min_budget,
            origin: SettingState = SettingState.DEFAULT) -> None:
        """Set the SMAC3 min budget."""
        section = "smac3"
        name = "min_budget"

        if self.__check_setting_state(self.__smac3_min_budget_set, origin, name):
            self.__init_section(section)
            self.__smac3_min_budget_set = origin
            self.__settings[section][name] = str(value)

    def get_smac3_min_budget(self: Settings) -> int | float:
        """Get the SMAC3 min budget.

        'The minimum budget (epochs, subset size, number of instances, ...) that
        is used for the optimization. Use this argument if you use multi-fidelity
        or instance optimization.'
        """
        if self.__smac3_min_budget_set == SettingState.NOT_SET:
            self.set_smac3_min_budget()
        return ast.literal_eval(self.__settings["smac3"]["min_budget"])

    def set_smac3_max_budget(
            self: Settings, value: int | float = DEFAULT_smac3_max_budget,
            origin: SettingState = SettingState.DEFAULT) -> None:
        """Set the SMAC3 max budget."""
        section = "smac3"
        name = "max_budget"

        if self.__check_setting_state(self.__smac3_max_budget_set, origin, name):
            self.__init_section(section)
            self.__smac3_max_budget_set = origin
            self.__settings[section][name] = str(value)

    def get_smac3_max_budget(self: Settings) -> int | float:
        """Get the SMAC3 max budget.

        'The maximum budget (epochs, subset size, number of instances, ...) that
        is used for the optimization. Use this argument if you use multi-fidelity
        or instance optimization.'
        """
        if self.__smac3_max_budget_set == SettingState.NOT_SET:
            self.set_smac3_max_budget()
        return ast.literal_eval(self.__settings["smac3"]["max_budget"])

    # Configuration: IRACE specific settings ###

    def get_irace_max_time(self: Settings) -> int:
        """Return the max time in seconds for IRACE."""
        if self.__irace_max_time_set == SettingState.NOT_SET:
            self.set_irace_max_time()
        return int(self.__settings["irace"]["max_time"])

    def set_irace_max_time(
            self: Settings, value: int = DEFAULT_irace_max_time,
            origin: SettingState = SettingState.DEFAULT) -> None:
        """Set the max time in seconds for IRACE."""
        section = "irace"
        name = "max_time"

        if value is not None and self.__check_setting_state(
                self.__irace_max_time_set, origin, name):
            self.__init_section(section)
            self.__irace_max_time_set = origin
            self.__settings[section][name] = str(value)

    def get_irace_max_experiments(self: Settings) -> int:
        """Return the max number of experiments for IRACE."""
        if self.__irace_max_experiments_set == SettingState.NOT_SET:
            self.set_irace_max_experiments()
        return int(self.__settings["irace"]["max_experiments"])

    def set_irace_max_experiments(
            self: Settings, value: int = DEFAULT_irace_max_experiments,
            origin: SettingState = SettingState.DEFAULT) -> None:
        """Set the max number of experiments for IRACE."""
        section = "irace"
        name = "max_experiments"

        if value is not None and self.__check_setting_state(
                self.__irace_max_experiments_set, origin, name):
            self.__init_section(section)
            self.__irace_max_experiments_set = origin
            self.__settings[section][name] = str(value)

=======

        if self.__check_setting_state(
                self.__smac2_use_cpu_time_in_tunertime_set, origin, name):
            self.__init_section(section)
            self.__smac2_use_cpu_time_in_tunertime_set = origin
            self.__settings[section][name] = str(value)

    def get_smac2_use_cpu_time_in_tunertime(self: Settings) -> bool:
        """Return whether to use CPU time in tunertime."""
        if self.__smac2_use_cpu_time_in_tunertime_set == SettingState.NOT_SET:
            self.set_smac2_use_cpu_time_in_tunertime()
        return ast.literal_eval(self.__settings["smac2"]["use_cpu_time_in_tunertime"])

    def set_smac2_max_iterations(
            self: Settings, value: int = DEFAULT_smac2_max_iterations,
            origin: SettingState = SettingState.DEFAULT) -> None:
        """Set the maximum number of SMAC2 iterations."""
        section = "smac2"
        name = "max_iterations"

        if self.__check_setting_state(
                self.__smac2_max_iterations_set, origin, name):
            self.__init_section(section)
            self.__smac2_max_iterations_set = origin
            self.__settings[section][name] = str(value)

    def get_smac2_max_iterations(self: Settings) -> int | None:
        """Get the maximum number of SMAC2 iterations."""
        if self.__smac2_max_iterations_set == SettingState.NOT_SET:
            self.set_smac2_max_iterations()
        max_iterations = self.__settings["smac2"]["max_iterations"]
        return int(max_iterations) if max_iterations.isdigit() else None

    # Configuration: IRACE specific settings ###

    def get_irace_max_time(self: Settings) -> int:
        """Return the max time in seconds for IRACE."""
        if self.__irace_max_time_set == SettingState.NOT_SET:
            self.set_irace_max_time()
        return int(self.__settings["irace"]["max_time"])

    def set_irace_max_time(
            self: Settings, value: int = DEFAULT_irace_max_time,
            origin: SettingState = SettingState.DEFAULT) -> None:
        """Set the max time in seconds for IRACE."""
        section = "irace"
        name = "max_time"

        if value is not None and self.__check_setting_state(
                self.__irace_max_time_set, origin, name):
            self.__init_section(section)
            self.__irace_max_time_set = origin
            self.__settings[section][name] = str(value)

    def get_irace_max_experiments(self: Settings) -> int:
        """Return the max number of experiments for IRACE."""
        if self.__irace_max_experiments_set == SettingState.NOT_SET:
            self.set_irace_max_experiments()
        return int(self.__settings["irace"]["max_experiments"])

    def set_irace_max_experiments(
            self: Settings, value: int = DEFAULT_irace_max_experiments,
            origin: SettingState = SettingState.DEFAULT) -> None:
        """Set the max number of experiments for IRACE."""
        section = "irace"
        name = "max_experiments"

        if value is not None and self.__check_setting_state(
                self.__irace_max_experiments_set, origin, name):
            self.__init_section(section)
            self.__irace_max_experiments_set = origin
            self.__settings[section][name] = str(value)

>>>>>>> 521e49eb
    def get_irace_first_test(self: Settings) -> int | None:
        """Return the first test for IRACE.

        Specifies how many instances are evaluated before the first
        elimination test. IRACE Default: 5. [firstTest]
        """
        if self.__irace_first_test_set == SettingState.NOT_SET:
            self.set_irace_first_test()
        first_test = self.__settings["irace"]["first_test"]
        return int(first_test) if first_test.isdigit() else None

    def set_irace_first_test(
            self: Settings, value: int = DEFAULT_irace_first_test,
            origin: SettingState = SettingState.DEFAULT) -> None:
        """Set the first test for IRACE."""
        section = "irace"
        name = "first_test"

        if self.__check_setting_state(
                self.__irace_first_test_set, origin, name):
            self.__init_section(section)
            self.__irace_first_test_set = origin
            self.__settings[section][name] = str(value)

    def get_irace_mu(self: Settings) -> int | None:
        """Return the mu for IRACE.

        Parameter used to define the number of configurations sampled and
        evaluated at each iteration. IRACE Default: 5. [mu]
        """
        if self.__irace_mu_set == SettingState.NOT_SET:
            self.set_irace_mu()
        mu = self.__settings["irace"]["mu"]
        return int(mu) if mu.isdigit() else None

    def set_irace_mu(
            self: Settings, value: int = DEFAULT_irace_mu,
            origin: SettingState = SettingState.DEFAULT) -> None:
        """Set the mu for IRACE."""
        section = "irace"
        name = "mu"

        if self.__check_setting_state(
                self.__irace_mu_set, origin, name):
            self.__init_section(section)
            self.__irace_mu_set = origin
            self.__settings[section][name] = str(value)

    def get_irace_max_iterations(self: Settings) -> int:
        """Return the number of iterations for IRACE."""
        if self.__irace_max_iterations_set == SettingState.NOT_SET:
            self.set_irace_max_iterations()
        max_iterations = self.__settings["irace"]["max_iterations"]
        return int(max_iterations) if max_iterations.isdigit() else None

    def set_irace_max_iterations(
            self: Settings, value: int = DEFAULT_irace_max_iterations,
            origin: SettingState = SettingState.DEFAULT) -> None:
        """Set the number of iterations for IRACE.

        Maximum number of iterations to be executed. Each iteration involves the
        generation of new configurations and the use of racing to select the best
        configurations. By default (with 0), irace calculates a minimum number of
        iterations as N^iter = ⌊2 + log2 N param⌋, where N^param is the number of
        non-fixed parameters to be tuned.
        Setting this parameter may make irace stop sooner than it should without using
        all the available budget. IRACE recommends to use the default value (Empty).
        """
        section = "irace"
        name = "max_iterations"

        if self.__check_setting_state(
                self.__irace_max_iterations_set, origin, name):
            self.__init_section(section)
            self.__irace_max_iterations_set = origin
            self.__settings[section][name] = str(value)

    # Slurm settings ###

    def set_slurm_max_parallel_runs_per_node(
            self: Settings,
            value: int = DEFAULT_slurm_max_parallel_runs_per_node,
            origin: SettingState = SettingState.DEFAULT) -> None:
        """Set the number of algorithms Slurm can run in parallel per node."""
        section = "slurm"
        name = "max_parallel_runs_per_node"

        if value is not None and self.__check_setting_state(
                self.__slurm_max_parallel_runs_per_node_set, origin, name):
            self.__init_section(section)
            self.__slurm_max_parallel_runs_per_node_set = origin
            self.__settings[section][name] = str(value)

    def get_slurm_max_parallel_runs_per_node(self: Settings) -> int:
        """Return the number of algorithms Slurm can run in parallel per node."""
        if self.__slurm_max_parallel_runs_per_node_set == SettingState.NOT_SET:
            self.set_slurm_max_parallel_runs_per_node()

        return int(self.__settings["slurm"]["max_parallel_runs_per_node"])

    # SLURM extra options

    def add_slurm_extra_option(self: Settings, name: str, value: str,
                               origin: SettingState = SettingState.DEFAULT) -> None:
        """Add additional Slurm options."""
        section = "slurm_extra"

        current_state = (self.__slurm_extra_options_set[name]
                         if name in self.__slurm_extra_options_set
                         else SettingState.NOT_SET)

        if value is not None and self.__check_setting_state(current_state, origin, name):
            self.__init_section(section)
            self.__slurm_extra_options_set[name] = origin
            self.__settings[section][name] = str(value)

    def get_slurm_extra_options(self: Settings,
                                as_args: bool = False) -> dict | list:
        """Return a dict with additional Slurm options."""
        section = "slurm_extra"
        options = dict()

        if "slurm_extra" in self.__settings.sections():
            for option in self.__settings["slurm_extra"]:
                options[option] = self.__settings.get(section, option)
        if as_args:
            return [f"--{key}={options[key]}" for key in options.keys()]
        return options

    # Ablation settings ###

    def set_ablation_racing_flag(self: Settings, value: bool = DEFAULT_ablation_racing,
                                 origin: SettingState = SettingState.DEFAULT) -> None:
        """Set a flag indicating whether racing should be used for ablation."""
        section = "ablation"
        name = "racing"

        if value is not None and self.__check_setting_state(
                self.__ablation_racing_flag_set, origin, name):
            self.__init_section(section)
            self.__ablation_racing_flag_set = origin
            self.__settings[section][name] = str(value)

    def get_ablation_racing_flag(self: Settings) -> bool:
        """Return a bool indicating whether the racing flag is set for ablation."""
        if self.__ablation_racing_flag_set == SettingState.NOT_SET:
            self.set_ablation_racing_flag()

        return bool(self.__settings["ablation"]["racing"])

    # Parallel Portfolio settings

    def set_parallel_portfolio_check_interval(
            self: Settings,
            value: int = DEFAULT_parallel_portfolio_check_interval,
            origin: SettingState = SettingState.DEFAULT) -> None:
        """Set the parallel portfolio check interval."""
        section = "parallel_portfolio"
        name = "check_interval"

        if value is not None and self.__check_setting_state(
                self.__parallel_portfolio_check_interval_set, origin, name):
            self.__init_section(section)
            self.__parallel_portfolio_check_interval_set = origin
            self.__settings[section][name] = str(value)

    def get_parallel_portfolio_check_interval(self: Settings) -> int:
        """Return the parallel portfolio check interval."""
        if self.__parallel_portfolio_check_interval_set == SettingState.NOT_SET:
            self.set_parallel_portfolio_check_interval()

        return int(
            self.__settings["parallel_portfolio"]["check_interval"])

    def set_parallel_portfolio_number_of_seeds_per_solver(
            self: Settings,
            value: int = DEFAULT_parallel_portfolio_num_seeds_per_solver,
            origin: SettingState = SettingState.DEFAULT) -> None:
        """Set the parallel portfolio seeds per solver to start."""
        section = "parallel_portfolio"
        name = "num_seeds_per_solver"

        if value is not None and self.__check_setting_state(
                self.__parallel_portfolio_num_seeds_per_solver_set, origin, name):
            self.__init_section(section)
            self.__parallel_portfolio_num_seeds_per_solver_set = origin
            self.__settings[section][name] = str(value)

    def get_parallel_portfolio_number_of_seeds_per_solver(self: Settings) -> int:
        """Return the parallel portfolio seeds per solver to start."""
        if self.__parallel_portfolio_num_seeds_per_solver_set == SettingState.NOT_SET:
            self.set_parallel_portfolio_number_of_seeds_per_solver()

        return int(
            self.__settings["parallel_portfolio"]["num_seeds_per_solver"])

    def set_run_on(self: Settings, value: Runner = DEFAULT_general_run_on,
                   origin: SettingState = SettingState.DEFAULT) -> None:
        """Set the compute on which to run."""
        section = "general"
        name = "run_on"

        if value is not None and self.__check_setting_state(
                self.__run_on_set, origin, name):
            self.__init_section(section)
            self.__run_on_set = origin
            self.__settings[section][name] = value

    def get_run_on(self: Settings) -> Runner:
        """Return the compute on which to run."""
        if self.__run_on_set == SettingState.NOT_SET:
            self.set_run_on()

        return Runner(self.__settings["general"]["run_on"])

    @staticmethod
    def check_settings_changes(cur_settings: Settings, prev_settings: Settings) -> bool:
        """Check if there are changes between the previous and the current settings.

        Prints any section changes, printing None if no setting was found.

        Args:
          cur_settings: The current settings
          prev_settings: The previous settings

        Returns:
          True iff there are no changes.
        """
        cur_dict = cur_settings.__settings._sections
        prev_dict = prev_settings.__settings._sections

        cur_sections_set = set(cur_dict.keys())
        prev_sections_set = set(prev_dict.keys())
        sections_removed = prev_sections_set - cur_sections_set
        if sections_removed:
            print("Warning: the following sections have been removed:")
            for section in sections_removed:
                print(f"  - Section '{section}'")

        sections_added = cur_sections_set - prev_sections_set
        if sections_added:
            print("Warning: the following sections have been added:")
            for section in sections_added:
                print(f"  - Section '{section}'")

        sections_remained = cur_sections_set & prev_sections_set
        option_changed = False
        for section in sections_remained:
            printed_section = False
            names = set(cur_dict[section].keys()) | set(prev_dict[section].keys())
            for name in names:
                # if name is not present in one of the two dicts, get None as placeholder
                cur_val = cur_dict[section].get(name, None)
                prev_val = prev_dict[section].get(name, None)

                # If cur val is None, it is default
                if cur_val is not None and cur_val != prev_val:
                    # Have we printed the initial warning?
                    if not option_changed:
                        print("Warning: The following attributes/options have changed:")
                        option_changed = True

                    # do we have yet to print the section?
                    if not printed_section:
                        print(f"  - In the section '{section}':")
                        printed_section = True

                    # print actual change
                    print(f"    · '{name}' changed from '{prev_val}' to '{cur_val}'")

        return not (sections_removed or sections_added or option_changed)<|MERGE_RESOLUTION|>--- conflicted
+++ resolved
@@ -6,11 +6,8 @@
 from pathlib import Path
 from pathlib import PurePath
 
-<<<<<<< HEAD
 from smac import facade as smac_facades
 
-=======
->>>>>>> 521e49eb
 from sparkle.types import SparkleObjective, resolve_objective
 from sparkle.types.objective import PAR
 from sparkle.solver import Selector
@@ -129,16 +126,12 @@
     DEFAULT_configurator_solver_calls = 100
     DEFAULT_configurator_maximum_iterations = None
 
-<<<<<<< HEAD
     # Default SMAC2 settings
-=======
->>>>>>> 521e49eb
     DEFAULT_smac2_wallclock_time = None
     DEFAULT_smac2_cpu_time = None
     DEFAULT_smac2_target_cutoff_length = "max"
     DEFAULT_smac2_use_cpu_time_in_tunertime = None
     DEFAULT_smac2_max_iterations = None
-<<<<<<< HEAD
 
     # Default SMAC3 settings
     DEFAULT_smac3_number_of_runs = None
@@ -158,8 +151,6 @@
     DEFAULT_irace_first_test = None
     DEFAULT_irace_mu = None
     DEFAULT_irace_max_iterations = None
-=======
->>>>>>> 521e49eb
 
     DEFAULT_portfolio_construction_timeout = None
 
@@ -199,7 +190,6 @@
         self.__smac2_cpu_time_set = SettingState.NOT_SET
         self.__smac2_use_cpu_time_in_tunertime_set = SettingState.NOT_SET
         self.__smac2_max_iterations_set = SettingState.NOT_SET
-<<<<<<< HEAD
 
         self.__smac3_number_of_trials_set = SettingState.NOT_SET
         self.__smac3_smac_facade_set = SettingState.NOT_SET
@@ -211,8 +201,6 @@
         self.__smac3_use_default_config_set = SettingState.NOT_SET
         self.__smac3_min_budget_set = SettingState.NOT_SET
         self.__smac3_max_budget_set = SettingState.NOT_SET
-=======
->>>>>>> 521e49eb
 
         self.__run_on_set = SettingState.NOT_SET
         self.__number_of_jobs_in_parallel_set = SettingState.NOT_SET
@@ -251,11 +239,7 @@
         # successfully
         if file_settings.sections() != []:
             section = "general"
-<<<<<<< HEAD
             option_names = ("objectives", )
-=======
-            option_names = ("objective", )
->>>>>>> 521e49eb
             for option in option_names:
                 if file_settings.has_option(section, option):
                     value = [resolve_objective(obj) for obj in
@@ -278,32 +262,22 @@
                     self.set_general_sparkle_selector(value, state)
                     file_settings.remove_option(section, option)
 
-<<<<<<< HEAD
             option_names = ("target_cutoff_time",
                             "cutoff_time_each_solver_call")
-=======
-            option_names = ("solution_verifier", )
->>>>>>> 521e49eb
             for option in option_names:
                 if file_settings.has_option(section, option):
                     value = file_settings.getint(section, option)
                     self.set_general_target_cutoff_time(value, state)
                     file_settings.remove_option(section, option)
 
-<<<<<<< HEAD
             option_names = ("extractor_cutoff_time",
                             "cutoff_time_each_feature_computation")
-=======
-            option_names = ("target_cutoff_time",
-                            "cutoff_time_each_solver_call")
->>>>>>> 521e49eb
             for option in option_names:
                 if file_settings.has_option(section, option):
                     value = file_settings.getint(section, option)
                     self.set_general_extractor_cutoff_time(value, state)
                     file_settings.remove_option(section, option)
 
-<<<<<<< HEAD
             option_names = ("run_on", )
             for option in option_names:
                 if file_settings.has_option(section, option):
@@ -335,17 +309,12 @@
                     file_settings.remove_option(section, option)
 
             option_names = ("number_of_runs", )
-=======
-            option_names = ("extractor_cutoff_time",
-                            "cutoff_time_each_feature_computation")
->>>>>>> 521e49eb
             for option in option_names:
                 if file_settings.has_option(section, option):
                     value = file_settings.getint(section, option)
                     self.set_configurator_number_of_runs(value, state)
                     file_settings.remove_option(section, option)
 
-<<<<<<< HEAD
             option_name = "max_iterations"
             if file_settings.has_option(section, option_name):
                 value = file_settings.getint(section, option_name)
@@ -368,9 +337,6 @@
                     file_settings.remove_option(section, option)
 
             option_names = ("target_cutoff_length", "each_run_cutoff_length")
-=======
-            option_names = ("run_on", )
->>>>>>> 521e49eb
             for option in option_names:
                 if file_settings.has_option(section, option):
                     value = file_settings.get(section, option)
@@ -401,7 +367,6 @@
                     self.set_smac3_number_of_trials(value, state)
                     file_settings.remove_option(section, option)
 
-<<<<<<< HEAD
             options_names = ("facade", "smac_facade", )
             for option in options_names:
                 if file_settings.has_option(section, option):
@@ -497,98 +462,6 @@
             option_names = ("nb_iterations", "iterations", "max_iterations")
             for option in option_names:
                 if file_settings.has_option(section, option):
-=======
-            section = "configuration"
-            option_names = ("solver_calls", )
-            for option in option_names:
-                if file_settings.has_option(section, option):
-                    value = file_settings.getint(section, option)
-                    self.set_configurator_solver_calls(value, state)
-                    file_settings.remove_option(section, option)
-
-            option_names = ("number_of_runs", )
-            for option in option_names:
-                if file_settings.has_option(section, option):
-                    value = file_settings.getint(section, option)
-                    self.set_configurator_number_of_runs(value, state)
-                    file_settings.remove_option(section, option)
-
-            option_name = "max_iterations"
-            if file_settings.has_option(section, option_name):
-                value = file_settings.getint(section, option_name)
-                self.set_configurator_max_iterations(value, state)
-                file_settings.remove_option(section, option_name)
-
-            section = "smac2"
-            option_names = ("wallclock_time", )
-            for option in option_names:
-                if file_settings.has_option(section, option):
-                    value = file_settings.getint(section, option)
-                    self.set_smac2_wallclock_time(value, state)
-                    file_settings.remove_option(section, option)
-
-            option_names = ("cpu_time", )
-            for option in option_names:
-                if file_settings.has_option(section, option):
-                    value = file_settings.getint(section, option)
-                    self.set_smac2_cpu_time(value, state)
-                    file_settings.remove_option(section, option)
-
-            option_names = ("target_cutoff_length", "each_run_cutoff_length")
-            for option in option_names:
-                if file_settings.has_option(section, option):
-                    value = file_settings.get(section, option)
-                    self.set_smac2_target_cutoff_length(value, state)
-                    file_settings.remove_option(section, option)
-
-            option_names = ("use_cpu_time_in_tunertime", "countSMACTimeAsTunerTime")
-            for option in option_names:
-                if file_settings.has_option(section, option):
-                    value = file_settings.getboolean(section, option)
-                    self.set_smac2_use_cpu_time_in_tunertime(value, state)
-                    file_settings.remove_option(section, option)
-
-            options_names = ("iteration_limit", "numIterations", "numberOfIterations",
-                             "max_iterations")
-            for option in options_names:
-                if file_settings.has_option(section, option):
-                    value = file_settings.getint(section, option)
-                    self.set_smac2_max_iterations(value, state)
-                    file_settings.remove_option(section, option)
-
-            section = "irace"
-            option_names = ("max_time", )
-            for option in option_names:
-                if file_settings.has_option(section, option):
-                    value = file_settings.getint(section, option)
-                    self.set_irace_max_time(value, state)
-                    file_settings.remove_option(section, option)
-
-            option_names = ("max_experiments", )
-            for option in option_names:
-                if file_settings.has_option(section, option):
-                    value = file_settings.getint(section, option)
-                    self.set_irace_max_experiments(value, state)
-                    file_settings.remove_option(section, option)
-
-            option_names = ("first_test", )
-            for option in option_names:
-                if file_settings.has_option(section, option):
-                    value = file_settings.getint(section, option)
-                    self.set_irace_first_test(value, state)
-                    file_settings.remove_option(section, option)
-
-            option_names = ("mu", )
-            for option in option_names:
-                if file_settings.has_option(section, option):
-                    value = file_settings.getint(section, option)
-                    self.set_irace_mu(value, state)
-                    file_settings.remove_option(section, option)
-
-            option_names = ("nb_iterations", "iterations", "max_iterations")
-            for option in option_names:
-                if file_settings.has_option(section, option):
->>>>>>> 521e49eb
                     value = file_settings.getint(section, option)
                     self.set_irace_max_iterations(value, state)
                     file_settings.remove_option(section, option)
@@ -729,7 +602,6 @@
                 value = ",".join([str(obj) for obj in value])
             else:
                 value = str(value)
-<<<<<<< HEAD
 
             # Append standard Sparkle Objectives
             if "status" not in value:
@@ -741,17 +613,6 @@
             if "memory" not in value:
                 value += ",memory:metric"
 
-=======
-            # Append standard Sparkle Objectives
-            if "status" not in value:
-                value += ",status"
-            if "cpu_time" not in value:
-                value += ",cpu_time"
-            if "wall_time" not in value:
-                value += ",wall_time"
-            if "memory" not in value:
-                value += ",memory"
->>>>>>> 521e49eb
             self.__init_section(section)
             self.__general_sparkle_objective_set = origin
             self.__settings[section][name] = value
@@ -763,7 +624,6 @@
         if self.__general_sparkle_objective_set == SettingState.NOT_SET:
             self.set_general_sparkle_objectives()
 
-<<<<<<< HEAD
         objectives = [resolve_objective(obj)
                       for obj in self.__settings["general"]["objectives"].split(",")]
 
@@ -771,10 +631,6 @@
             return [obj for obj in objectives if not obj.metric]
 
         return objectives
-=======
-        return [resolve_objective(obj)
-                for obj in self.__settings["general"]["objective"].split(",")]
->>>>>>> 521e49eb
 
     def set_general_sparkle_configurator(
             self: Settings,
@@ -828,31 +684,6 @@
         return Selector(Path(self.__settings["general"]["selector"]),
                         self.DEFAULT_selection_output_raw)
 
-<<<<<<< HEAD
-=======
-    def set_general_solution_verifier(
-            self: Settings, value: str = DEFAULT_general_solution_verifier,
-            origin: SettingState = SettingState.DEFAULT) -> None:
-        """Set the solution verifier to use."""
-        section = "general"
-        name = "solution_verifier"
-
-        if value is not None and self.__check_setting_state(
-                self.__general_solution_verifier_set, origin, name):
-            self.__init_section(section)
-            self.__general_solution_verifier_set = origin
-            self.__settings[section][name] = value
-
-    def get_general_solution_verifier(self: Settings) -> object:
-        """Return the solution verifier to use."""
-        if self.__general_solution_verifier_set == SettingState.NOT_SET:
-            self.set_general_solution_verifier()
-        name = self.__settings["general"]["solution_verifier"].lower()
-        if name == str(SATVerifier()).lower():
-            return SATVerifier()
-        return None
-
->>>>>>> 521e49eb
     def set_general_target_cutoff_time(
             self: Settings, value: int = DEFAULT_general_target_cutoff_time,
             origin: SettingState = SettingState.DEFAULT) -> None:
@@ -976,7 +807,6 @@
                 "max_iterations": self.get_smac2_max_iterations()
                 or configurator_settings["max_iterations"],
             })
-<<<<<<< HEAD
         elif configurator_name == cim.SMAC3.__name__:
             # Return all settings from the SMAC3 section
             del configurator_settings["max_iterations"]  # SMAC3 does not have this?
@@ -999,9 +829,6 @@
                                      for key, value in configurator_settings.items()
                                      if value is not None}
         elif configurator_name == cim.IRACE.__name__:
-=======
-        if configurator_name == cim.IRACE.__name__:
->>>>>>> 521e49eb
             # Return all settings from the IRACE section
             configurator_settings.update({
                 "solver_calls": self.get_irace_max_experiments(),
@@ -1034,15 +861,9 @@
         """Return the maximum number of solver calls the configurator can do."""
         if self.__config_solver_calls_set == SettingState.NOT_SET:
             self.set_configurator_solver_calls()
-<<<<<<< HEAD
 
         return int(self.__settings["configuration"]["solver_calls"])
 
-=======
-
-        return int(self.__settings["configuration"]["solver_calls"])
-
->>>>>>> 521e49eb
     def set_configurator_number_of_runs(
             self: Settings, value: int = DEFAULT_configurator_number_of_runs,
             origin: SettingState = SettingState.DEFAULT) -> None:
@@ -1052,7 +873,6 @@
 
         if value is not None and self.__check_setting_state(
                 self.__config_number_of_runs_set, origin, name):
-<<<<<<< HEAD
             self.__init_section(section)
             self.__config_number_of_runs_set = origin
             self.__settings[section][name] = str(value)
@@ -1099,54 +919,6 @@
             self.__smac2_wallclock_time_set = origin
             self.__settings[section][name] = str(value)
 
-=======
-            self.__init_section(section)
-            self.__config_number_of_runs_set = origin
-            self.__settings[section][name] = str(value)
-
-    def get_configurator_number_of_runs(self: Settings) -> int:
-        """Return the number of configuration runs."""
-        if self.__config_number_of_runs_set == SettingState.NOT_SET:
-            self.set_configurator_number_of_runs()
-
-        return int(self.__settings["configuration"]["number_of_runs"])
-
-    def set_configurator_max_iterations(
-            self: Settings, value: int = DEFAULT_configurator_maximum_iterations,
-            origin: SettingState = SettingState.DEFAULT) -> None:
-        """Set the number of configuration runs."""
-        section = "configuration"
-        name = "max_iterations"
-
-        if self.__check_setting_state(
-                self.__config_max_iterations_set, origin, name):
-            self.__init_section(section)
-            self.__config_max_iterations_set = origin
-            self.__settings[section][name] = str(value)
-
-    def get_configurator_max_iterations(self: Settings) -> int | None:
-        """Get the maximum number of configurator iterations."""
-        if self.__config_max_iterations_set == SettingState.NOT_SET:
-            self.set_configurator_max_iterations()
-        max_iterations = self.__settings["configuration"]["max_iterations"]
-        return int(max_iterations) if max_iterations.isdigit() else None
-
-    # Configuration: SMAC specific settings ###
-
-    def set_smac2_wallclock_time(
-            self: Settings, value: int = DEFAULT_smac2_wallclock_time,
-            origin: SettingState = SettingState.DEFAULT) -> None:
-        """Set the budget per configuration run in seconds (wallclock)."""
-        section = "smac2"
-        name = "wallclock_time"
-
-        if self.__check_setting_state(
-                self.__smac2_wallclock_time_set, origin, name):
-            self.__init_section(section)
-            self.__smac2_wallclock_time_set = origin
-            self.__settings[section][name] = str(value)
-
->>>>>>> 521e49eb
     def get_smac2_wallclock_time(self: Settings) -> int | None:
         """Return the budget per configuration run in seconds (wallclock)."""
         if self.__smac2_wallclock_time_set == SettingState.NOT_SET:
@@ -1205,7 +977,6 @@
         """Set whether to use CPU time in tunertime."""
         section = "smac2"
         name = "use_cpu_time_in_tunertime"
-<<<<<<< HEAD
 
         if self.__check_setting_state(
                 self.__smac2_use_cpu_time_in_tunertime_set, origin, name):
@@ -1505,81 +1276,6 @@
             self.__irace_max_experiments_set = origin
             self.__settings[section][name] = str(value)
 
-=======
-
-        if self.__check_setting_state(
-                self.__smac2_use_cpu_time_in_tunertime_set, origin, name):
-            self.__init_section(section)
-            self.__smac2_use_cpu_time_in_tunertime_set = origin
-            self.__settings[section][name] = str(value)
-
-    def get_smac2_use_cpu_time_in_tunertime(self: Settings) -> bool:
-        """Return whether to use CPU time in tunertime."""
-        if self.__smac2_use_cpu_time_in_tunertime_set == SettingState.NOT_SET:
-            self.set_smac2_use_cpu_time_in_tunertime()
-        return ast.literal_eval(self.__settings["smac2"]["use_cpu_time_in_tunertime"])
-
-    def set_smac2_max_iterations(
-            self: Settings, value: int = DEFAULT_smac2_max_iterations,
-            origin: SettingState = SettingState.DEFAULT) -> None:
-        """Set the maximum number of SMAC2 iterations."""
-        section = "smac2"
-        name = "max_iterations"
-
-        if self.__check_setting_state(
-                self.__smac2_max_iterations_set, origin, name):
-            self.__init_section(section)
-            self.__smac2_max_iterations_set = origin
-            self.__settings[section][name] = str(value)
-
-    def get_smac2_max_iterations(self: Settings) -> int | None:
-        """Get the maximum number of SMAC2 iterations."""
-        if self.__smac2_max_iterations_set == SettingState.NOT_SET:
-            self.set_smac2_max_iterations()
-        max_iterations = self.__settings["smac2"]["max_iterations"]
-        return int(max_iterations) if max_iterations.isdigit() else None
-
-    # Configuration: IRACE specific settings ###
-
-    def get_irace_max_time(self: Settings) -> int:
-        """Return the max time in seconds for IRACE."""
-        if self.__irace_max_time_set == SettingState.NOT_SET:
-            self.set_irace_max_time()
-        return int(self.__settings["irace"]["max_time"])
-
-    def set_irace_max_time(
-            self: Settings, value: int = DEFAULT_irace_max_time,
-            origin: SettingState = SettingState.DEFAULT) -> None:
-        """Set the max time in seconds for IRACE."""
-        section = "irace"
-        name = "max_time"
-
-        if value is not None and self.__check_setting_state(
-                self.__irace_max_time_set, origin, name):
-            self.__init_section(section)
-            self.__irace_max_time_set = origin
-            self.__settings[section][name] = str(value)
-
-    def get_irace_max_experiments(self: Settings) -> int:
-        """Return the max number of experiments for IRACE."""
-        if self.__irace_max_experiments_set == SettingState.NOT_SET:
-            self.set_irace_max_experiments()
-        return int(self.__settings["irace"]["max_experiments"])
-
-    def set_irace_max_experiments(
-            self: Settings, value: int = DEFAULT_irace_max_experiments,
-            origin: SettingState = SettingState.DEFAULT) -> None:
-        """Set the max number of experiments for IRACE."""
-        section = "irace"
-        name = "max_experiments"
-
-        if value is not None and self.__check_setting_state(
-                self.__irace_max_experiments_set, origin, name):
-            self.__init_section(section)
-            self.__irace_max_experiments_set = origin
-            self.__settings[section][name] = str(value)
-
->>>>>>> 521e49eb
     def get_irace_first_test(self: Settings) -> int | None:
         """Return the first test for IRACE.
 
