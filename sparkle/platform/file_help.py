--- conflicted
+++ resolved
@@ -196,15 +196,7 @@
     Args:
       file_name: Path object representing the file.
     """
-<<<<<<< HEAD
     return os.access(file_name, os.X_OK)
-=======
-    if not os.access(file_name, os.X_OK):
-        print(f"Warning: The file {file_name} is not executable.\n"
-              "Add execution permissions to allow Sparkle to run it.")
-        return False
-    return True
->>>>>>> 40899688
 
 
 def create_temporary_directories() -> None:
