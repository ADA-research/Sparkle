"""Classes and Enums to control settings."""

from __future__ import annotations
import configparser
from enum import Enum
from pathlib import Path
from pathlib import PurePath
from typing import Callable
import builtins
import statistics

import sparkle_logging as slog
from sparkle.types.objective import SparkleObjective
from sparkle.configurator.configurator import Configurator
from sparkle.configurator import implementations as cim
from sparkle.platform.cli_types import VerbosityLevel

from runrunner import Runner


class SolutionVerifier(Enum):
    """Possible solution verifiers."""

    NONE = 0
    SAT = 1

    @staticmethod
    def from_str(verifier: str) -> SolutionVerifier:
        """Return a given str as SolutionVerifier."""
        if verifier == "NONE":
            verifier = SolutionVerifier.NONE
        elif verifier == "SAT":
            verifier = SolutionVerifier.SAT

        return verifier


class SettingState(Enum):
    """Possible setting states."""

    NOT_SET = 0
    DEFAULT = 1
    FILE = 2
    CMD_LINE = 3


class Settings:
    """Read, write, set, and get settings."""

    # Settings path names and default
    __settings_file = Path("sparkle_settings.ini")
    __settings_dir = Path("Settings")
    DEFAULT_settings_path = PurePath(__settings_dir / __settings_file)

    # Constant default values
    DEFAULT_general_sparkle_objective = SparkleObjective("RUNTIME:PAR10")
    DEFAULT_general_sparkle_configurator = cim.SMAC2.__name__
    DEFAULT_general_solution_verifier = SolutionVerifier.NONE
    DEFAULT_general_target_cutoff_time = 60
    DEFAULT_general_penalty_multiplier = 10
    DEFAULT_general_extractor_cutoff_time = 60
    DEFAULT_number_of_jobs_in_parallel = 25

    DEFAULT_config_wallclock_time = 600
    DEFAULT_config_cpu_time = None
    DEFAULT_config_solver_calls = None
    DEFAULT_config_number_of_runs = 25

    DEFAULT_portfolio_construction_timeout = None

    DEFAULT_slurm_max_parallel_runs_per_node = 8

    DEFAULT_smac_target_cutoff_length = "max"

    DEFAULT_ablation_racing = False

    DEFAULT_parallel_portfolio_check_interval = 4
    DEFAULT_parallel_portfolio_num_seeds_per_solver = 1

<<<<<<< HEAD
    DEFAULT_output_verbosity = VerbosityLevel.STANDARD
=======
    # Default Pathing
    DEFAULT_output = Path("Output")
    DEFAULT_tmp_output = Path("Tmp")
    DEFAULT_configuration_output = DEFAULT_output / "Configuration"
    DEFAULT_configuration_output_raw = DEFAULT_configuration_output / "Raw_Data"
>>>>>>> 2644cb19

    def __init__(self: Settings, file_path: PurePath = None) -> None:
        """Initialise a settings object."""
        # Settings 'dictionary' in configparser format
        self.__settings = configparser.ConfigParser()

        # Setting flags
        self.__general_sparkle_objective_set = SettingState.NOT_SET
        self.__general_sparkle_configurator_set = SettingState.NOT_SET
        self.__general_solution_verifier_set = SettingState.NOT_SET
        self.__general_target_cutoff_time_set = SettingState.NOT_SET
        self.__general_cap_value_set = SettingState.NOT_SET
        self.__general_penalty_multiplier_set = SettingState.NOT_SET
        self.__general_metric_aggregation_function_set = SettingState.NOT_SET
        self.__general_extractor_cutoff_time_set = SettingState.NOT_SET

        self.__config_wallclock_time_set = SettingState.NOT_SET
        self.__config_cpu_time_set = SettingState.NOT_SET
        self.__config_solver_calls_set = SettingState.NOT_SET
        self.__config_number_of_runs_set = SettingState.NOT_SET

        self.__run_on_set = SettingState.NOT_SET
        self.__number_of_jobs_in_parallel_set = SettingState.NOT_SET
        self.__slurm_max_parallel_runs_per_node_set = SettingState.NOT_SET
        self.__slurm_extra_options_set = dict()
        self.__smac_target_cutoff_length_set = SettingState.NOT_SET
        self.__ablation_racing_flag_set = SettingState.NOT_SET

        self.__parallel_portfolio_check_interval_set = SettingState.NOT_SET
        self.__parallel_portfolio_num_seeds_per_solver_set = SettingState.NOT_SET

        self.__output_verbosity_set = SettingState.NOT_SET

        self.__general_sparkle_configurator = None

        if file_path is None:
            # Initialise settings from default file path
            self.read_settings_ini()
        else:
            # Initialise settings from a given file path
            self.read_settings_ini(file_path)

    def read_settings_ini(self: Settings, file_path: PurePath = DEFAULT_settings_path,
                          state: SettingState = SettingState.FILE) -> None:
        """Read the settings from an INI file."""
        # Read file
        file_settings = configparser.ConfigParser()
        file_settings.read(str(file_path))

        # Set internal settings based on data read from FILE if they were read
        # successfully
        if file_settings.sections() != []:
            section = "general"
            option_names = ("objective", "smac_run_obj")
            for option in option_names:
                if file_settings.has_option(section, option):
                    value = SparkleObjective.from_multi_str(
                        file_settings.get(section, option))
                    self.set_general_sparkle_objectives(value, state)
                    file_settings.remove_option(section, option)

            # Comma so python understands it's a tuple...
            option_names = ("configurator",)
            for option in option_names:
                if file_settings.has_option(section, option):
                    value = file_settings.get(section, option)
                    self.set_general_sparkle_configurator(value, state)
                    file_settings.remove_option(section, option)

            option_names = ("solution_verifier",)
            for option in option_names:
                if file_settings.has_option(section, option):
                    value = SolutionVerifier.from_str(file_settings.get(section, option))
                    self.set_general_solution_verifier(value, state)
                    file_settings.remove_option(section, option)

            option_names = ("target_cutoff_time", "smac_each_run_cutoff_time",
                            "cutoff_time_each_performance_computation")
            for option in option_names:
                if file_settings.has_option(section, option):
                    value = file_settings.getint(section, option)
                    self.set_general_target_cutoff_time(value, state)
                    file_settings.remove_option(section, option)

            option_names = ("cap_value",)
            for option in option_names:
                if file_settings.has_option(section, option):
                    value = file_settings.getfloat(section, option)
                    self.set_general_cap_value(value, state)
                    file_settings.remove_option(section, option)

            option_names = ("penalty_multiplier", "penalty_number")
            for option in option_names:
                if file_settings.has_option(section, option):
                    value = file_settings.getint(section, option)
                    self.set_general_penalty_multiplier(value, state)
                    file_settings.remove_option(section, option)

            option_names = ("extractor_cutoff_time",
                            "cutoff_time_each_feature_computation")
            for option in option_names:
                if file_settings.has_option(section, option):
                    value = file_settings.getint(section, option)
                    self.set_general_extractor_cutoff_time(value, state)
                    file_settings.remove_option(section, option)

            option_names = ("number_of_jobs_in_parallel", "num_job_in_parallel")
            for option in option_names:
                if file_settings.has_option(section, option):
                    value = file_settings.getint(section, option)
                    self.set_number_of_jobs_in_parallel(value, state)
                    file_settings.remove_option(section, option)

            option_names = ("run_on", )
            for option in option_names:
                if file_settings.has_option(section, option):
                    value = file_settings.get(section, option)
                    self.set_run_on(value, state)
                    file_settings.remove_option(section, option)

            section = "configuration"
            option_names = ("wallclock_time", "smac_whole_time_budget")
            for option in option_names:
                if file_settings.has_option(section, option):
                    value = file_settings.getint(section, option)
                    self.set_config_wallclock_time(value, state)
                    file_settings.remove_option(section, option)

            section = "configuration"
            option_names = ("cpu_time", "smac_cpu_time_budget")
            for option in option_names:
                if file_settings.has_option(section, option):
                    value = file_settings.getint(section, option)
                    self.set_config_cpu_time(value, state)
                    file_settings.remove_option(section, option)

            section = "configuration"
            option_names = ("solver_calls", "smac_solver_calls_budget")
            for option in option_names:
                if file_settings.has_option(section, option):
                    value = file_settings.getint(section, option)
                    self.set_config_solver_calls(value, state)
                    file_settings.remove_option(section, option)

            section = "configuration"
            option_names = ("number_of_runs", "num_of_smac_runs")
            for option in option_names:
                if file_settings.has_option(section, option):
                    value = file_settings.getint(section, option)
                    self.set_config_number_of_runs(value, state)
                    file_settings.remove_option(section, option)

            section = "slurm"
            option_names = ("max_parallel_runs_per_node", "clis_per_node", )
            for option in option_names:
                if file_settings.has_option(section, option):
                    value = file_settings.getint(section, option)
                    self.set_slurm_max_parallel_runs_per_node(value, state)
                    file_settings.remove_option(section, option)

            section = "smac"
            option_names = ("target_cutoff_length", "smac_each_run_cutoff_length")
            for option in option_names:
                if file_settings.has_option(section, option):
                    value = file_settings.get(section, option)
                    self.set_smac_target_cutoff_length(value, state)
                    file_settings.remove_option(section, option)

            section = "ablation"
            option_names = ("racing", "ablation_racing")
            for option in option_names:
                if file_settings.has_option(section, option):
                    value = file_settings.getboolean(section, option)
                    self.set_ablation_racing_flag(value, state)
                    file_settings.remove_option(section, option)

            section = "parallel_portfolio"
            option_names = ("check_interval", )
            for option in option_names:
                if file_settings.has_option(section, option):
                    value = int(file_settings.get(section, option))
                    self.set_parallel_portfolio_check_interval(value, state)
                    file_settings.remove_option(section, option)

            option_names = ("num_seeds_per_solver", )
            for option in option_names:
                if file_settings.has_option(section, option):
                    value = int(file_settings.get(section, option))
                    self.set_parallel_portfolio_number_of_seeds_per_solver(value, state)
                    file_settings.remove_option(section, option)

            section = "output"
            option_names = ("verbosity", )
            for option in option_names:
                if file_settings.has_option(section, option):
                    value = VerbosityLevel.from_string(
                        file_settings.get(section, option))
                    self.set_output_verbosity(value, state)
                    file_settings.remove_option(section, option)

            # TODO: Report on any unknown settings that were read
            sections = file_settings.sections()

            for section in sections:
                for option in file_settings[section]:
                    # TODO: Should check the options are valid Slurm options
                    if section == "slurm":
                        value = file_settings.get(section, option)
                        self.add_slurm_extra_option(option, value, state)
                    else:
                        print(f'Unrecognised section - option combination: "{section} '
                              f'{option}" in file {str(file_path)} ignored')

        # Print error if unable to read the settings
        else:
            print(f"ERROR: Failed to read settings from {str(file_path)} The file may "
                  "have been empty, located in a different path, or be in another format"
                  " than INI. Settings from different sources will be used (e.g. default"
                  " values).")

    def write_used_settings(self: Settings) -> None:
        """Write the used settings to the default locations."""
        # Write to general output directory
        file_path_output = PurePath(Settings.DEFAULT_output / slog.caller_out_dir
                                    / self.__settings_dir / self.__settings_file)
        self.write_settings_ini(Path(file_path_output))

        # Write to latest settings file
        file_path_latest = PurePath(self.__settings_dir / "latest.ini")
        self.write_settings_ini(Path(file_path_latest))

    def write_settings_ini(self: Settings, file_path: Path) -> None:
        """Write the settings to an INI file."""
        # Create needed directories if they don't exist
        file_dir = file_path.parents[0]
        file_dir.mkdir(parents=True, exist_ok=True)
        slurm_extra_section_options = None
        if self.__settings.has_section("slurm_extra"):
            # Slurm extra options are not written as a seperate section
            slurm_extra_section_options = {}
            for key in self.__settings["slurm_extra"]:
                self.__settings["slurm"][key] = self.__settings["slurm_extra"][key]
                slurm_extra_section_options[key] = self.__settings["slurm_extra"][key]
            self.__settings.remove_section("slurm_extra")
        # Write the settings to file
        with file_path.open("w") as settings_file:
            self.__settings.write(settings_file)
            # Log the settings file location
            slog.add_output(str(file_path), "Settings used by Sparkle for this command")
        # Rebuild slurm extra if needed
        if slurm_extra_section_options is not None:
            self.__settings.add_section("slurm_extra")
            for key in slurm_extra_section_options:
                self.__settings["slurm_extra"][key] = slurm_extra_section_options[key]

    def __init_section(self: Settings, section: str) -> None:
        if section not in self.__settings:
            self.__settings[section] = {}

    @staticmethod
    def __check_setting_state(current_state: SettingState,
                              new_state: SettingState, name: str) -> bool:
        change_setting_ok = True

        if current_state == SettingState.FILE and new_state == SettingState.DEFAULT:
            change_setting_ok = False
            print(f"Warning: Attempting to overwrite setting for {name} with default "
                  "value; keeping the value read from file!")
        elif (current_state == SettingState.CMD_LINE
              and new_state == SettingState.DEFAULT):
            change_setting_ok = False
            print(f"Warning: Attempting to overwrite setting for {name} with default "
                  "value; keeping the value read from command line!")
        elif current_state == SettingState.CMD_LINE and new_state == SettingState.FILE:
            change_setting_ok = False
            print(f"Warning: Attempting to overwrite setting for {name} with value from "
                  "file; keeping the value read from command line!")

        return change_setting_ok

    # General settings ###
    def set_general_sparkle_objectives(
            self: Settings,
            value: list[SparkleObjective] = [DEFAULT_general_sparkle_objective, ],
            origin: SettingState = SettingState.DEFAULT) -> None:
        """Set the sparkle objective."""
        section = "general"
        name = "objective"
        if value is not None and self.__check_setting_state(
                self.__general_sparkle_objective_set, origin, name):
            if isinstance(value, list):
                value = ",".join([obj.name for obj in value])
            self.__init_section(section)
            self.__general_sparkle_objective_set = origin
            self.__settings[section][name] = value

    def get_general_sparkle_objectives(self: Settings) -> list[SparkleObjective]:
        """Return the performance measure."""
        if self.__general_sparkle_objective_set == SettingState.NOT_SET:
            self.set_general_sparkle_objectives()

        return SparkleObjective.from_multi_str(
            self.__settings["general"]["objective"])

    def set_general_sparkle_configurator(
            self: Settings,
            value: str = DEFAULT_general_sparkle_configurator,
            origin: SettingState = SettingState.DEFAULT) -> None:
        """Set the Sparkle configurator."""
        section = "general"
        name = "configurator"
        if value is not None and self.__check_setting_state(
                self.__general_sparkle_configurator_set, origin, name):
            self.__init_section(section)
            self.__general_sparkle_configurator_set = origin
            self.__settings[section][name] = value

    def get_general_sparkle_configurator(self: Settings) -> Configurator:
        """Return the configurator init method."""
        if self.__general_sparkle_configurator_set == SettingState.NOT_SET:
            self.set_general_sparkle_configurator()
        if self.__general_sparkle_configurator is None:
            configurator_subclass =\
                cim.resolve_configurator(self.__settings["general"]["configurator"])
            if configurator_subclass is not None:
                self.__general_sparkle_configurator = configurator_subclass(
                    objectives=self.get_general_sparkle_objectives(),
                    base_dir=Settings.DEFAULT_tmp_output,
                    output_path=Settings.DEFAULT_configuration_output_raw)
            else:
                print("WARNING: Configurator class name not recognised:"
                      f'{self.__settings["general"]["configurator"]}. '
                      "Configurator not set.")
        return self.__general_sparkle_configurator

    def get_performance_metric_for_report(self: Settings) -> str:
        """Return a string describing the full performance metric, e.g. PAR10."""
        objectives = self.get_general_sparkle_objectives()
        if len(objectives) == 1:
            return objectives[0].metric
        return ""

    def set_general_cap_value(
            self: Settings, value: float = None,
            origin: SettingState = SettingState.DEFAULT) -> None:
        """Set the general cap value."""
        section = "general"
        name = "cap_value"

        if value is not None and self.__check_setting_state(
                self.__general_cap_value_set, origin, name):
            self.__init_section(section)
            self.__general_cap_value_set = origin
            self.__settings[section][name] = float(value)

    def get_general_cap_value(self: Settings) -> float:
        """Get the general cap value."""
        if self.__general_cap_value_set == SettingState.NOT_SET:
            self.set_general_cap_value()

        if "cap_value" in self.__settings["general"]:
            return self.__settings["general"]["cap_value"]
        return None

    def set_general_penalty_multiplier(
            self: Settings, value: int = DEFAULT_general_penalty_multiplier,
            origin: SettingState = SettingState.DEFAULT) -> None:
        """Set the penalty multiplier."""
        section = "general"
        name = "penalty_multiplier"

        if value is not None and self.__check_setting_state(
                self.__general_penalty_multiplier_set, origin, name):
            self.__init_section(section)
            self.__general_penalty_multiplier_set = origin
            self.__settings[section][name] = str(value)

    def get_general_penalty_multiplier(self: Settings) -> int:
        """Return the penalty multiplier."""
        if self.__general_penalty_multiplier_set == SettingState.NOT_SET:
            self.set_general_penalty_multiplier()

        return int(self.__settings["general"]["penalty_multiplier"])

    def set_general_metric_aggregation_function(
            self: Settings, value: str = "mean",
            origin: SettingState = SettingState.DEFAULT) -> None:
        """Set the general aggregation function of performance measure."""
        section = "general"
        name = "metric_aggregation_function"

        if value is not None and self.__check_setting_state(
                self.__general_metric_aggregation_function_set, origin, name):
            self.__init_section(section)
            self.__general_metric_aggregation_function_set = origin
            self.__settings[section][name] = value

    def get_general_metric_aggregation_function(self: Settings) -> Callable:
        """Set the general aggregation function of performance measure."""
        if self.__general_metric_aggregation_function_set == SettingState.NOT_SET:
            self.set_general_metric_aggregation_function()
        method = self.__settings["general"]["metric_aggregation_function"]
        libraries = (builtins, statistics)
        for lib in libraries:
            if not isinstance(method, str):
                break
            try:
                method = getattr(lib, method)
            except AttributeError:
                continue
        return method

    def get_penalised_time(self: Settings, custom_cutoff: int = None) -> int:
        """Return the penalised time associated with the cutoff time."""
        if custom_cutoff is None:
            custom_cutoff = self.get_general_target_cutoff_time()
        return custom_cutoff * self.get_general_penalty_multiplier()

    def set_general_solution_verifier(
            self: Settings, value: SolutionVerifier = DEFAULT_general_solution_verifier,
            origin: SettingState = SettingState.DEFAULT) -> None:
        """Set the solution verifier to use."""
        section = "general"
        name = "solution_verifier"

        if value is not None and self.__check_setting_state(
                self.__general_solution_verifier_set, origin, name):
            self.__init_section(section)
            self.__general_solution_verifier_set = origin
            self.__settings[section][name] = value.name

    def get_general_solution_verifier(self: Settings) -> SolutionVerifier:
        """Return the solution verifier to use."""
        if self.__general_solution_verifier_set == SettingState.NOT_SET:
            self.set_general_solution_verifier()
        return SolutionVerifier.from_str(self.__settings["general"]["solution_verifier"])

    def set_general_target_cutoff_time(
            self: Settings, value: int = DEFAULT_general_target_cutoff_time,
            origin: SettingState = SettingState.DEFAULT) -> None:
        """Set the cutoff time in seconds for target algorithms."""
        section = "general"
        name = "target_cutoff_time"

        if value is not None and self.__check_setting_state(
                self.__general_target_cutoff_time_set, origin, name):
            self.__init_section(section)
            self.__general_target_cutoff_time_set = origin
            self.__settings[section][name] = str(value)

    def get_general_target_cutoff_time(self: Settings) -> int:
        """Return the cutoff time in seconds for target algorithms."""
        if self.__general_target_cutoff_time_set == SettingState.NOT_SET:
            self.set_general_target_cutoff_time()
        return int(self.__settings["general"]["target_cutoff_time"])

    def set_general_extractor_cutoff_time(
            self: Settings, value: int = DEFAULT_general_extractor_cutoff_time,
            origin: SettingState = SettingState.DEFAULT) -> None:
        """Set the cutoff time in seconds for feature extraction."""
        section = "general"
        name = "extractor_cutoff_time"

        if value is not None and self.__check_setting_state(
                self.__general_extractor_cutoff_time_set, origin, name):
            self.__init_section(section)
            self.__general_extractor_cutoff_time_set = origin
            self.__settings[section][name] = str(value)

    def get_general_extractor_cutoff_time(self: Settings) -> int:
        """Return the cutoff time in seconds for feature extraction."""
        if self.__general_extractor_cutoff_time_set == SettingState.NOT_SET:
            self.set_general_extractor_cutoff_time()
        return int(self.__settings["general"]["extractor_cutoff_time"])

    def set_number_of_jobs_in_parallel(
            self: Settings, value: int = DEFAULT_number_of_jobs_in_parallel,
            origin: SettingState = SettingState.DEFAULT) -> None:
        """Set the number of runs Sparkle can do in parallel."""
        section = "general"
        name = "number_of_jobs_in_parallel"

        if value is not None and self.__check_setting_state(
                self.__number_of_jobs_in_parallel_set, origin, name):
            self.__init_section(section)
            self.__number_of_jobs_in_parallel_set = origin
            self.__settings[section][name] = str(value)

    def get_number_of_jobs_in_parallel(self: Settings) -> int:
        """Return the number of runs Sparkle can do in parallel."""
        if self.__number_of_jobs_in_parallel_set == SettingState.NOT_SET:
            self.set_number_of_jobs_in_parallel()

        return int(self.__settings["general"]["number_of_jobs_in_parallel"])

    # Configuration settings ###

    def set_config_wallclock_time(
            self: Settings, value: int = DEFAULT_config_wallclock_time,
            origin: SettingState = SettingState.DEFAULT) -> None:
        """Set the budget per configuration run in seconds (wallclock)."""
        section = "configuration"
        name = "wallclock_time"

        if value is not None and self.__check_setting_state(
                self.__config_wallclock_time_set, origin, name):
            self.__init_section(section)
            self.__config_wallclock_time_set = origin
            self.__settings[section][name] = str(value)

    def get_config_wallclock_time(self: Settings) -> int:
        """Return the budget per configuration run in seconds (wallclock)."""
        if self.__config_wallclock_time_set == SettingState.NOT_SET:
            self.set_config_wallclock_time()
        return int(self.__settings["configuration"]["wallclock_time"])

    def set_config_cpu_time(
            self: Settings, value: int = DEFAULT_config_cpu_time,
            origin: SettingState = SettingState.DEFAULT) -> None:
        """Set the budget per configuration run in seconds (cpu)."""
        section = "configuration"
        name = "cpu_time"

        if value is not None and self.__check_setting_state(
                self.__config_cpu_time_set, origin, name):
            self.__init_section(section)
            self.__config_cpu_time_set = origin
            self.__settings[section][name] = str(value)

    def get_config_cpu_time(self: Settings) -> int | None:
        """Return the budget per configuration run in seconds (cpu)."""
        if self.__config_cpu_time_set == SettingState.NOT_SET:
            self.set_config_cpu_time()
            return None

        return int(self.__settings["configuration"]["cpu_time"])

    def set_config_solver_calls(
            self: Settings, value: int = DEFAULT_config_solver_calls,
            origin: SettingState = SettingState.DEFAULT) -> None:
        """Set the number of solver calls."""
        section = "configuration"
        name = "solver_calls"

        if value is not None and self.__check_setting_state(
                self.__config_solver_calls_set, origin, name):
            self.__init_section(section)
            self.__config_solver_calls_set = origin
            self.__settings[section][name] = str(value)

    def get_config_solver_calls(self: Settings) -> int | None:
        """Return the number of solver calls."""
        if self.__config_solver_calls_set == SettingState.NOT_SET:
            self.set_config_solver_calls()
            return None

        return int(self.__settings["configuration"]["solver_calls"])

    def set_config_number_of_runs(
            self: Settings, value: int = DEFAULT_config_number_of_runs,
            origin: SettingState = SettingState.DEFAULT) -> None:
        """Set the number of configuration runs."""
        section = "configuration"
        name = "number_of_runs"

        if value is not None and self.__check_setting_state(
                self.__config_number_of_runs_set, origin, name):
            self.__init_section(section)
            self.__config_number_of_runs_set = origin
            self.__settings[section][name] = str(value)

    def get_config_number_of_runs(self: Settings) -> int:
        """Return the number of configuration runs."""
        if self.__config_number_of_runs_set == SettingState.NOT_SET:
            self.set_config_number_of_runs()

        return int(self.__settings["configuration"]["number_of_runs"])

    # Configuration: SMAC specific settings ###

    def set_smac_target_cutoff_length(
            self: Settings, value: str = DEFAULT_smac_target_cutoff_length,
            origin: SettingState = SettingState.DEFAULT) -> None:
        """Set the target algorithm cutoff length."""
        section = "smac"
        name = "target_cutoff_length"

        if value is not None and self.__check_setting_state(
                self.__smac_target_cutoff_length_set, origin, name):
            self.__init_section(section)
            self.__smac_target_cutoff_length_set = origin
            self.__settings[section][name] = str(value)

    def get_smac_target_cutoff_length(self: Settings) -> str:
        """Return the target algorithm cutoff length."""
        if self.__smac_target_cutoff_length_set == SettingState.NOT_SET:
            self.set_smac_target_cutoff_length()

        return self.__settings["smac"]["target_cutoff_length"]

    # Slurm settings ###

    def set_slurm_max_parallel_runs_per_node(
            self: Settings,
            value: int = DEFAULT_slurm_max_parallel_runs_per_node,
            origin: SettingState = SettingState.DEFAULT) -> None:
        """Set the number of algorithms Slurm can run in parallel per node."""
        section = "slurm"
        name = "max_parallel_runs_per_node"

        if value is not None and self.__check_setting_state(
                self.__slurm_max_parallel_runs_per_node_set, origin, name):
            self.__init_section(section)
            self.__slurm_max_parallel_runs_per_node_set = origin
            self.__settings[section][name] = str(value)

    def get_slurm_max_parallel_runs_per_node(self: Settings) -> int:
        """Return the number of algorithms Slurm can run in parallel per node."""
        if self.__slurm_max_parallel_runs_per_node_set == SettingState.NOT_SET:
            self.set_slurm_max_parallel_runs_per_node()

        return int(self.__settings["slurm"]["max_parallel_runs_per_node"])

    # SLURM extra options

    def add_slurm_extra_option(self: Settings, name: str, value: str,
                               origin: SettingState = SettingState.DEFAULT) -> None:
        """Add additional Slurm options."""
        section = "slurm_extra"

        current_state = (self.__slurm_extra_options_set[name]
                         if name in self.__slurm_extra_options_set
                         else SettingState.NOT_SET)

        if value is not None and self.__check_setting_state(current_state, origin, name):
            self.__init_section(section)
            self.__slurm_extra_options_set[name] = origin
            self.__settings[section][name] = str(value)

    def get_slurm_extra_options(self: Settings,
                                as_args: bool = False) -> dict | list:
        """Return a dict with additional Slurm options."""
        section = "slurm_extra"
        options = dict()

        if "slurm_extra" in self.__settings.sections():
            for option in self.__settings["slurm_extra"]:
                options[option] = self.__settings.get(section, option)
        if as_args:
            return [f"--{key}={options[key]}" for key in options.keys()]
        return options

    # Ablation settings ###

    def set_ablation_racing_flag(self: Settings, value: bool = DEFAULT_ablation_racing,
                                 origin: SettingState = SettingState.DEFAULT) -> None:
        """Set a flag indicating whether racing should be used for ablation."""
        section = "ablation"
        name = "racing"

        if value is not None and self.__check_setting_state(
                self.__ablation_racing_flag_set, origin, name):
            self.__init_section(section)
            self.__ablation_racing_flag_set = origin
            self.__settings[section][name] = str(value)

    def get_ablation_racing_flag(self: Settings) -> bool:
        """Return a bool indicating whether the racing flag is set for ablation."""
        if self.__ablation_racing_flag_set == SettingState.NOT_SET:
            self.set_ablation_racing_flag()

        return bool(self.__settings["ablation"]["racing"])

    # Parallel Portfolio settings

    def set_parallel_portfolio_check_interval(
            self: Settings,
            value: int = DEFAULT_parallel_portfolio_check_interval,
            origin: SettingState = SettingState.DEFAULT) -> None:
        """Set the parallel portfolio check interval."""
        section = "parallel_portfolio"
        name = "check_interval"

        if value is not None and self.__check_setting_state(
                self.__parallel_portfolio_check_interval_set, origin, name):
            self.__init_section(section)
            self.__parallel_portfolio_check_interval_set = origin
            self.__settings[section][name] = str(value)

    def get_parallel_portfolio_check_interval(self: Settings) -> int:
        """Return the parallel portfolio check interval."""
        if self.__parallel_portfolio_check_interval_set == SettingState.NOT_SET:
            self.set_parallel_portfolio_check_interval()

        return int(
            self.__settings["parallel_portfolio"]["check_interval"])

    def set_parallel_portfolio_number_of_seeds_per_solver(
            self: Settings,
            value: int = DEFAULT_parallel_portfolio_num_seeds_per_solver,
            origin: SettingState = SettingState.DEFAULT) -> None:
        """Set the parallel portfolio seeds per solver to start."""
        section = "parallel_portfolio"
        name = "num_seeds_per_solver"

        if value is not None and self.__check_setting_state(
                self.__parallel_portfolio_num_seeds_per_solver_set, origin, name):
            self.__init_section(section)
            self.__parallel_portfolio_check_interval_set = origin
            self.__settings[section][name] = str(value)

    def get_parallel_portfolio_number_of_seeds_per_solver(self: Settings) -> int:
        """Return the parallel portfolio seeds per solver to start."""
        if self.__parallel_portfolio_num_seeds_per_solver_set == SettingState.NOT_SET:
            self.set_parallel_portfolio_number_of_seeds_per_solver()

        return int(
            self.__settings["parallel_portfolio"]["num_seeds_per_solver"])

    def set_run_on(self: Settings, value: Runner = str,
                   origin: SettingState = SettingState.DEFAULT) -> None:
        """Set the compute on which to run."""
        section = "general"
        name = "run_on"

        if value is not None and self.__check_setting_state(
                self.__run_on_set, origin, name):
            self.__init_section(section)
            self.__run_on_set = origin
            self.__settings[section][name] = value

    def get_run_on(self: Settings) -> Runner:
        """Return the compute on which to run."""
        return Runner(self.__settings["general"]["run_on"])

    @staticmethod
    def check_settings_changes(cur_settings: Settings, prev_settings: Settings) -> bool:
        """Check if there are changes between the previous and the current settings.

        Prints any section changes, printing None if no setting was found.

        Args:
          cur_settings: The current settings
          prev_settings: The previous settings

        Returns:
          True iff there are no changes.
        """
        cur_dict = cur_settings.__settings._sections
        prev_dict = prev_settings.__settings._sections

        cur_sections_set = set(cur_dict.keys())
        prev_sections_set = set(prev_dict.keys())

        sections_removed = prev_sections_set - cur_sections_set
        if sections_removed:
            print("Warning: the following sections have been removed:")
            for section in sections_removed:
                print(f"  - Section '{section}'")

        sections_added = cur_sections_set - prev_sections_set
        if sections_added:
            print("Warning: the following sections have been added:")
            for section in sections_added:
                print(f"  - Section '{section}'")

        sections_remained = cur_sections_set & prev_sections_set
        option_changed = False
        for section in sections_remained:
            printed_section = False
            names = set(cur_dict[section].keys()) | set(prev_dict[section].keys())
            for name in names:
                # if name is not present in one of the two dicts, get None as placeholder
                cur_val = cur_dict[section].get(name, None)
                prev_val = prev_dict[section].get(name, None)
                if cur_val != prev_val:
                    # do we have yet to print the initial warning?
                    if not option_changed:
                        print("Warning: The following attributes/options have changed:")
                        option_changed = True

                    # do we have yet to print the section?
                    if not printed_section:
                        print(f"  - In the section '{section}':")
                        printed_section = True

                    # print actual change
                    print(f"    · '{name}' changed from '{prev_val}' to '{cur_val}'")

<<<<<<< HEAD
        return not printed_warning

    # Output settings ###
    def set_output_verbosity(
            self: Settings, value: VerbosityLevel = DEFAULT_output_verbosity,
            origin: SettingState = SettingState.DEFAULT) -> None:
        """Set the output verbosity to use."""
        section = "output"
        name = "verbosity"

        if value is not None and self.__check_setting_state(
                self.__output_verbosity_set, origin, name):
            self.__init_section(section)
            self.__output_verbosity_set = origin
            self.__settings[section][name] = value.name

        return

    def get_output_verbosity(self: Settings) -> VerbosityLevel:
        """Return the output verbosity."""
        if self.__output_verbosity_set == SettingState.NOT_SET:
            self.set_output_verbosity()

        return VerbosityLevel.from_string(
            self.__settings["output"]["verbosity"])
=======
        return not (sections_removed or sections_added or option_changed)
>>>>>>> 2644cb19
<|MERGE_RESOLUTION|>--- conflicted
+++ resolved
@@ -13,9 +13,9 @@
 from sparkle.types.objective import SparkleObjective
 from sparkle.configurator.configurator import Configurator
 from sparkle.configurator import implementations as cim
+
+from runrunner import Runner
 from sparkle.platform.cli_types import VerbosityLevel
-
-from runrunner import Runner
 
 
 class SolutionVerifier(Enum):
@@ -77,15 +77,13 @@
     DEFAULT_parallel_portfolio_check_interval = 4
     DEFAULT_parallel_portfolio_num_seeds_per_solver = 1
 
-<<<<<<< HEAD
-    DEFAULT_output_verbosity = VerbosityLevel.STANDARD
-=======
     # Default Pathing
     DEFAULT_output = Path("Output")
     DEFAULT_tmp_output = Path("Tmp")
     DEFAULT_configuration_output = DEFAULT_output / "Configuration"
     DEFAULT_configuration_output_raw = DEFAULT_configuration_output / "Raw_Data"
->>>>>>> 2644cb19
+
+    DEFAULT_output_verbosity = VerbosityLevel.STANDARD
 
     def __init__(self: Settings, file_path: PurePath = None) -> None:
         """Initialise a settings object."""
@@ -875,8 +873,7 @@
                     # print actual change
                     print(f"    · '{name}' changed from '{prev_val}' to '{cur_val}'")
 
-<<<<<<< HEAD
-        return not printed_warning
+        return not (sections_removed or sections_added or option_changed)
 
     # Output settings ###
     def set_output_verbosity(
@@ -900,7 +897,4 @@
             self.set_output_verbosity()
 
         return VerbosityLevel.from_string(
-            self.__settings["output"]["verbosity"])
-=======
-        return not (sections_removed or sections_added or option_changed)
->>>>>>> 2644cb19
+            self.__settings["output"]["verbosity"])