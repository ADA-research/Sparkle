"""Module to manage feature data files and common operations on them."""

from __future__ import annotations
import pandas as pd
import math
from pathlib import Path


class FeatureDataFrame(pd.DataFrame):
    """Class to manage feature data CSV files and common operations on them."""

    missing_value = math.nan
    multi_dim_names = ["FeatureGroup", "FeatureName", "Extractor"]

    def __init__(
        self: FeatureDataFrame,
        csv_filepath: Path,
        instances: list[str] = [],
        extractor_data: dict[str, list[tuple[str, str]]] = {},
    ) -> None:
        """Initialise a FeatureDataFrame object.

        Arguments:
            csv_filepath: The Path for the CSV storage. If it does not exist,
                a new DataFrame will be initialised and stored here.
            instances: The list of instances (Columns) to be added to the DataFrame.
            extractor_data: A dictionary with extractor names as key, and a list of
                tuples ordered as [(feature_group, feature_name), ...] as value.
        """
        # Initialize a dataframe from an existing file
        if csv_filepath.exists():
            # Read from file
<<<<<<< HEAD
            self.dataframe = pd.read_csv(
                self.csv_filepath, index_col=FeatureDataFrame.multi_dim_names
            )
            return
        # Unfold the extractor_data into lists
        multi_index_lists = [[], [], []]
        for extractor in extractor_data:
            for group, feature_name in extractor_data[extractor]:
                multi_index_lists[0].append(group)
                multi_index_lists[1].append(feature_name)
                multi_index_lists[2].append(extractor)
        # Initialise new dataframe
        self.dataframe = pd.DataFrame(
            FeatureDataFrame.missing_value, index=multi_index_lists, columns=instances
        )
        self.dataframe.index.names = FeatureDataFrame.multi_dim_names
        self.save_csv()
=======
            temp_df = pd.read_csv(csv_filepath,
                                  index_col=FeatureDataFrame.multi_dim_names)
            super().__init__(temp_df)
            self.csv_filepath = csv_filepath
        # Create a new dataframe
        else:
            # Unfold the extractor_data into lists
            multi_index_lists = [[], [], []]
            for extractor in extractor_data:
                for group, feature_name in extractor_data[extractor]:
                    multi_index_lists[0].append(group)
                    multi_index_lists[1].append(feature_name)
                    multi_index_lists[2].append(extractor)
            # Initialise new dataframe
            multi_index = pd.MultiIndex.from_arrays(
                multi_index_lists,
                names=self.multi_dim_names
            )
            super().__init__(data=self.missing_value,
                             index=multi_index,
                             columns=instances)
            self.csv_filepath = csv_filepath
            self.save_csv()
>>>>>>> 8935a74a

    def add_extractor(
        self: FeatureDataFrame,
        extractor: str,
        extractor_features: list[tuple[str, str]],
        values: list[list[float]] = None,
    ) -> None:
        """Add an extractor and its feature names to the dataframe.

        Arguments:
            extractor: Name of the extractor
            extractor_features: Tuples of [FeatureGroup, FeatureName]
            values: Initial values of the Extractor per instance in the dataframe.
                Defaults to FeatureDataFrame.missing_value.
        """
        if values is None:
<<<<<<< HEAD
            values = [
                FeatureDataFrame.missing_value for _ in range(len(extractor_features))
            ]
=======
            values = [self.missing_value] * len(extractor_features)
>>>>>>> 8935a74a
        # Unfold to indices to lists
        for index, pair in enumerate(extractor_features):
            feature_group, feature = pair
            self.loc[(feature_group, feature, extractor), :] = values[index]

    def add_instances(
        self: FeatureDataFrame, instance: str | list[str], values: list[float] = None
    ) -> None:
        """Add one or more instances to the dataframe."""
        if values is None:
            values = FeatureDataFrame.missing_value
        self[instance] = values

    def remove_extractor(self: FeatureDataFrame, extractor: str) -> None:
        """Remove an extractor from the dataframe."""
        self.drop(extractor, axis=0, level="Extractor", inplace=True)

    def remove_instances(self: FeatureDataFrame, instances: str | list[str]) -> None:
        """Remove an instance from the dataframe."""
        self.drop(instances, axis=1, inplace=True)

    def get_feature_groups(
        self: FeatureDataFrame, extractor: str | list[str] = None
    ) -> list[str]:
        """Retrieve the feature groups in the dataframe.

        Args:
            extractor: Optional. If extractor(s) are given,
                yields only feature groups of that extractor.

        Returns:
            A list of feature groups.
        """
        indices = self.index
        if extractor is not None:
            if isinstance(extractor, str):
                extractor = [extractor]
            indices = indices[indices.isin(extractor, level=2)]
        return indices.get_level_values(level=0).unique().to_list()

    def get_value(
        self: FeatureDataFrame,
        instance: str,
        extractor: str,
        feature_group: str,
        feature_name: str,
    ) -> None:
        """Return a value in the dataframe."""
        return self.loc[(feature_group, feature_name, extractor), instance]

    def set_value(
        self: FeatureDataFrame,
        instance: str,
        extractor: str,
        feature_group: str,
        feature_name: str,
        value: float,
    ) -> None:
        """Set a value in the dataframe."""
        self.loc[(feature_group, feature_name, extractor), instance] = value

    def has_missing_vectors(self: FeatureDataFrame) -> bool:
        """Returns True if there are any Extractors still to be run on any instance."""
        for instance in self.columns:
            for extractor in self.extractors:
<<<<<<< HEAD
                extractor_features = self.dataframe.xs(
                    extractor, level=2, drop_level=False
                )
=======
                extractor_features = self.xs(extractor, level=2,
                                             drop_level=False)
>>>>>>> 8935a74a
                if extractor_features.loc[:, instance].isnull().all():
                    return True
        return False

    def remaining_jobs(self: FeatureDataFrame) -> list[tuple[str, str, str]]:
        """Determines needed feature computations per instance/extractor/group.

        Returns:
            list: A list of tuples representing (Extractor, Instance, Feature Group).
                that needs to be computed.
        """
        remaining_jobs = []
        for extractor in self.extractors:
            for group in self.get_feature_groups(extractor):
                subset = self.xs((group, extractor), level=(0, 2))
                for instance in self.columns:
                    if subset.loc[:, instance].isnull().all():
                        remaining_jobs.append((instance, extractor, group))
        return remaining_jobs

    def get_instance(self: FeatureDataFrame, instance: str) -> list[float]:
        """Return the feature vector of an instance."""
        return self[instance].tolist()

    def impute_missing_values(self: FeatureDataFrame) -> None:
        """Imputes all NaN values by taking the average feature value."""
        imputed_df = self.T.fillna(self.mean(axis=1)).T
        self[:] = imputed_df.values

    def has_missing_value(self: FeatureDataFrame) -> bool:
        """Return whether there are missing values in the feature data."""
        return self.isnull().any().any()

    def reset_dataframe(self: FeatureDataFrame) -> bool:
        """Resets all values to FeatureDataFrame.missing_value."""
        self.loc[:, :] = FeatureDataFrame.missing_value

    def sort(self: FeatureDataFrame) -> None:
        """Sorts the DataFrame by Multi-Index for readability."""
        self.sort_index(level=FeatureDataFrame.multi_dim_names, inplace=True)

    @property
    def instances(self: FeatureDataFrame) -> list[str]:
        """Return the instances in the dataframe."""
        return self.columns

    @property
    def extractors(self: FeatureDataFrame) -> list[str]:
        """Returns all unique extractors in the DataFrame."""
        return self.index.get_level_values("Extractor").unique().to_list()

    @property
    def num_features(self: FeatureDataFrame) -> int:
        """Return the number of features in the dataframe."""
        return self.shape[0]

    @property
    def features(self: FeatureDataFrame) -> list[str]:
        """Return the features in the dataframe."""
        return self.index.get_level_values("FeatureName").unique().to_list()

    def save_csv(self: FeatureDataFrame, csv_filepath: Path = None) -> None:
        """Write a CSV to the given path.

        Args:
            csv_filepath: String path to the csv file. Defaults to self.csv_filepath.
        """
        csv_filepath = self.csv_filepath if csv_filepath is None else csv_filepath
        if csv_filepath is None:
            raise ValueError("Cannot save DataFrame: no `csv_filepath` was provided.")
        self.to_csv(csv_filepath)<|MERGE_RESOLUTION|>--- conflicted
+++ resolved
@@ -30,27 +30,9 @@
         # Initialize a dataframe from an existing file
         if csv_filepath.exists():
             # Read from file
-<<<<<<< HEAD
-            self.dataframe = pd.read_csv(
-                self.csv_filepath, index_col=FeatureDataFrame.multi_dim_names
+            temp_df = pd.read_csv(
+                csv_filepath, index_col=FeatureDataFrame.multi_dim_names
             )
-            return
-        # Unfold the extractor_data into lists
-        multi_index_lists = [[], [], []]
-        for extractor in extractor_data:
-            for group, feature_name in extractor_data[extractor]:
-                multi_index_lists[0].append(group)
-                multi_index_lists[1].append(feature_name)
-                multi_index_lists[2].append(extractor)
-        # Initialise new dataframe
-        self.dataframe = pd.DataFrame(
-            FeatureDataFrame.missing_value, index=multi_index_lists, columns=instances
-        )
-        self.dataframe.index.names = FeatureDataFrame.multi_dim_names
-        self.save_csv()
-=======
-            temp_df = pd.read_csv(csv_filepath,
-                                  index_col=FeatureDataFrame.multi_dim_names)
             super().__init__(temp_df)
             self.csv_filepath = csv_filepath
         # Create a new dataframe
@@ -64,15 +46,13 @@
                     multi_index_lists[2].append(extractor)
             # Initialise new dataframe
             multi_index = pd.MultiIndex.from_arrays(
-                multi_index_lists,
-                names=self.multi_dim_names
+                multi_index_lists, names=self.multi_dim_names
             )
-            super().__init__(data=self.missing_value,
-                             index=multi_index,
-                             columns=instances)
+            super().__init__(
+                data=self.missing_value, index=multi_index, columns=instances
+            )
             self.csv_filepath = csv_filepath
             self.save_csv()
->>>>>>> 8935a74a
 
     def add_extractor(
         self: FeatureDataFrame,
@@ -89,13 +69,7 @@
                 Defaults to FeatureDataFrame.missing_value.
         """
         if values is None:
-<<<<<<< HEAD
-            values = [
-                FeatureDataFrame.missing_value for _ in range(len(extractor_features))
-            ]
-=======
             values = [self.missing_value] * len(extractor_features)
->>>>>>> 8935a74a
         # Unfold to indices to lists
         for index, pair in enumerate(extractor_features):
             feature_group, feature = pair
@@ -161,14 +135,7 @@
         """Returns True if there are any Extractors still to be run on any instance."""
         for instance in self.columns:
             for extractor in self.extractors:
-<<<<<<< HEAD
-                extractor_features = self.dataframe.xs(
-                    extractor, level=2, drop_level=False
-                )
-=======
-                extractor_features = self.xs(extractor, level=2,
-                                             drop_level=False)
->>>>>>> 8935a74a
+                extractor_features = self.xs(extractor, level=2, drop_level=False)
                 if extractor_features.loc[:, instance].isnull().all():
                     return True
         return False
