--- conflicted
+++ resolved
@@ -66,12 +66,8 @@
             print(f"WARNING: Performance measure {performance_measure} not found!")
         return
 
-<<<<<<< HEAD
+
     def __str__(self: SparkleObjective) -> str:
-=======
-    @property
-    def str_id(self: SparkleObjective) -> str:
->>>>>>> 856103d6
         """Return a string of the format TYPE:METRIC."""
         return f"{PerformanceMeasure.to_str(self.PerformanceMeasure)}:{self.metric}"
 
