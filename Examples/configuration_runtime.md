## Algorithm Runtime Configuration

These steps can also be found as a Bash script in `Examples/configuration.sh`

### Initialise the Sparkle platform

```bash
sparkle initialise
```

### Add instances

Add train, and optionally test, instances (in this case in CNF format) in a given directory, without running solvers or feature extractors yet

```bash
sparkle add_instances Examples/Resources/Instances/PTN/
sparkle add_instances Examples/Resources/Instances/PTN2/
```

### Add a configurable solver

Add a configurable solver (here for SAT solving) with a wrapper containing the executable name of the solver and a string of command line parameters, without running the solver yet

The solver directory should contain the solver executable, the `sparkle_solver_wrapper` wrapper, and a `.pcs` file describing the configurable parameters

```bash
sparkle add_solver Examples/Resources/Solvers/PbO-CCSAT-Generic/
```

If needed solvers can also include additional files or scripts in their directory, but keeping additional files to a minimum speeds up copying.

### Configure the solver

To perform configuration on the solver to obtain a target configuration we run:

```bash
sparkle configure_solver --solver Solvers/PbO-CCSAT-Generic/ --instance-set-train Instances/PTN/
```

<<<<<<< HEAD
This step should take about ~10 minutes, although it is of course very cluster / slurm settings dependant. If you are using the default settings, this will use SMAC2 as configurator. If you wish to run with a different configurator, we also supply default settings for the other configurators for this scenario. You can simply change the configurator name in `sparkle_settings.ini` under the `general` section.

### Validate the configuration

To make sure configuration is completed before running validation you can use the `wait` command

```bash
sparkle wait
```

Now we can validate the performance of the best found parameter configuration against the default configuration specified in the PCS file. The test set is optional.

```bash
sparkle validate_configured_vs_default --solver Solvers/PbO-CCSAT-Generic/ --instance-set-train Instances/PTN/ --instance-set-test Instances/PTN2/
```
=======
The configuration should take about ~10 minutes, although it is of course very cluster / slurm settings dependant.
>>>>>>> ce9c7fdc

### Generate a report

We have to wait for the algorithm configuration to be completed, to get live updates on your terminal we can simply run:

```bash
sparkle wait
```

And now we can generate a report detailing the results on the training (and optionally testing) set. This includes the experimental procedure and performance information; this will be located in `Output/Configuration/Analysis/`. Note that you may get the warning that not all solvers have been run yet: Sometimes an algorithm call may crash and can easily be restarted by sparkle by running `sparkle run solvers`.

```bash
sparkle generate_report
```

By default the `generate_report` command will create a report for the most recent solver and instance set(s). To generate a report for older solver-instance set combinations, the desired solver can be specified with `--solver Solvers/PbO-CCSAT-Generic/`, the training instance set with `--instance-set-train Instances/PTN/`, and the testing instance set with `--instance-set-test Instances/PTN2/`.

### Run ablation

We can run ablation to determine parameter importance based on default (from the `.pcs` file) and configured parameters.
To run ablation using the training instances and validate the parameter importance with the test set

```bash
sparkle run_ablation --solver Solvers/PbO-CCSAT-Generic/ --instance-set-train Instances/PTN/ --instance-set-test Instances/PTN2/
```

#### Generate a report

Wait for ablation to be completed

```bash
sparkle wait
```

Generate a report including ablation, and as before the results on the train (and optionally test) set, the experimental procedure and performance information; this will be located in a `Configuration_Reports/` subdirectory for the solver, training set, and optionally test set like `PbO-CCSAT-Generic_PTN/Sparkle-latex-generator-for-configuration/`

```bash
sparkle generate_report
```

The ablation section can be suppressed with `--no-ablation` 

### Run configured solver

#### Run configured solver on a single instance

Now that we have a configured solver, we can run it on a single instance to get a result.

```bash
sparkle run_configured_solver Examples/Resources/Instances/PTN2/Ptn-7824-b20.cnf
```

#### Run configured solver on an instance directory

It is also possible to run a configured solver directly on an entire directory.

```bash
sparkle run_configured_solver Examples/Resources/Instances/PTN2
```<|MERGE_RESOLUTION|>--- conflicted
+++ resolved
@@ -37,25 +37,7 @@
 sparkle configure_solver --solver Solvers/PbO-CCSAT-Generic/ --instance-set-train Instances/PTN/
 ```
 
-<<<<<<< HEAD
 This step should take about ~10 minutes, although it is of course very cluster / slurm settings dependant. If you are using the default settings, this will use SMAC2 as configurator. If you wish to run with a different configurator, we also supply default settings for the other configurators for this scenario. You can simply change the configurator name in `sparkle_settings.ini` under the `general` section.
-
-### Validate the configuration
-
-To make sure configuration is completed before running validation you can use the `wait` command
-
-```bash
-sparkle wait
-```
-
-Now we can validate the performance of the best found parameter configuration against the default configuration specified in the PCS file. The test set is optional.
-
-```bash
-sparkle validate_configured_vs_default --solver Solvers/PbO-CCSAT-Generic/ --instance-set-train Instances/PTN/ --instance-set-test Instances/PTN2/
-```
-=======
-The configuration should take about ~10 minutes, although it is of course very cluster / slurm settings dependant.
->>>>>>> ce9c7fdc
 
 ### Generate a report
 
