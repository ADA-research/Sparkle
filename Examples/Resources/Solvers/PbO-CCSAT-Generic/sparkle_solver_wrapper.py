--- conflicted
+++ resolved
@@ -8,7 +8,6 @@
     get_solver_call_params
 
 
-<<<<<<< HEAD
 # Parse the arguments of the solver wrapper
 args_dict = parse_solver_wrapper_args(sys.argv[1:])
 
@@ -17,17 +16,6 @@
 instance = args_dict["instance"]
 seed = args_dict["seed"]
 specifics = args_dict["specifics"]
-=======
-# Extract and delete data that needs specific formatting
-solver_dir = Path(args["solver_dir"])
-instance = Path(args["instance"])
-seed = int(args["seed"])
-
-del args["solver_dir"]
-del args["instance"]
-del args["cutoff_time"]
-del args["seed"]
->>>>>>> 8156eeaf
 
 # Construct the base solver call
 solver_name = "PbO-CCSAT"
