--- conflicted
+++ resolved
@@ -7,12 +7,6 @@
 import subprocess
 from pathlib import Path
 
-<<<<<<< HEAD
-=======
-def get_time_random_string():
-    return f"{time.strftime('%Y%m%d-%H%M%S')}_{int(random.getrandbits(32))}"
-
->>>>>>> 0c769d4b
 parser = argparse.ArgumentParser(description="Process some integers.")
 parser.add_argument('-extractor_dir', type=str, help='Path to the extractor directory')
 parser.add_argument('-instance_file', type=str, help='Path to the instance file')
@@ -29,24 +23,14 @@
 executable = extractor_dir / executable_name
 
 raw_result_file_name = Path(f"{extractor_dir}{executable_name}_" \
-<<<<<<< HEAD
-                      f"{Path(instance_path).name}_" \
-                      f"{time.strftime('%Y%m%d-%H%M%S')}_{int(random.getrandbits(32))}" \
-                        ".rawres")
-tmp_output = Path("TMP") / raw_result_file_name
-
-command_line = [Path(extractor_dir) / executable_name, instance_path, tmp_output]
-
-subprocess.run(command_line, stdout=raw_result_file_name.open("w+"))
-=======
-                            f"{instance_path.name}_{get_time_random_string()}.rawres")
+                            f"{instance_path.name}_{time.strftime('%Y%m%d-%H%M%S')}" \
+                            f"_{int(random.getrandbits(32))}.rawres")
 tmp_output = Path("TMP") / raw_result_file_name #T.S: Why is this seperately used from raw result? shouldn't there be only one variable describign the raw output?
 
 subprocess.run([extractor_dir / executable_name,
                 instance_path,
                 tmp_output],
                 stdout=raw_result_file_name.open("w+"))
->>>>>>> 0c769d4b
 
 # Read all lines from the input file
 raw_lines = Path(raw_result_file_name).read_text().splitlines()
