# Sparkle user guide

## Quick start

```{note}
Sparkle currently relies on [Slurm](https://slurm.schedmd.com/), and does not work without it.
```

Follow these steps:

1. {ref}`Install Sparkle <quick-install>`
2. Prepare an {ref}`algorithm configuration <quick-config-environment>` or an {ref}`algorithm selection <quick-select-environment>`.
3. {ref}`Execute commands <quick-execute-commands>`

(quick-install)=

## Installing Sparkle

```{note}
The installation process use the `conda` command available in [Anaconda](https://www.anaconda.com/) or [Miniconda](https://docs.conda.io/en/latest/miniconda.html) to manage some dependencies.
```

### Get a copy of Sparkle

To get a copy of Sparkle you can clone the repository.

If `git` is available on your system, this will clone the Sparkle repository and create a subdirectory named `sparkle` :

```shell
$ git clone https://bitbucket.org/sparkle-ai/sparkle.git
```

You can also download the stable version here: <https://bitbucket.org/sparkle-ai/sparkle/get/main.zip>

### Install dependencies

Sparkle depends on Python 3.9+, swig 3.0, gnuplot, LaTeX, and multiple Python packages. An easy way to install most of what is needed is to use the `conda` package manager (<https://docs.conda.io/en/latest/miniconda.html>).

```{note}
LaTeX is used to create the reports and the documentation and must be installed manually on the system. If you don't plan to use the reports or recreate the documentations, you can skip it.
```

You can install the base requirements with

```shell
$ conda env create -f environment.yml
```

This will create an environment named `sparkle` that contains everything needed to run Sparkle, except LaTeX that needs to be installed manually.

To activate the environment in the current shell, execute:

```shell
$ conda activate sparkle
```

```{note}
You will need to reactivate the environment every time you log in, before using Sparkle.
```

The file `environment.yml` contains a tested list of Python packages with fixed versions required to execute Sparkle. We recommended using it.

The file `environment-dev.txt` contains unpinned packages and the dependencies are not resolved. It is used for development and may cause problems.

The two environments can be created in parallel since one is named `sparkle` and the other `sparkle-dev`. If you want to update an environment it is better to do a clean installation by removing and recreating it. For example:

```shell
$ conda deactivate
$ conda env remove -n sparkle
$ conda env create -f environment.yml
$ conda activate sparkle
```

This should be fast as both `conda` and `pip` use local cache for the packages.

### Configure Sparkle/Slurm

Before running Sparkle, you probably want to have a look at the settings described in {numref}`settings`.
In particular, the default Slurm settings are set to work with the Grace cluster in Leiden University and should be adapted to your specific cluster.

(quick-config-environment)=

## Algorithm Configuration

Configuring an algorithm has the following minimal requirements for the
algorithm (for an example of a solver directory see {numref}`dir-solvers`):

- A working solver executable
- An algorithm wrapper called `sprakle_smac_wrapper.py`
- A PCS (parameter configuration space) file
- The runsolver binary (e.g. from `Examples/Resources/Solvers/PbO-CCSAT-Generic/`)

Further, training and testing instance sets are needed (for an example
of an instances directory see {numref}`dir-instances`). For
the purpose of testing whether your configuration setup works with
Sparkle, it is advised to primarily use instances that are solved
(relatively) quickly even with the default parameters.

```{note}
See the {doc}`example </examples/configuration>` page for a walk-through on how to perform configuration with Sparkle.
```

(quick-config-wrapper)=

### Creating a wrapper for your algorithm

A template for the wrapper that connects your algorithm with Sparkle is
available at `Examples/Resources/Solvers/template/sparkle_smac_wrapper.py`. Within
this template a number of `TODO`s are indicated where you are likely
to need to make changes for your specific algorithm. You can also
compare the different example solvers to get an idea for what kind of
changes are needed.

(quick-pcs-file)=

### Parameter configuration space (PCS) file

The PCS (parameter configuration space) format [^id4] is used to pass the
possible parameter ranges of an algorithm to Sparkle in a `.pcs` file.
For an example see e.g.
`Examples/Resources/Solvers/PbO-CCSAT-Generic/PbO-CCSAT-params_test.pcs`.

In this file you should enter all configurable parameters of your
algorithm. Note that parameters such as the random seed used by the
algorithm should not be configured and therefore should also not be
included in the PCS file.

(quick-select-environment)=

## Algorithm Selection

Creating a portfolio selector requires multiple algorithms with the
following minimal requirements (for an example of a solver directory see
{numref}`dir-solvers-selection`):

- A working solver executable
- An algorithm wrapper called `sprakle_run_default_wrapper.py`

Further, training and testing instance sets are needed (for an example
of an instances directory see {numref}`dir-instances`). For
the purpose of testing whether your selection setup works with Sparkle,
it is advised to primarily use instances that are solved (relatively)
quickly.

```{note}
See the {doc}`example </examples/selection>` page for a walk-through on how to perform selection with Sparkle.
```

(quick-select-wrapper)=

### Creating a wrapper for your algorithm

A template for the wrapper that connects your algorithm with Sparkle is
available at
`Examples/Resources/Solvers/template/sparkle_run_default_wrapper.py`.
Within this template a number of `TODO`s are indicated where you are
likely to need to make changes for your specific algorithm. You can also
compare the different example solvers to get an idea for what kind of
changes are needed.

(quick-execute-commands)=

## Executing commands

Executing commands in Sparkle is as simple as running them in the top
directory of Sparkle, for example:

```
Commands/initialise.py
```

Do note that when running on a cluster additional arguments may be
needed, for instance under the Slurm workload manager the above command would change to
something like:

```
srun -N1 -n1 -c1 Commands/initialise.py
```

In the `Examples/` directory a number of common command sequences are
given. For instance, for configuration with specified training and
testing sets see e.g. `Examples/configuration.md` for an example of a
sequence of commands to execute. Note that some command run in the
background and need time to complete before the next command is
executed. To see whether a command is still running the Slurm command
`squeue` can be used.

In the `Output/` directory paths to generated scripts and logs are
gathered per executed command.

## File structure

(dir-instances)=

### A typical instance directory

An instance directory should look something like this:

```
Instances/
  Example_Instance_Set/
    instance_a.cnf
    instance_b.cnf
    ...        ...
    instance_z.cnf
```

This directory simply contains a collection of instances, as example
here SAT instances in the CNF format are given.

For instances consisting of multiple files one additional file called `sparkle_instance_list.txt` should be
included in the `Example_Instance_Set` directory, describing which
files together form an instance. The format is a single instance per
line with each file separated by a space, as shown below.

```
instance_a_part_one.abc instance_a_part_two.xyz
instance_b_part_one.abc instance_b_part_two.xyz
...                     ...
instance_z_part_one.abc instance_z_part_two.xyz
```

(dir-solvers)=

### A typical solver directory (configuration)

A solver directory should look something like this:

```
Solver/
  Example_Solver/
    solver
    sparkle_smac_wrapper.py
    parameters.pcs
    runsolver
```

Here `solver` is a binary executable of the solver that is to be
configured. The `sprakle_smac_wrapper.py` is a wrapper that Sparkle
should call to run the solver with specific settings, and then returns a
result for the configurator. In `parameters.pcs` the configurable
parameters are described in the PCS format. Finally, `runsolver` is a
binary executable of the runsolver tool. This allows Sparkle to make
fair time measurements for all configuration experiments.

```{note}
Currently the runsolver binary has to be in every solver directory, it can be found in the `Examples/Resources/Solvers/PbO-CCSAT-Generic/` directory.
```

(dir-solvers-selection)=

### A typical solver directory (selection)

A solver directory should look something like this:

```
Solver/
  Example_Solver/
    solver
    sparkle_run_default_wrapper.py
```

Here `solver` is a binary executable of a solver that is to be
included in a portfolio selector. The `sprakle_run_default_wrapper.py`
is a wrapper that Sparkle should call to run the solver on a specific
instance.

## Wrappers

### `sparkle_run_default_wrapper.py`

The `sparkle_run_default_wrapper.py` has two functions that need to be
implemented for each algorithm:

- `print_command(instance_file, seed_str: str, cutoff_time_str: str)`
- `print_output(terminal_output_file: str)`

`print_command(...)` should print a command line call that Sparkle can
use to run the algorithm on a given instance file. Ideally, for
reproducibility purposes, the seed provided by Sparkle should also be
passed to the algorithm. If the algorithm requires this, the cutoff time
can also be passed to the algorithm. However, in this case the cutoff
time should be made very large. For instance by multiplying by ten with:
`cutoff_time_str = str(int(cutoff_time_str) * 10)`. This is necessary
to ensure Sparkle stops the algorithm after the cutoff time, rather than
the algorithm itself. By doing this it is ensured runtime measurements
are always done by Sparkle, and thus consistent between algorithms that
might measure time differently.

`print_output(...)` should process the algorithm output. If the
performance measure is `RUNTIME`, this function only needs to output
the algorithm status. For all `QUALITY` performance measures both the
algorithm status and the solution quality have to be given. Sparkle
internally measures `RUNTIME`, while it can be overwritten by the user
if desired, for consistent runtime measurements between solvers this is
not recommended. The output should be printed and formatted as in the
example below.

```
quality 8734
status SUCCESS
```

Status can hold the following values `{SUCCESS, TIMEOUT, CRASHED}`. If
the status is not known, reporting `SUCCESS` will allow Sparkle to
continue, but may mean that Sparkle does not know when the algorithm
crashed, and continues with faulty results.

## Commands

Currently the commands below are available in Sparkle (listed
alphabetically). Every command can be called with the `–help` option
to get a description of the required arguments and other options.

% Commented out!
% *  about.py
% *  add_feature_extractor
% *  add_instances.py
% *  :ref:`cmd:add_solver`
% *  cleanup_current_sparkle_platform.py
% *  cleanup_temporary_files.py
% *  compute_features.py
% *  compute_marginal_contribution.py
% *  :ref:`cmd:configure_solver`
% *  construct_sparkle_portfolio_selector.py
% *  :ref:`cmd:generate_report`
% *  :ref:`cmd:initialise`
% *  load_snapshot.py
% *  remove_feature_extractor.py
% *  remove_instances.py
<<<<<<< HEAD
% *  remove_snapshot.py
=======
>>>>>>> 2534816a
% *  remove_solver.py
% *  run_ablation.py
% *  run_solvers.py
% *  run_sparkle_portfolio_selector.py
% *  run_status.py
% *  save_snapshot.py
% *  system_status.py
% *  :ref:`cmd:validate_configured_vs_default`

%```{eval-rst}
%.. include:: commandlist.md
%```
```{include} commandlist.md
```

```{note}
Arguments in \[square brackets\] are optional, arguments without brackets
are mandatory. Input in \<chevrons> indicate required text input, {curly
brackets} indicate a set of inputs to choose from.
```

%```{eval-rst}
%.. include:: commandsautoprogram.md
%```
```{include} commandsautoprogram.md
```

% Commented out
% .. _cmd:add_solver:
%
% ``add_solver.py``
% -----------------
%
% Add a solver to the Sparkle platform.
%
% Arguments:
%
% *  ``[-–run-solver-later]``
% *  ``[-–run-solver-now]``
% *  ``[-–parallel]``
% *  ``–-deterministic {0, 1}``
% *  ``<solver_source_directory>``
%
% .. _cmd:configure_solver:
%
% ``configure_solver.py``
% -----------------------
%
% Configure a solver in the Sparkle platform.
%
% Arguments:
%
% *  ``–-solver <solver>``
% *  ``–-instance-set-train <instance-set-train>``
% *  ``[-–instance-set-test <instance-set-test>]``
% *  ``–-validate``
% *  ``–-ablation``
%
% Note that the test instance set is only used if the ``-–ablation`` or
% ``–-validation`` flags are given.
%
% .. _cmd:generate_report:
%
% ``generate_report.py``
% ----------------------
%
% Without any arguments a report for the most recent algorithm selection
% or algorithm configuration procedure is generated.
%
% Generate a configuration report
% ~~~~~~~~~~~~~~~~~~~~~~~~~~~~~~~
%
% Generate a report describing the configuration results for a solver and
% specific instance sets in the Sparkle platform.
%
% Arguments:
%
% *  ``-–solver <solver>``
% *  ``[-–instance-set-train <instance-set-train>]``
% *  ``[-–instance-set-test <instance-set-test>]``
%
% Note that if a test instance set is given, the training instance set
% must also be given.
%
% .. _cmd:initialise:
%
% ``initialise.py``
% -----------------
%
% Initialise the Sparkle platform, this command does not have any
% arguments.
%
% .. _cmd:run_ablation:
%
% ``run_ablation.py``
% -------------------
%
% Runs parameter importance between the default and configured parameters
% with ablation. This command requires a finished configuration for the
% solver instance pair.
%
% Arguments:
%
% *  ``–-solver <solver>``
% *  ``[-–instance-set-train <instance-set-train>]``
% *  ``[-–instance-set-test <instance-set-test>]``
%
% Note that if no test instance set is given, the validation is performed
% on the training set.
%
% .. _cmd:validate_configured_vs_default:
%
% ``validate_configured_vs_default.py``
% -------------------------------------
%
% Test the performance of the configured solver and the default solver by
% doing validation experiments on the training and test sets.
%
% Arguments:
%
% *  ``-–solver <solver>``
% *  ``-–instance-set-train <instance-set-train>``
% *  ``[-–instance-set-test <instance-set-test>]``

(settings)=

## Sparkle settings

Most settings can be controlled through
`Settings/sparkle_settings.ini`. Possible settings are summarised per
category in {numref}`settings-details`. For any settings
that are not provided the defaults will be used. Meaning, in the extreme
case, that if the settings file is empty (and nothing is set through the
command line) everything will run with default values.

For convenience after every command `Settings/latest.ini` is written
with the used settings. This can, for instance, be used to provide the
same settings to the next command in a chain. E.g. for
`validate_configured_vs_default` after `configure_solver`. The used
settings are also recorded in the relevant `Output/` subdirectory.
Note that when writing settings Sparkle always uses the name, and not an
alias.

### Example `sparkle_settings.ini`

This is a short example to show the format, see the settings file in
`Settings/sparkle_settings.ini` for more.

```
[general]
performance_measure = RUNTIME
target_cutoff_time = 60

[configuration]
number_of_runs = 25

[slurm]
number_of_runs_in_parallel = 25
```

(settings-details)=

### Names and possible values

**\[general\]**

`performance_measure`
> aliases: `smac_run_obj`
>
> values: `{RUNTIME, QUALITY_ABSOLUTE` (also: `QUALITY}`)
> > `RUNTIME` focuses on runtime the solver requires,
> >
> > `QUALITY_ABSOLUTE` and `QUALITY` focuses on the average absolute improvements on the instances
>
> description: The type of performance measure that sparkle uses. 

`target_cutoff_time`
> aliases: `smac_each_run_cutoff_time`, `cutoff_time_each_performance_computation`
>
> values: integer
>
> description: The time a solver is allowed to run before it is terminated.

`extractor_cutoff_time`
> aliases: `cutoff_time_each_feature_computation`
>
> values: integer
>
> description: The time a feature extractor is allowed to run before it is terminated. In case of multiple feature extractors this budget is divided equally.

`penalty_multiplier`
> aliases: `penalty_number`
>
> values: integer
>
> description: In case of not solving an instance within the cutoff time the runtime is set to be the `penalty_multiplier * cutoff_time`.

`solution_verifier`
> aliases: N/A
>
> values: `{NONE, SAT}`
>
> note: Only available for SAT solving.

**\[configuration\]**

`budget_per_run`
> aliases: `smac_whole_time_budget`
>
> values: integer
>
> description: The wallclock time one configuration run is allowed to use for finding configurations.

`number_of_runs`
> aliases: `num_of_smac_runs`
>
> values: integer
>
> description: The number of separate configurations runs.

**\[smac\]**

`target_cutoff_length`
> aliases: `smac_each_run_cutoff_length`
>
> values: `{max}` (other values: whatever is allowed by SMAC)

**\[ablation\]**

`racing`
> aliases: `ablation_racing`
>
> values: boolean
>
> description: Use racing when performing the ablation analysis between the default and configured parameters

**\[slurm\]**

`number_of_runs_in_parallel`
> aliases: `smac_run_obj`
>
> values: integer
>
> description: The number of configuration runs that can run in parallel. 

`clis_per_node`
> aliases: N/A
>
> values: integer
>
> note: Not really a Slurm option, will likely be moved to another section.
>
> description: The number of parallel processes that can be run on one compute node. In case a node has 32 cores and each solver uses 2 cores, the `cli_per_node` is at most 16.

### Priorities

Sparkle has a large flexibility with passing along settings. Settings provided through different channels have different priorities
as follows:

- Default –- Default values will be overwritten if a value is given
  through any other mechanism;
- File –- Settings form the `Settings/sparkle_settings.ini` overwrite
  default values, but are overwritten by settings given through the
  command line;
- Command line file -– Settings files provided through the command line,
  overwrite default values and other settings files.
- Command line –- Settings given through the command line overwrite all
  other settings, including settings files provided through the command
  line.

### Slurm (focused on Grace)

Slurm settings can be specified in the
`Settings/sparkle_slurm_settings.txt` file. Currently these settings
are inserted *as is* in any `srun` or `sbatch` calls done by
Sparkle. This means that any options exclusive to one or the other
currently should not be used (see
{numref}`slurm-disallowed`).

To overwrite the default settings specific to the cluster Grace in Leiden, you should set the option "--partition" with a valid value on your cluster.
Also, you might have to adapt "--mem-per-cpu" to your system.

#### Tested options

Below a list of tested Slurm options for `srun` and `sbatch` is
included. Most other options for these commands should also be safe to
use (given they are valid), but have not been explicitly tested. Note
that any options related to commands other than `srun` and `sbatch`
should not be used with Sparkle, and should not be included in
`Settings/sparkle_slurm_settings.txt`.

- `-–partition / -p`
- `-–exclude`
- `-–nodelist`

(slurm-disallowed)=

#### Disallowed options

The options below are exclusive to `sbatch` and are thus disallowed:

- `-–array`
- `-–clusters`
- `-–wrap`

The options below are exclusive to `srun` and are thus disallowed:

- `-–label`

#### Nested `srun` calls

A number of Sparkle commands internally call the `srun` command, and
for those commands the provided settings need to match the restrictions
of your call to a Sparkle command. Take for instance the following
command:

```
srun -N1 -n1 -p graceTST Commands/configure_solver.py --solver Solvers/PbO-CCSAT-Generic --instances-train Instances/PTN/
```

This call restricts itself to the `graceTST` partition (the
`graceTST` partition only consists of node 22). So if the settings
file contains the setting `–exclude=ethnode22`, all available nodes
are excluded, and the command cannot execute any internal `srun`
commands it may have.

Finally, Slurm ignores nested partition settings for `srun`, but not
for `sbatch`. This means that if you specify the `graceTST`
partition (as above) in your command, but the `graceADA` partition in
the settings file, Slurm will still execute any nested `srun` commands
on the `graceTST` partition only.

## Required packages

### Sparkle on Grace

Grace is the computing cluster of the ADA group [^id5] at LIACS, Leiden
University. Since not all packages required by Sparkle are installed on
the system, some have to be installed local to the user.

(solver-grace)=

#### Making your algorithm run on Grace

Shell and Python scripts should work as is. If a compiled binary does
not work, you may have to compile it on Grace and manually install
packages on Grace that are needed by your algorithm.

#### General requirements

Other software used by Sparkle:

- `pdflatex`
- `latex`
- `bibtex`
- `gnuplot`
- `gnuplot-x11`

To manually install `gnuplot` see for instance the instructions on
their website <http://www.gnuplot.info/development/>

## Installation and compilation of examples

### Solvers

#### CSCCSat

CSCCSat can be recompiled as follows in the
`Examples/Resources/Solvers/CSCCSat/` directory:

```
unzip src.zip
cd src/CSCCSat_source_codes/
make
cp CSCCSat ../../
```

#### MiniSAT

MiniSAT can be recompiled as follows in the
`Examples/Resources/Solvers/MiniSAT/` directory:

```
unzip src.zip
cd minisat-master/
make
cp build/release/bin/minisat ../
```

#### PbO-CCSAT

PbO-CCSAT can be recompiled as follows in the
`Examples/Resources/Solvers/PbO-CCSAT-Generic/` directory:

```
unzip src.zip
cd PbO-CCSAT-master/PbO-CCSAT_process_oriented_version_source_code/
make
cp PbO-CCSAT ../../
```

#### TCA and FastCA

The TCA and FastCA solvers, require `GLIBCXX_3.4.21`. This library
comes with `GCC 5.1.0` (or greater). Following installation you may
have to update environment variables such as
`LD_LIBRARY_PATH, LD_RUN_PATH, CPATH` to point to your installation
directory.

TCA can be recompiled as follows in the
`Examples/Resources/CCAG/Solvers/TCA/` directory:

```
unzip src.zip
cd TCA-master/
make clean
make
cp TCA ../
```

FastCA can be recompiled as follows in the
`Examples/Resources/CCAG/Solvers/FastCA/` directory:

```
unzip src.zip
cd fastca-master/fastCA/
make clean
make
cp FastCA ../../
```

#### VRP_SISRs

VRP_SISRs can be recompiled as follows in the
`Examples/Resources/CVRP/Solvers/VRP_SISRs/` directory:

```
unzip src.zip
cd src/
make
cp VRP_SISRs ../
```

[^id4]: See: <http://aclib.net/cssc2014/pcs-format.pdf>

[^id5]: <http://ada.liacs.nl/><|MERGE_RESOLUTION|>--- conflicted
+++ resolved
@@ -328,10 +328,6 @@
 % *  load_snapshot.py
 % *  remove_feature_extractor.py
 % *  remove_instances.py
-<<<<<<< HEAD
-% *  remove_snapshot.py
-=======
->>>>>>> 2534816a
 % *  remove_solver.py
 % *  run_ablation.py
 % *  run_solvers.py
