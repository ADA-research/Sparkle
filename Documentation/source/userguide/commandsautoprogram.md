(cmd-about)=

```{eval-rst}
.. autoprogram:: about:parser_function()
   :prog: about.py

```

(cmd-add-feature-extractor)=

```{eval-rst}
.. autoprogram:: add_feature_extractor:parser_function()
   :prog: add_feature_extractor.py

```

(cmd-add-instances)=

```{eval-rst}
.. autoprogram:: add_instances:parser_function()
   :prog: add_instances.py

```

(cmd-add-solver)=

```{eval-rst}
.. autoprogram:: add_solver:parser_function()
   :prog: add_solver.py

```

(cmd-cleanup-current-sparkle-platform)=

```{eval-rst}
.. autoprogram:: cleanup_current_sparkle_platform:parser_function()
   :prog: cleanup_current_sparkle_platform.py

```

(cmd-cleanup-temporary-files)=

```{eval-rst}
.. autoprogram:: cleanup_temporary_files:parser_function()
   :prog: cleanup_temporary_files.py

```

(cmd-compute-features)=

```{eval-rst}
.. autoprogram:: compute_features:parser_function()
   :prog: compute_features.py

```

(cmd-compute-marginal-contribution)=

```{eval-rst}
.. autoprogram:: compute_marginal_contribution:parser_function()
   :prog: compute_marginal_contribution.py

```

(cmd-configure-solver)=

```{eval-rst}
.. autoprogram:: configure_solver:parser_function()
   :prog: configure_solver.py

```

(cmd-construct-sparkle-portfolio-selector)=

```{eval-rst}
.. autoprogram:: construct_sparkle_portfolio_selector:parser_function()
   :prog: construct_sparkle_portfolio_selector.py

```

(cmd-generate-report)=

```{eval-rst}
.. autoprogram:: generate_report:parser_function()
   :prog: generate_report.py

```

(cmd-initialise)=

```{eval-rst}
.. autoprogram:: initialise:parser_function()
   :prog: initialise.py

```

(cmd-load-snapshot)=

```{eval-rst}
.. autoprogram:: load_snapshot:parser_function()
   :prog: load_snapshot.py

```

(cmd-remove-feature-extractor)=

```{eval-rst}
.. autoprogram:: remove_feature_extractor:parser_function()
   :prog: remove_feature_extractor.py

```

(cmd-remove-instances)=

```{eval-rst}
.. autoprogram:: remove_instances:parser_function()
   :prog: remove_instances.py

```

<<<<<<< HEAD
(cmd-remove-snapshot)=

```{eval-rst}
.. autoprogram:: remove_snapshot:parser_function()
   :prog: remove_snapshot.py

```

=======
>>>>>>> 2534816a
(cmd-remove-solver)=

```{eval-rst}
.. autoprogram:: remove_solver:parser_function()
   :prog: remove_solver.py

```

(cmd-run-ablation)=

```{eval-rst}
.. autoprogram:: run_ablation:parser_function()
   :prog: run_ablation.py

```

(cmd-run-configured-solver)=

```{eval-rst}
.. autoprogram:: run_configured_solver:parser_function()
   :prog: run_configured_solver.py

```

(cmd-run-solvers)=

```{eval-rst}
.. autoprogram:: run_solvers:parser_function()
   :prog: run_solvers.py

```

(cmd-run-sparkle-portfolio-selector)=

```{eval-rst}
.. autoprogram:: run_sparkle_portfolio_selector:parser_function()
   :prog: run_sparkle_portfolio_selector.py

```

(cmd-run-status)=

```{eval-rst}
.. autoprogram:: run_status:parser_function()
   :prog: run_status.py

```

(cmd-save-snapshot)=

```{eval-rst}
.. autoprogram:: save_snapshot:parser_function()
   :prog: save_snapshot.py

```

(cmd-sparkle-wait)=

```{eval-rst}
.. autoprogram:: sparkle_wait:parser_function()
   :prog: sparkle_wait.py

```

(cmd-system-status)=

```{eval-rst}
.. autoprogram:: system_status:parser_function()
   :prog: system_status.py

```

(cmd-validate-configured-vs-default)=

```{eval-rst}
.. autoprogram:: validate_configured_vs_default:parser_function()
   :prog: validate_configured_vs_default.py

```<|MERGE_RESOLUTION|>--- conflicted
+++ resolved
@@ -118,17 +118,6 @@
 
 ```
 
-<<<<<<< HEAD
-(cmd-remove-snapshot)=
-
-```{eval-rst}
-.. autoprogram:: remove_snapshot:parser_function()
-   :prog: remove_snapshot.py
-
-```
-
-=======
->>>>>>> 2534816a
 (cmd-remove-solver)=
 
 ```{eval-rst}
