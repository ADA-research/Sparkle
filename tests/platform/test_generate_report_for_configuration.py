--- conflicted
+++ resolved
@@ -25,10 +25,8 @@
         self.configurator = SMAC2(Path(), Path())
         self.solver_path = Path("tests/test_files/Solvers/Test-Solver")
         self.solver = Solver(self.solver_path, raw_output_directory=Path(""))
-        self.train_instance_set = Instance_Set(Path("tests/test_files/Instances/"
-                                                    "Train-Instance-Set"))
-        self.test_instance_set = Instance_Set(Path("tests/test_files/Instances/"
-                                                   "Test-Instance-Set"))
+        train_instance = "train-instance"
+        test_instance = "test-instance"
         self.configurator_path = self.configurator.configurator_path
         self.configuration_scenario = self.configurator.scenario_class()(
             self.solver,
@@ -36,50 +34,7 @@
             [self.test_objective_runtime],
             self.configurator.output_path)
         self.ablation_scenario = AblationScenario(
-<<<<<<< HEAD
-            self.solver, self.test_instance_set, self.test_instance_set, Path(""))
-        self.validator = Validator()
-
-    @patch("sparkle.platform.generate_report_for_configuration."
-           "get_dict_instance_to_performance")
-    def test_get_average_performance(
-            self: TestGenerateConfigurationReport,
-            mock_get_list: Mock) -> None:
-        """Test get_average_performance returns correct value.
-
-        A performance list should be retrieved from results file.
-        The mean of the performance values should be computed and returned.
-        """
-        mock_get_list.return_value = {"one": 10, "two": 5}
-
-        avg = sgrch.get_average_performance([], self.test_objective_runtime)
-        mock_get_list.assert_called_once_with([], self.test_objective_runtime)
-        assert avg == 7.5
-
-    def test_get_dict_instance_to_performance(
-            self: TestGenerateConfigurationReport) -> None:
-        """Test get_dict_instance_to_performance creates dict from performance list."""
-        validation_file = Path("tests/test_files/Validator/validation.csv")
-        csv_data = [line for line in csv.reader(validation_file.open("r"))]
-        instance_dict = sgrch.get_dict_instance_to_performance(
-            csv_data, self.test_objective_runtime)
-        assert instance_dict == {
-            "bce7824.cnf": 10.1316,
-            "Ptn-7824-b09.cnf": 10.0667,
-            "Ptn-7824-b13.cnf": 10.0786,
-            "Ptn-7824-b21.cnf": 10.1152,
-            "Ptn-7824-b15.cnf": 10.1177,
-            "Ptn-7824-b01.cnf": 10.0812,
-            "Ptn-7824-b19.cnf": 10.0642,
-            "Ptn-7824-b05.cnf": 10.1184,
-            "Ptn-7824-b03.cnf": 10.1368,
-            "Ptn-7824-b11.cnf": 10.1921,
-            "Ptn-7824-b07.cnf": 10.1672,
-            "Ptn-7824-b17.cnf": 0.993013
-        }
-=======
             self.solver, Path(train_instance), Path(test_instance), Path(""))
->>>>>>> ce9c7fdc
 
     @patch("sparkle.solver.ablation.AblationScenario.check_for_ablation")
     def test_get_ablation_bool_true(
@@ -124,406 +79,4 @@
                                 r"0 & -source- & N/A & N/A & 76.53275 \\ "
                                 r"1 & sel_var_div & 3 & 6 & 68.41392 \\ "
                                 r"2 & -target- & N/A & N/A & 92.06944 \\ "
-<<<<<<< HEAD
-                                r"\end{tabular}")
-
-    @patch("sparkle.platform.generate_report_for_configuration."
-           "get_dict_variable_to_value_test")
-    @patch("sparkle.platform.generate_report_for_configuration."
-           "get_dict_variable_to_value_common")
-    def test_get_dict_variable_to_value_with_test(
-            self: TestGenerateConfigurationReport,
-            mock_common: Mock,
-            mock_test: Mock) -> None:
-        """Test get_dict_variable_to_value returns correct dictionary.
-
-        If a test instance is present, the function should add the corresponding entry
-        to the dictionary.
-        """
-        test_instance = "test-instance"
-        output_dir = Path("configuration/report")
-        common_dict = {
-            "common-1": "1",
-            "common-2": "2",
-            "featuresBool": r"\featuresfalse"
-        }
-        test_dict = {
-            "test-1": "3",
-            "test-2": "4"
-        }
-        mock_common.return_value = common_dict
-        mock_test.return_value = test_dict
-
-        full_dict = sgrch.configuration_report_variables(
-            Path("configuration/report"), self.solver, self.configurator, self.validator,
-            Path(), Path(), self.configuration_scenario, 1, test_instance, None)
-
-        mock_common.assert_called_once_with(
-            self.solver, self.configurator, self.validator, None, Path(),
-            self.configuration_scenario, output_dir)
-        mock_test.assert_called_once_with(
-            output_dir, self.solver, self.configurator, self.validator,
-            None, self.configuration_scenario, test_instance)
-        assert full_dict == {
-            "testBool": r"\testtrue",
-            "ablationBool": r"\ablationfalse"
-        } | common_dict | test_dict
-
-    @patch("sparkle.platform.generate_report_for_configuration."
-           "get_dict_variable_to_value_common")
-    def test_configuration_report_variables_without_test(
-            self: TestGenerateConfigurationReport,
-            mock_common: Mock) -> None:
-        """Test get_dict_variable_to_value returns correct dictionary.
-
-        If no test instance is present, the function should add the corresponding entry
-        to the dictionary.
-        """
-        test_instance = None
-        output_dir = Path("configuration/report")
-        common_dict = {
-            "common-1": "1",
-            "common-2": "2",
-            "featuresBool": r"\featuresfalse"
-        }
-        mock_common.return_value = common_dict
-
-        full_dict = sgrch.configuration_report_variables(
-            output_dir, self.solver, self.configurator, self.validator, Path(),
-            Path(), self.configuration_scenario, 1, test_instance, None)
-
-        mock_common.assert_called_once_with(
-            self.solver, self.configurator, self.validator, None, Path(),
-            self.configuration_scenario, output_dir)
-        assert full_dict == {
-            "testBool": r"\testfalse",
-            "ablationBool": r"\ablationfalse"
-        } | common_dict
-
-    @patch("sparkle.platform.generate_report_for_configuration."
-           "get_dict_variable_to_value_test")
-    @patch("sparkle.platform.generate_report_for_configuration."
-           "get_dict_variable_to_value_common")
-    def test_configuration_report_variables_with_ablation(
-            self: TestGenerateConfigurationReport,
-            mock_common: Mock, mock_test: Mock) -> None:
-        """Test get_dict_variable_to_value returns correct dictionary.
-
-        If `ablation` is set to True, the key `ablationBool` should not be set in the
-        dictionary.
-        """
-        test_instance = "test-instance"
-        output_dir = Path("configuration/report")
-        common_dict = {
-            "common-1": "1",
-            "common-2": "2",
-            "featuresBool": r"\featuresfalse"
-        }
-        test_dict = {
-            "test-1": "3",
-            "test-2": "4"
-        }
-        mock_common.return_value = common_dict
-        mock_test.return_value = test_dict
-
-        full_dict = sgrch.configuration_report_variables(
-            output_dir, self.solver, self.configurator, self.validator, Path(),
-            Path(), self.configuration_scenario, 1, test_instance,
-            self.ablation_scenario)
-
-        mock_common.assert_called_once_with(
-            self.solver, self.configurator, self.validator, self.ablation_scenario,
-            Path(), self.configuration_scenario, output_dir)
-        mock_test.assert_called_once_with(
-            output_dir, self.solver, self.configurator, self.validator,
-            self.ablation_scenario, self.configuration_scenario, test_instance)
-        assert full_dict == {
-            "testBool": r"\testtrue"
-        } | common_dict | test_dict
-
-    @patch("pathlib.Path.iterdir")
-    @patch("sparkle.platform.latex.list_to_latex")
-    @patch("pathlib.Path.mkdir")
-    @patch("sparkle.platform.generate_report_for_configuration."
-           "get_dict_variable_to_value_test")
-    @patch("sparkle.platform.generate_report_for_configuration."
-           "get_dict_variable_to_value_common")
-    def test_configuration_report_variables_with_features(
-            self: TestGenerateConfigurationReport,
-            mock_common: Mock, mock_test: Mock,
-            mock_mkdir: Mock, mock_latex_list: Mock, mock_iterdir: Mock) -> None:
-        """Test get_dict_variable_to_value returns correct dictionary.
-
-        If the key `featuresBool` in the common dictionary is found and set to true,
-        the corresponding other keys should be added to the final dictionary.
-        """
-        test_instance = "test-instance"
-        output_dir = Path("configuration/report")
-        common_dict = {
-            "common-1": "1",
-            "common-2": "2",
-            "featuresBool": r"\featurestrue"
-        }
-        test_dict = {
-            "test-1": "3",
-            "test-2": "4"
-        }
-        mock_common.return_value = common_dict
-        mock_test.return_value = test_dict
-        mock_iterdir.return_value = [Path("extract1"), Path("extract2")]
-        mock_latex_list.return_value = "43"
-        mock_mkdir.return_value = None
-        extractor_dir = Path("extract/dir")
-        full_dict = sgrch.configuration_report_variables(
-            output_dir, self.solver, self.configurator, self.validator, extractor_dir,
-            Path(), self.configuration_scenario, 1, test_instance,
-            self.ablation_scenario)
-
-        mock_common.assert_called_once_with(
-            self.solver, self.configurator, self.validator, self.ablation_scenario,
-            Path(), self.configuration_scenario, output_dir)
-        mock_test.assert_called_once_with(
-            output_dir, self.solver, self.configurator, self.validator,
-            self.ablation_scenario, self.configuration_scenario, test_instance)
-        assert full_dict == {
-            "testBool": r"\testtrue",
-            "numFeatureExtractors": "2",
-            "featureExtractorList": "43",
-            "featureComputationCutoffTime": "44"
-        } | common_dict | test_dict
-
-    @patch("sparkle.platform.generate_"
-           "report_for_configuration.get_average_performance")
-    @patch("sparkle.platform.generate_report_for_configuration."
-           "get_features_bool")
-    @patch("sparkle.platform.generate_report_for_configuration."
-           "get_figure_configured_vs_default_on_instance_set")
-    @patch("sparkle.platform.generate_"
-           "report_for_configuration.get_timeouts_instanceset")
-    @patch("sparkle.platform.generate_"
-           "report_for_configuration.get_ablation_bool")
-    @patch("sparkle.platform.generate_report_for_configuration."
-           "get_ablation_table")
-    @patch("sparkle.configurator.implementations.smac2."
-           "SMAC2.get_optimal_configuration")
-    @patch("pathlib.Path.iterdir")
-    @patch("sparkle.solver.validator.Validator.get_validation_results")
-    def test_get_dict_variable_to_value_common(
-            self: TestGenerateConfigurationReport,
-            mock_validation_results: Mock, mock_iterdir: Mock,
-            mock_get_optimal_configuration: Mock, mock_ablation_table: Mock,
-            mock_ablation_bool: Mock, mock_timeouts: Mock, mock_figure: Mock,
-            mock_features_bool: Mock, mock_performance: Mock) -> None:
-        """Test get_dict_variable_to_value_common creates the correct dictionary.
-
-        Test that all needed functions are called to retrieve values and that these
-        values are added to the common dictionary.
-        """
-        validation_data = [
-            ["SolverName", "{}", "InstanceSetName",
-             "InstanceName", "STATUS", "0", "25.323"]]
-        report_dir = "reports/directory"
-        cutoff = 60
-        self.configuration_scenario.cutoff_time = cutoff
-        self.configuration_scenario.number_of_runs = 25
-        self.configuration_scenario.wallclock_time = 600
-        self.configuration_scenario.sparkle_objective = self.test_objective_quality
-        mock_performance.side_effect = [42.1, 42.2]
-        mock_features_bool.return_value = "\\featuresfalse"
-        mock_figure.return_value = "figure-string"
-        mock_timeouts.return_value = (2, 3, 1)
-        mock_ablation_bool.return_value = "ablationtrue"
-        mock_ablation_table.return_value = "ablation/path"
-        mock_get_optimal_configuration.return_value = (0, "123")
-        mock_iterdir.return_value = [Path("test1")]
-        mock_validation_results.return_value = validation_data
-        bib_path = Path("tex/bib.bib")
-        common_dict = sgrch.get_dict_variable_to_value_common(
-            self.solver, self.configurator, self.validator, self.ablation_scenario,
-            bib_path, self.configuration_scenario, report_dir)
-
-        mock_figure.assert_called_once_with(
-            self.solver, self.train_instance_set.name, validation_data, validation_data,
-            report_dir, "QUALITY", float(cutoff), self.test_objective_quality)
-        mock_timeouts.assert_called_once_with(
-            self.solver, self.train_instance_set, self.configurator, self.validator,
-            self.configuration_scenario, 60)
-        mock_ablation_bool.assert_called_once_with(self.ablation_scenario)
-        mock_ablation_table.assert_called_once_with(self.ablation_scenario)
-
-        assert common_dict == {
-            "configuratorName": SMAC2.__name__,
-            "configuratorFullName": SMAC2.full_name,
-            "configuratorVersion": SMAC2.version,
-            "objectiveName": "ACCURACY",
-            "minMaxAdjective": "lowest",
-            "runtimeBool": "\\runtimefalse",
-            "solver": self.solver.name,
-            "instanceSetTrain": self.train_instance_set.name,
-            "sparkleVersion": ANY,
-            "numInstanceInTrainingInstanceSet": 1,
-            "numConfiguratorRuns": 25,
-            "objectiveType": "QUALITY",
-            "wholeTimeBudget": 600,
-            "eachRunCutoffTime": cutoff,
-            "optimisedConfiguration": "\\item",
-            "optimisedConfigurationTrainingPerformancePAR": 42.1,
-            "defaultConfigurationTrainingPerformancePAR": 42.2,
-            "figure-configured-vs-default-train": "figure-string",
-            "timeoutsTrainDefault": 3,
-            "timeoutsTrainConfigured": 2,
-            "timeoutsTrainOverlap": 1,
-            "ablationBool": "ablationtrue",
-            "ablationPath": "ablation/path",
-            "bibliographypath": bib_path.absolute(),
-            "featuresBool": "\\featuresfalse"
-        }
-
-    @patch("sparkle.platform.generate_report_for_configuration."
-           "get_average_performance")
-    @patch("sparkle.platform.generate_report_for_configuration."
-           "get_figure_configured_vs_default_on_instance_set")
-    @patch("sparkle.platform.generate_report_for_configuration."
-           "get_timeouts_instanceset")
-    @patch("sparkle.platform.generate_report_for_configuration."
-           "get_ablation_bool")
-    @patch("sparkle.platform.generate_report_for_configuration."
-           "get_ablation_table")
-    @patch("sparkle.solver.validator.Validator.get_validation_results")
-    @patch("sparkle.configurator.implementations.SMAC2.get_optimal_configuration")
-    def test_get_dict_variable_to_value_test(
-            self: TestGenerateConfigurationReport,
-            mock_optimal_configuration: Mock, mock_validation_results: Mock,
-            mock_ablation_table: Mock, mock_ablation_bool: Mock, mock_timeouts: Mock,
-            mock_figure: Mock, mock_performance: Mock) -> None:
-        """Test get_dict_variable_to_value_test creates the correct dictionary.
-
-        Test that all needed functions are called to retrieve values and that these
-        values are added to the common dictionary.
-        """
-        test_set = Instance_Set(Path("tests/test_files/Instances/Test-Instance-Set"))
-        validation_data = [
-            ["SolverName", "{}", "InstanceSetName",
-             "InstanceName", "STATUS", "0", "25.323"]]
-        cutoff = "60"
-
-        mock_performance.side_effect = [42.1, 42.2]
-        mock_figure.return_value = "figure-string"
-        mock_timeouts.return_value = (2, 3, 1)
-        mock_ablation_bool.return_value = "ablationtrue"
-        mock_ablation_table.return_value = "ablation/path"
-        mock_validation_results.return_value = validation_data
-        mock_optimal_configuration.return_value = (0.0, "configurino")
-        self.configuration_scenario.cutoff_time = 60
-        self.configuration_scenario.sparkle_objective = self.test_objective_quality
-        test_dict = sgrch.get_dict_variable_to_value_test(Path("configuration/report"),
-                                                          self.solver,
-                                                          self.configurator,
-                                                          self.validator,
-                                                          self.ablation_scenario,
-                                                          self.configuration_scenario,
-                                                          test_set)
-
-        mock_figure.assert_called_once_with(
-            self.solver, test_set.name, validation_data, validation_data,
-            Path("configuration/report"), "QUALITY", float(cutoff),
-            self.test_objective_quality, data_type="test")
-        mock_timeouts.assert_called_once_with(
-            self.solver, test_set, self.configurator, self.validator,
-            self.configuration_scenario, 60)
-        mock_ablation_bool.assert_called_once_with(self.ablation_scenario)
-        mock_ablation_table.assert_called_once_with(self.ablation_scenario)
-        assert test_dict == {
-            "instanceSetTest": test_set.name,
-            "numInstanceInTestingInstanceSet": 1,
-            "optimisedConfigurationTestingPerformancePAR": 42.1,
-            "defaultConfigurationTestingPerformancePAR": 42.2,
-            "figure-configured-vs-default-test": "figure-string",
-            "timeoutsTestDefault": 3,
-            "timeoutsTestConfigured": 2,
-            "timeoutsTestOverlap": 1,
-            "ablationBool": "ablationtrue",
-            "ablationPath": "ablation/path"
-        }
-
-    @patch("sparkle.platform.latex.generate_report")
-    @patch("sparkle.platform.generate_report_for_configuration."
-           "configuration_report_variables")
-    def test_generate_report_for_configuration_train(
-            self: TestGenerateConfigurationReport,
-            mock_dict: Mock,
-            mock_generate_report: Mock) -> None:
-        """Test generate_report_for_configuration_train generates report.
-
-        The function should call functions to prepare report generation and call
-        `generate_report_for_configuration_common` with the right parameters.
-        """
-        value_dict = {
-            "key-1": "value-1",
-            "key-2": "value-2",
-            "bibliographypath": ""
-        }
-
-        report_dir = Path("configuration/report")
-
-        mock_dict.return_value = value_dict
-        mock_generate_report.return_value = None
-
-        sgrch.generate_report_for_configuration(self.solver,
-                                                self.configurator,
-                                                self.validator,
-                                                Path(),
-                                                report_dir,
-                                                Path(),
-                                                Path(),
-                                                1.0,
-                                                self.configuration_scenario,
-                                                ablation=True)
-        mock_dict.assert_called_once_with(
-            report_dir, self.solver, self.configurator, self.validator, Path(),
-            Path(), self.configuration_scenario, 1.0, None, True)
-        mock_generate_report.assert_called_once()
-
-    @patch("sparkle.platform.latex.generate_report")
-    @patch("sparkle.platform.generate_report_for_configuration."
-           "configuration_report_variables")
-    def test_generate_report_for_configuration(
-            self: TestGenerateConfigurationReport,
-            mock_dict: Mock,
-            mock_generate_report: Mock) -> None:
-        """Test generate_report_for_configuration generates report.
-
-        The function should call functions to prepare report generation and call
-        `generate_report_for_configuration_common` with the right parameters.
-        """
-        test_instance = "test-instance"
-        ablation = True
-
-        value_dict = {
-            "key-1": "value-1",
-            "key-2": "value-2"
-        }
-
-        report_dir = Path("configuration/report")
-
-        mock_dict.return_value = value_dict
-        mock_generate_report.return_value = None
-
-        sgrch.generate_report_for_configuration(self.solver,
-                                                self.configurator,
-                                                self.validator,
-                                                Path(),
-                                                report_dir,
-                                                Path(),
-                                                Path(),
-                                                1.0,
-                                                self.configuration_scenario,
-                                                test_instance, ablation)
-
-        mock_dict.assert_called_once_with(
-            report_dir, self.solver, self.configurator, self.validator,
-            Path(), Path(), self.configuration_scenario, 1.0, test_instance, ablation)
-        mock_generate_report.assert_called_once()
-=======
-                                r"\end{tabular}")
->>>>>>> ce9c7fdc
+                                r"\end{tabular}")