--- conflicted
+++ resolved
@@ -51,11 +51,7 @@
     """Scenario fixture for tests."""
     instance_set_train = Path("Instances", "Test-Instance-Set")
     number_of_runs = 2
-<<<<<<< HEAD
-    time_budget = gv.settings.get_config_budget_per_run()
-=======
     wallclock_time = gv.settings.get_config_wallclock_time()
->>>>>>> 8ff4b707
     cutoff_time = gv.settings.get_general_target_cutoff_time()
     cutoff_length = gv.settings.get_smac_target_cutoff_length()
     sparkle_objective =\
