"""Tests for feature dataframe class."""

import math
import pandas as pd
import pytest
from pathlib import Path

from sparkle.structures import FeatureDataFrame

SAMPLE_EXTRACTOR_DATA = {
    "ExtractorA": [("Group1", "Feature1"), ("Group1", "Feature2")],
    "ExtractorB": [("Group2", "Feature3")],
}
SAMPLE_INSTANCES = ["Instance_X", "Instance_Y"]


@pytest.fixture
def feature_df(tmp_path: Path) -> FeatureDataFrame:
    """Pytest fixture to provide an initialized FeatureDataFrame."""
    csv_path = tmp_path / "test.csv"
    feature_df = FeatureDataFrame(
        csv_filepath=csv_path,
        instances=SAMPLE_INSTANCES,
        extractor_data=SAMPLE_EXTRACTOR_DATA,
    )
    return feature_df


def test_feature_dataframe_constructor(tmp_path: Path) -> None:
    """Test feature dataframe constructor for new creation and loading."""
    # Scenario 1: Create a new DataFrame
    csv_path = tmp_path / "new_features.csv"
    feature_df_new = FeatureDataFrame(
        csv_filepath=csv_path,
        instances=SAMPLE_INSTANCES,
        extractor_data=SAMPLE_EXTRACTOR_DATA,
    )
    assert feature_df_new.csv_filepath == csv_path
    assert feature_df_new.index.names == FeatureDataFrame.multi_dim_names
    assert csv_path.exists()
    assert feature_df_new.num_features == 3
    assert sorted(feature_df_new.instances) == sorted(SAMPLE_INSTANCES)
    # Check if every cell of the dataframe is nan
    assert feature_df_new.isnull().all().all()

    # Scenario 2: Load a DataFrame from an existing file
    feature_df_new.set_value("Instance_X", "ExtractorA", "Group1", "Feature1", 123.45)
    feature_df_new.save_csv()

    feature_df_loaded = FeatureDataFrame(csv_filepath=csv_path)
    assert (
        feature_df_loaded.get_value("Instance_X", "ExtractorA", "Group1", "Feature1")
        == 123.45
    )


def test_add_extractor(feature_df: FeatureDataFrame) -> None:
    """Test for method add_extractor."""
    assert "ExtractorC" not in feature_df.extractors
    initial_feature_count = feature_df.num_features

    feature_df.add_extractor("ExtractorC", [("Group3", "Feature4")])

    assert "ExtractorC" in feature_df.extractors
    assert feature_df.num_features == initial_feature_count + 1
    # Verify that the new row is filled with NaNs
    value = feature_df.get_value("Instance_X", "ExtractorC", "Group3", "Feature4")
    assert math.isnan(value)


def test_add_instances(feature_df: FeatureDataFrame) -> None:
    """Test for method add_instances."""
    assert "Instance_Z" not in feature_df.instances

    feature_df.add_instances("Instance_Z")
    assert "Instance_Z" in feature_df.instances
    assert feature_df["Instance_Z"].isnull().all()

    feature_df.add_instances("Instance_W", values=[1.0] * feature_df.num_features)
    assert "Instance_W" in feature_df.instances
    assert (feature_df["Instance_W"] == 1.0).all()


def test_remove_extractor(feature_df: FeatureDataFrame) -> None:
    """Test for method remove_extractor."""
    assert "ExtractorA" in feature_df.extractors
    initial_feature_count = feature_df.num_features

    feature_df.remove_extractor("ExtractorA")

    assert "ExtractorA" not in feature_df.extractors
    # ExtractorA had 2 features
    assert feature_df.num_features == initial_feature_count - 2


def test_remove_instances(feature_df: FeatureDataFrame) -> None:
    """Test for method remove_instances."""
    assert "Instance_X" in feature_df.instances

    feature_df.remove_instances("Instance_X")
    assert "Instance_X" not in feature_df.instances

    feature_df.remove_instances(["Instance_Y"])
    assert "Instance_Y" not in feature_df.instances
    assert len(feature_df.instances) == 0


def test_get_feature_groups(feature_df: FeatureDataFrame) -> None:
    """Test for method get_feature_groups."""
    all_groups = feature_df.get_feature_groups()
    assert sorted(all_groups) == ["Group1", "Group2"]

    groups_a = feature_df.get_feature_groups(extractor="ExtractorA")
    assert groups_a == ["Group1"]

    groups_b = feature_df.get_feature_groups(extractor="ExtractorB")
    assert sorted(groups_b) == ["Group2"]


def test_get_value(feature_df: FeatureDataFrame) -> None:
    """Test for method get_value."""
    # Set a known value to test retrieval
    feature_df.loc[("Group1", "Feature1", "ExtractorA"), "Instance_X"] = 42.0
    value = feature_df.get_value("Instance_X", "ExtractorA", "Group1", "Feature1")
    assert value == 42.0


def test_set_value(feature_df: FeatureDataFrame) -> None:
    """Test for method set_value."""
    initial_value = feature_df.get_value(
        "Instance_Y", "ExtractorB", "Group2", "Feature3"
    )
    assert math.isnan(initial_value)

    feature_df.set_value("Instance_Y", "ExtractorB", "Group2", "Feature3", -1.5)

    new_value = feature_df.get_value("Instance_Y", "ExtractorB", "Group2", "Feature3")
    assert new_value == -1.5


def test_has_missing_vectors(feature_df: FeatureDataFrame) -> None:
    """Test for method has_missing_vectors in specific scenarios."""
    # Initially, all vectors are missing
    assert feature_df.has_missing_vectors()

    # SCENARIO 1: Atleast one missing value per instance for all extractors
<<<<<<< HEAD
    feature_df.dataframe.loc[:, :] = 1.0
    feature_df.set_value(
        "Instance_X",
        "ExtractorA",
        "Group1",
        "Feature1",
        FeatureDataFrame.missing_value,
    )
    feature_df.set_value(
        "Instance_X",
        "ExtractorB",
        "Group2",
        "Feature3",
        FeatureDataFrame.missing_value,
    )
    feature_df.set_value(
        "Instance_Y",
        "ExtractorA",
        "Group1",
        "Feature1",
        FeatureDataFrame.missing_value,
    )
    feature_df.set_value(
        "Instance_Y",
        "ExtractorB",
        "Group2",
        "Feature3",
        FeatureDataFrame.missing_value,
    )
=======
    feature_df.loc[:, :] = 1.0
    feature_df.set_value("Instance_X", "ExtractorA", "Group1",
                         "Feature1", FeatureDataFrame.missing_value)
    feature_df.set_value("Instance_X", "ExtractorB", "Group2",
                         "Feature3", FeatureDataFrame.missing_value)
    feature_df.set_value("Instance_Y", "ExtractorA", "Group1",
                         "Feature1", FeatureDataFrame.missing_value)
    feature_df.set_value("Instance_Y", "ExtractorB", "Group2",
                         "Feature3", FeatureDataFrame.missing_value)
>>>>>>> 8935a74a
    assert feature_df.has_missing_vectors()

    # SCENARIO 2: One feature group is completely missing
    feature_df.loc[:, :] = 1.0
    group1_mask = feature_df.index.get_level_values("FeatureGroup") == "Group1"
    feature_df.loc[group1_mask, :] = FeatureDataFrame.missing_value
    assert feature_df.has_missing_vectors()

    # SCENARIO 3: One instance is completely missing
    feature_df.loc[:, :] = 1.0
    feature_df["Instance_Y"] = FeatureDataFrame.missing_value
    assert feature_df.has_missing_vectors()

    # SCENARIO 4: Completly filled feature dataframe
    feature_df.loc[:, :] = 1.0
    assert not feature_df.has_missing_vectors()


def test_get_remaining_jobs(feature_df: FeatureDataFrame) -> None:
    """Test for method get_remaining_jobs."""
    jobs = feature_df.remaining_jobs()
    expected_jobs = {
        ("Instance_X", "ExtractorA", "Group1"),
        ("Instance_Y", "ExtractorA", "Group1"),
        ("Instance_X", "ExtractorB", "Group2"),
        ("Instance_Y", "ExtractorB", "Group2"),
    }
    assert set(jobs) == expected_jobs

    # Complete one job by filling its value
    feature_df.set_value("Instance_X", "ExtractorB", "Group2", "Feature3", 1.0)

    remaining_jobs = feature_df.remaining_jobs()
    assert ("Instance_X", "ExtractorB", "Group2") not in remaining_jobs
    assert len(remaining_jobs) == 3


def test_get_instance(feature_df: FeatureDataFrame) -> None:
    """Test for method get_instance."""
    features = [10.0, 20.0, 30.0]
    feature_df["Instance_Y"] = features

    retrieved_features = feature_df.get_instance("Instance_Y")
    assert retrieved_features == features


def test_impute_missing_values(feature_df: FeatureDataFrame) -> None:
    """Test for method impute_missing_values."""
    # Test with one missing value in a row
    feature_df.set_value("Instance_X", "ExtractorA", "Group1", "Feature1", 10.0)
    # The value for Instance_Y in the same row is NaN and the row mean is 10.0.
    feature_df.impute_missing_values()
    assert feature_df.get_value("Instance_Y", "ExtractorA", "Group1", "Feature1") == 10.0

    # Test for a feature (row) missing in every instance
    feature_df.reset_dataframe()
    feature_df.loc[("Group1", "Feature1", "ExtractorA"), :] = [2.0, 4.0]
    # Row ("Group1", "Feature2", "ExtractorA") is all NaN.
    feature_df.impute_missing_values()
    # Imputing a row of all NaNs should result in NaNs
    value = feature_df.get_value("Instance_X", "ExtractorA", "Group1", "Feature2")
    assert math.isnan(value)


def test_has_missing_values(feature_df: FeatureDataFrame) -> None:
    """Test for method has_missing_values."""
    assert feature_df.has_missing_value()

    feature_df.loc[:, :] = 1.0
    assert not feature_df.has_missing_value()


def test_reset_dataframe(feature_df: FeatureDataFrame) -> None:
    """Test for method reset_dataframe."""
    feature_df.loc[:, :] = 99.0
    assert not feature_df.has_missing_value()

    feature_df.reset_dataframe()
    assert feature_df.has_missing_value()
    assert feature_df.isnull().all().all()


def test_sort(feature_df: FeatureDataFrame) -> None:
    """Test for method sort."""
    feature_df.add_extractor("AAA_Extractor", [("Group0", "Feature0")])
    assert not feature_df.index.is_monotonic_increasing

    feature_df.sort()
    assert feature_df.index.is_monotonic_increasing


def test_instances(feature_df: FeatureDataFrame) -> None:
    """Test instances property."""
    assert sorted(feature_df.instances) == sorted(SAMPLE_INSTANCES)
    feature_df.add_instances("New_Instance")
    assert sorted(feature_df.instances) == sorted(SAMPLE_INSTANCES + ["New_Instance"])


def test_extractors(feature_df: FeatureDataFrame) -> None:
    """Test for property extractors."""
    assert sorted(feature_df.extractors) == sorted(["ExtractorA", "ExtractorB"])
    feature_df.add_extractor("New_Extractor", [("Group_New", "Feature_New")])
    assert sorted(feature_df.extractors) == sorted(
        ["ExtractorA", "ExtractorB", "New_Extractor"]
    )


def test_num_features(feature_df: FeatureDataFrame) -> None:
    """Test for property num_features."""
    assert feature_df.num_features == 3
    # Add an extractor with 3 new features
    feature_df.add_extractor(
        "ExtractorC",
        [("Group3", "Feature4"), ("Group3", "Feature5"), ("Group3", "Feature6")],
    )
    assert feature_df.num_features == 6
    # Remove an extractor that has 2 features ("ExtractorA")
    feature_df.remove_extractor("ExtractorA")
    assert feature_df.num_features == 4


def features(feature_df: FeatureDataFrame) -> None:
    """Test for property features."""
    initial_features = ["Feature1", "Feature2", "Feature3"]
    assert sorted(feature_df.features) == sorted(initial_features)
    # Add a new extractor with one new feature and one duplicate feature
    feature_df.add_extractor(
        "ExtractorC", [("Group3", "Feature4"), ("Group1", "Feature1")]
    )
    expected_features = ["Feature1", "Feature2", "Feature3", "Feature4"]
    assert sorted(feature_df.features) == sorted(expected_features)


def test_save_csv(feature_df: FeatureDataFrame, tmp_path: Path) -> None:
    """Test for method save_csv."""
    # Test saving to the default path
    feature_df.set_value("Instance_X", "ExtractorA", "Group1", "Feature1", 1.0)
    feature_df.save_csv()
    fdf_reloaded = FeatureDataFrame(feature_df.csv_filepath)
    pd.testing.assert_frame_equal(feature_df, fdf_reloaded)

    # Test saving to a specified path
    new_csv_path = tmp_path / "new_save_path.csv"
    feature_df.save_csv(new_csv_path)
    assert new_csv_path.exists()
    fdf_new_reloaded = FeatureDataFrame(new_csv_path)
    pd.testing.assert_frame_equal(feature_df, fdf_new_reloaded)<|MERGE_RESOLUTION|>--- conflicted
+++ resolved
@@ -144,47 +144,19 @@
     assert feature_df.has_missing_vectors()
 
     # SCENARIO 1: Atleast one missing value per instance for all extractors
-<<<<<<< HEAD
-    feature_df.dataframe.loc[:, :] = 1.0
+    feature_df.loc[:, :] = 1.0
     feature_df.set_value(
-        "Instance_X",
-        "ExtractorA",
-        "Group1",
-        "Feature1",
-        FeatureDataFrame.missing_value,
+        "Instance_X", "ExtractorA", "Group1", "Feature1", FeatureDataFrame.missing_value
     )
     feature_df.set_value(
-        "Instance_X",
-        "ExtractorB",
-        "Group2",
-        "Feature3",
-        FeatureDataFrame.missing_value,
+        "Instance_X", "ExtractorB", "Group2", "Feature3", FeatureDataFrame.missing_value
     )
     feature_df.set_value(
-        "Instance_Y",
-        "ExtractorA",
-        "Group1",
-        "Feature1",
-        FeatureDataFrame.missing_value,
+        "Instance_Y", "ExtractorA", "Group1", "Feature1", FeatureDataFrame.missing_value
     )
     feature_df.set_value(
-        "Instance_Y",
-        "ExtractorB",
-        "Group2",
-        "Feature3",
-        FeatureDataFrame.missing_value,
-    )
-=======
-    feature_df.loc[:, :] = 1.0
-    feature_df.set_value("Instance_X", "ExtractorA", "Group1",
-                         "Feature1", FeatureDataFrame.missing_value)
-    feature_df.set_value("Instance_X", "ExtractorB", "Group2",
-                         "Feature3", FeatureDataFrame.missing_value)
-    feature_df.set_value("Instance_Y", "ExtractorA", "Group1",
-                         "Feature1", FeatureDataFrame.missing_value)
-    feature_df.set_value("Instance_Y", "ExtractorB", "Group2",
-                         "Feature3", FeatureDataFrame.missing_value)
->>>>>>> 8935a74a
+        "Instance_Y", "ExtractorB", "Group2", "Feature3", FeatureDataFrame.missing_value
+    )
     assert feature_df.has_missing_vectors()
 
     # SCENARIO 2: One feature group is completely missing
