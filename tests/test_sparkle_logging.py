--- conflicted
+++ resolved
@@ -32,11 +32,7 @@
     argv = ["test.py"]
     sl.log_command(argv)
     sl.add_output("test.txt", "functionality test.")
-<<<<<<< HEAD
-    with Path(str(sl.caller_log_path)).open("r") as output_file:
-=======
     with Path(str(sl.caller_log_path)).open(mode="r") as output_file:
->>>>>>> 6e987eb8
         for line in output_file:
             continue
         last_line = line
@@ -48,12 +44,8 @@
     """Test log_command correctly logs the call to a command."""
     argv = ["test.py"]
     sl.log_command(argv)
-<<<<<<< HEAD
-    with Path(str(sgh.sparkle_global_log_path)).open("r") as log_file:
-=======
     log_path = sgh.sparkle_global_log_path
     with Path(str(log_path)).open(mode="r") as log_file:
->>>>>>> 6e987eb8
         for line in log_file:
             continue
         last_line = line
