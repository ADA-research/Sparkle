"""Tests for all helper functions in sparkle_generate_report_for_configuration_help."""

import pytest
from pathlib import Path

from pytest_mock import MockFixture

from sparkle.platform import generate_report_for_configuration as sgrch
import global_variables as sgh
from sparkle.platform import settings_help
from sparkle.configurator.configuration_scenario import ConfigurationScenario
from sparkle.solver.solver import Solver

global settings
sgh.settings = settings_help.Settings()

configurator = sgh.settings.get_general_sparkle_configurator()
configurator_path = configurator.configurator_path
solver_name = "test-solver"
train_instance = "train-instance"
test_instance = "test-instance"


def setup_conf() -> None:
    """Set up the configurator for the tests."""
    configurator = sgh.settings.get_general_sparkle_configurator()
    configurator_path = configurator.configurator_path
    configurator.scenario =\
        ConfigurationScenario(Solver(Path(solver_name)), Path(train_instance))
    configurator.scenario._set_paths(configurator_path)


def test_get_num_in_instance_set_reference_list_exists(mocker: MockFixture) -> None:
    """Test get_num_in_instance_set_smac_dir for correct return and call of functions.

    Check that number of instances is retrieved from reference list when it exists.
    """
    mock_check_existence = mocker.patch("sparkle.instance.instances_help."
                                        "check_existence_of_reference_instance_list",
                                        return_value=True)
    mock_count_instances = mocker.patch("sparkle.instance.instances_help."
                                        "count_instances_in_reference_list",
                                        return_value=3)
    instance_set_name = "test-instance"

    number = sgrch.get_num_instance_for_configurator(instance_set_name)

    mock_check_existence.assert_called_once_with(instance_set_name)
    mock_count_instances.assert_called_once_with(instance_set_name)
    assert number == "3"


def test_get_num_in_instance_set_reference_list_not_exists(mocker: MockFixture) -> None:
    """Test get_num_in_instance_set_smac_dir for correct return and call of functions.

    Check that number of instances is retrieved by counting all files in instance
    directory when no reference list exists.
    """
    mock_check_existence = mocker.patch("sparkle.instance.instances_help."
                                        "check_existence_of_reference_instance_list",
                                        return_value=False)
    mock_count_instances = mocker.patch("sparkle.instance.instances_help."
                                        "count_instances_in_reference_list",
                                        return_value=3)
    mock_list_filename = mocker.patch("sparkle.instance.instances_help."
                                      "get_list_all_filename_recursive",
                                      return_value=[Path("instance-1"),
                                                    Path("instance-2")])
    instance_set_name = "test-instance"

    number = sgrch.get_num_instance_for_configurator(instance_set_name)

    mock_check_existence.assert_called_once_with(instance_set_name)
    mock_count_instances.assert_not_called()

    instance_directory = configurator.instances_path / instance_set_name
    mock_list_filename.assert_called_once_with(instance_directory)
    assert number == "2"


def test_get_par_performance(mocker: MockFixture) -> None:
    """Test get_par_performance returns correct PAR value.

    A performance list should be retrieved from results file.
    The mean of the performance values should be computed and returned.
    """
    results_file = "example_file"
    cutoff = 42
    mock_get_list = mocker.patch("CLI.generate_"
                                 "report_for_configuration_help."
                                 "get_instance_performance_from_csv",
                                 return_value=[("one", 10), ("two", 5)])

    par = sgrch.get_par_performance(results_file, cutoff)

    mock_get_list.assert_called_once_with(results_file, cutoff)
    assert par == 7.5


def test_get_instance_performance_from_csv(mocker: MockFixture) -> None:
    """Test get_instance_performance_from_csv creates list from file content."""
    file_content_mock = ('"Problem Instance","Seed",'
                         '"Objective of validation config #1"\n'
                         '"../../instances/instances/instance-1.cnf","null","0.001"\n'
                         '"../../instances/instances/instance-2.cnf","null","1.0"\n'
                         '"../../instances/instances/instance-3.cnf","null","15"\n')
    mocker.patch("pathlib.Path.open", mocker.mock_open(read_data=file_content_mock))
    mocker.patch("CLI.support.configure_solver_help.get_smac_settings",
                 return_value=("RUNTIME", "", "", "", "", ""))

    result_file = ""
    cutoff = 10.0
    list = sgrch.get_instance_performance_from_csv(result_file, cutoff)
    assert list == [("instance-1.cnf", 0.001),
                    ("instance-2.cnf", 1.0),
                    ("instance-3.cnf", 100.0)]


def test_get_dict_instance_to_performance(mocker: MockFixture) -> None:
    """Test get_dict_instance_to_performance creates dict from performance list."""
    instance_list = [("instance-1.cnf", 0.01001),
                     ("instance-2.cnf", 1.0),
                     ("instance-3.cnf", 100)]
    mock_construct = mocker.patch("sparkle.platform.generate_report_"
                                  "for_configuration."
                                  "get_instance_performance_from_csv",
                                  return_value=instance_list)

    result_file = "results.file"
    cutoff = 10
    instance_dict = sgrch.get_dict_instance_to_performance(result_file, cutoff)

    mock_construct.assert_called_once_with(result_file, cutoff)
    assert instance_dict == {
        "instance-1.cnf": 0.01001,
        "instance-2.cnf": 1.0,
        "instance-3.cnf": 100
    }


def test_get_performance_measure_par10(mocker: MockFixture) -> None:
    """Test get_performance_measure returns correct measure.

    Return `PAR10` for RUNTIME with default penalty multiplier of 10.
    """
    mock_settings = mocker.patch("CLI.support.configure_solver_help."
                                 "get_smac_settings",
                                 return_value=("RUNTIME", "", "", "", "", ""))
    mock_multiplier = mocker.patch("sparkle.platform.settings_help."
                                   "get_general_penalty_multiplier",
                                   return_value=10)

    measure = sgrch.get_performance_measure()

    mock_settings.assert_called_once_with()
    mock_multiplier.assert_called_once_with()
    assert measure == "PAR10"


def test_get_performance_measure_par5(mocker: MockFixture) -> None:
    """Test get_performance_measure returns correct measure.

    Return `PAR5` for RUNTIME with non-default penalty multiplier of 5.
    """
    mock_settings = mocker.patch("CLI.support.configure_solver_help."
                                 "get_smac_settings",
                                 return_value=("RUNTIME", "", "", "", "", ""))
    mock_multiplier = mocker.patch("sparkle.platform.settings_help."
                                   "get_general_penalty_multiplier",
                                   return_value=5)

    measure = sgrch.get_performance_measure()

    mock_settings.assert_called_once_with()
    mock_multiplier.assert_called_once_with()
    assert measure == "PAR5"


def test_get_performance_measure_performance(mocker: MockFixture) -> None:
    """Test get_performance_measure returns correct measure for QUALITY."""
    mock_settings = mocker.patch("CLI.support.configure_solver_help."
                                 "get_smac_settings",
                                 return_value=("QUALITY", "", "", "", "", ""))

    measure = sgrch.get_performance_measure()

    mock_settings.assert_called_once_with()
    assert measure == "performance"


def test_get_runtime_bool(mocker: MockFixture) -> None:
    """Test get_runtime_bool returns correct string for objective RUNTIME."""
    mock_settings = mocker.patch("CLI.support.configure_solver_help."
                                 "get_smac_settings",
                                 return_value=("RUNTIME", "", "", "", "", ""))

    runtime_bool = sgrch.get_runtime_bool()

    mock_settings.assert_called_once_with()
    assert runtime_bool == r"\runtimetrue"

    # Quality
    mock_settings = mocker.patch("CLI.support.configure_solver_help."
                                 "get_smac_settings",
                                 return_value=("QUALITY", "", "", "", "", ""))

    runtime_bool = sgrch.get_runtime_bool()

    mock_settings.assert_called_once_with()
    assert runtime_bool == r"\runtimefalse"

    # Other
    mock_settings = mocker.patch("CLI.support.configure_solver_help."
                                 "get_smac_settings",
                                 return_value=("ERROR", "", "", "", "", ""))

    runtime_bool = sgrch.get_runtime_bool()

    mock_settings.assert_called_once_with()
    assert runtime_bool == ""


def test_get_ablation_bool_true(mocker: MockFixture) -> None:
    """Test get_ablation_bool returns correct string if get_ablation_bool is True."""
    mock_check = mocker.patch("sparkle.configurator.ablation."
                              "check_for_ablation",
                              return_value=True)

    ablation_bool = sgrch.get_ablation_bool("test-solver",
                                            "train-instance",
                                            "test-instance")

    mock_check.assert_called_once_with("test-solver",
                                       "train-instance",
                                       "test-instance")
    assert ablation_bool == r"\ablationtrue"


def test_get_ablation_bool_false(mocker: MockFixture) -> None:
    """Test get_ablation_bool returns correct string if get_ablation_bool is False."""
    mock_check = mocker.patch("sparkle.configurator.ablation."
                              "check_for_ablation",
                              return_value=False)

    ablation_bool = sgrch.get_ablation_bool("test-solver",
                                            "train-instance",
                                            "test-instance")

    mock_check.assert_called_once_with("test-solver",
                                       "train-instance",
                                       "test-instance")
    assert ablation_bool == r"\ablationfalse"


def test_get_features_bool_false(mocker: MockFixture) -> None:
    """Test get_features_bool returns correct string if no feature file is given.

    The function should check the scenario file for a link to the feature file.
    """
    setup_conf()
    file_content_mock = ""
    mock_open = mocker.patch("pathlib.Path.open",
                             mocker.mock_open(read_data=file_content_mock))

    features_bool = sgrch.get_features_bool(solver_name, train_instance)

    mock_open.assert_called_once_with("r")
    assert features_bool == r"\featuresfalse"


def test_get_features_bool_true(mocker: MockFixture) -> None:
    """Test get_features_bool returns correct string if feature file is given.

    The function should check the scenario file for a link to the feature file.
    """
    file_content_mock = "feature_file = some/file"
    mock_open = mocker.patch("pathlib.Path.open",
                             mocker.mock_open(read_data=file_content_mock))

    features_bool = sgrch.get_features_bool(solver_name, train_instance)

    mock_open.assert_called_once_with("r")
    assert features_bool == r"\featurestrue"


def test_get_data_for_plot_same_instance(mocker: MockFixture) -> None:
    """Test get_data_for_plot returns list of values if dicts are correct."""
    dict_configured = {
        "instance-1.cnf": 1.0
    }
    dict_default = {
        "instance-1.cnf": 0.01
    }
    mock_dict = mocker.patch("sparkle.platform.generate_report_for_configuration."
                             "get_dict_instance_to_performance",
                             side_effect=[dict_configured, dict_default])

    configured_dir = "configured/directory/"
    default_dir = "default/directory/"
    cutoff = 0
    points = sgrch.get_data_for_plot(configured_dir, default_dir, cutoff)

    mock_dict.assert_any_call(default_dir, cutoff)
    mock_dict.assert_any_call(configured_dir, cutoff)
    assert points == [[1.0, 0.01]]


def test_get_data_for_plot_instance_error(mocker: MockFixture) -> None:
    """Test get_data_for_plot raises a SystemExit if dicts to not fit.

    If the two dicts do not contain the same instances, an error is raised.
    """
    dict_configured = {
        "instance-2.cnf": 1.0
    }
    dict_default = {
        "instance-1.cnf": 0.01
    }
    mock_dict = mocker.patch("sparkle.platform.generate_report_for_configuration."
                             "get_dict_instance_to_performance",
                             side_effect=[dict_configured, dict_default])

    configured_dir = "configured/directory/"
    default_dir = "default/directory/"
    cutoff = 0
    with pytest.raises(SystemExit):
        sgrch.get_data_for_plot(configured_dir, default_dir, cutoff)

    mock_dict.assert_any_call(default_dir, cutoff)
    mock_dict.assert_any_call(configured_dir, cutoff)


def test_get_figure_configure_vs_default(mocker: MockFixture) -> None:
    """Test get_figure_configure_vs_default creates plot and returns correct string.

    The function `generate_comparison_plot()` should be called with the correct
    arguments.
    Also, the correct LaTeX string to include the figure should be returned.
    """
    configured_dir = "configured/directory/"
    default_dir = "default/directory/"
    reports_dir = sgh.configuration_output_analysis
    filename = "figure.jpg"
    cutoff = 0

    points = [[1.0, 0.1]]
    performance_measure = "PERF_MEASURE"
    plot_params = {"xlabel": f"Default parameters [{performance_measure}]",
                   "ylabel": f"Configured parameters [{performance_measure}]",
                   "output_dir": reports_dir,
                   "scale": "linear",
                   "limit_min": 1.5,
                   "limit_max": 1.5,
                   "limit": "relative",
                   "replace_zeros": False,
                   }
    mock_data = mocker.patch("sparkle.platform.generate_report_for_configuration."
                             "get_data_for_plot",
                             return_value=points)
    mock_performance = mocker.patch("sparkle.platform.generate_report_for_configuration."
                                    "get_performance_measure",
                                    return_value=performance_measure)
    mock_plot = mocker.patch("sparkle.platform.generate_report_for_configuration."
                             "generate_comparison_plot")

    figure_string = sgrch.get_figure_configure_vs_default(configured_dir,
                                                          default_dir,
                                                          reports_dir,
                                                          filename,
                                                          cutoff)

    mock_data.assert_called_once_with(configured_dir, default_dir, cutoff)
    mock_performance.assert_called_once_with()
    mock_plot.assert_called_once_with(points, filename, **plot_params)
    assert figure_string == f"\\includegraphics[width=0.6\\textwidth]{{{filename}}}"


def test_get_figure_configure_vs_default_par(mocker: MockFixture) -> None:
    """Test get_figure_configure_vs_default adds params for performance measure PAR.

    If the performance measure starts with PAR, `generate_comparison_plot()` should
    be called with additional parameters.
    """
    configured_dir = "configured/directory/"
    default_dir = "default/directory/"
    reports_dir = sgh.configuration_output_analysis
    filename = "figure.jpg"
    cutoff = 0

    points = [[1.0, 0.1]]
    performance_measure = "PAR12"
    plot_params = {"xlabel": f"Default parameters [{performance_measure}]",
                   "ylabel": f"Configured parameters [{performance_measure}]",
                   "scale": "log",
                   "limit_min": 0.25,
                   "limit_max": 0.25,
                   "limit": "magnitude",
                   "penalty_time": 10,
                   "replace_zeros": True,
                   "output_dir": reports_dir
                   }
    mock_data = mocker.patch("sparkle.platform.generate_report_for_configuration."
                             "get_data_for_plot",
                             return_value=points)
    mock_performance = mocker.patch("sparkle.platform.generate_report_for_configuration."
                                    "get_performance_measure",
                                    return_value=performance_measure)
    mock_plot = mocker.patch("sparkle.platform.generate_report_help."
                             "generate_comparison_plot")
    mock_penalised = mocker.patch("sparkle.platform.settings_help."
                                  "get_penalised_time",
                                  return_value=10)

    figure_string = sgrch.get_figure_configure_vs_default(configured_dir,
                                                          default_dir,
                                                          reports_dir,
                                                          filename,
                                                          cutoff)

    mock_data.assert_called_once_with(configured_dir, default_dir, cutoff)
    mock_performance.assert_called_once_with()
    mock_plot.assert_called_once_with(points, filename, **plot_params)
    mock_penalised.assert_called_once_with()
    assert figure_string == f"\\includegraphics[width=0.6\\textwidth]{{{filename}}}"


def test_get_figure_configured_vs_default_on_test_instance_set(mocker: MockFixture)\
        -> None:
    """Test get_figure_configured_vs_default_on_test_instance_set returns correct string.

    This should call `get_figure_configure_vs_default()` with correct values and return
    its return value.
    """
    setup_conf()
    solver_name = "test-solver"
    train_instance = "train-instance"
    test_instance = "test-instance"
    cutoff = 0
    mock_get_figure = mocker.patch("sparkle.platform.generate_report_for_configuration."
                                   "get_figure_configure_vs_default",
                                   return_value="includegraphics")

    figure_string = sgrch.get_figure_configured_vs_default_on_test_instance_set(
        sgh.configuration_output_analysis,
        solver_name,
        train_instance,
        test_instance,
        cutoff)

    smac_solver_dir = configurator.scenarios_path / (f"{solver_name}_{train_instance}")

    configured_results_file = (
        "validationObjectiveMatrix-configuration_for_validation-walltime.csv")
    default_results_file = "validationObjectiveMatrix-cli-1-walltime.csv"
    configured_results_dir = (f"{smac_solver_dir}/outdir_{test_instance}"
                              f"_test_configured/{configured_results_file}")
    default_results_dir = (f"{smac_solver_dir}/outdir_{test_instance}"
                           f"_test_default/{default_results_file}")
    data_plot_filename = (f"data_{solver_name}_configured_vs_default_on_"
                          f"{test_instance}_test")
    mock_get_figure.assert_called_once_with(configured_results_dir,
                                            default_results_dir,
                                            sgh.configuration_output_analysis,
                                            data_plot_filename,
                                            cutoff)
    assert figure_string == "includegraphics"


def test_get_figure_configured_vs_default_on_train_instance_set(mocker: MockFixture)\
        -> None:
    """Test get_figure_configured_vs_default_on_train_instance_set return correct string.

    This should call `get_figure_configure_vs_default()` with correct values and return
    its return value.
    """
    seed = 3
    solver_name = "test-solver"
    train_instance = "train-instance"
    configuration_reports_directory = "reports/"
    cutoff = 0
    mock_config = mocker.patch("CLI.support.configure_solver_help."
                               "get_optimised_configuration",
                               return_value=("", "", seed))
    mock_get_figure = mocker.patch("sparkle.platform.generate_report_for_configuration."
                                   "get_figure_configure_vs_default",
                                   return_value="includegraphics")

    figure_string = sgrch.get_figure_configured_vs_default_on_train_instance_set(
        solver_name,
        train_instance,
        configuration_reports_directory,
        cutoff)

    mock_config.assert_called_once_with(solver_name, train_instance)

    configured_results_file = ("validationObjectiveMatrix-traj-run-"
                               f"{seed}-walltime.csv")
    smac_solver_dir = (
        f"{configurator_path}/scenarios/{solver_name}_{train_instance}/")
    configured_results_dir = (f"{smac_solver_dir}outdir_train_configuration/"
                              f"{solver_name}_{train_instance}_scenario/"
                              f"{configured_results_file}")

    default_results_file = "validationObjectiveMatrix-cli-1-walltime.csv"
    default_results_dir = f"{smac_solver_dir}outdir_train_default/{default_results_file}"

    data_plot_filename = (
        f"data_{solver_name}_configured_vs_default_on_{train_instance}_train")

    mock_get_figure.assert_called_once_with(configured_results_dir,
                                            default_results_dir,
                                            configuration_reports_directory,
                                            data_plot_filename,
                                            cutoff)
    assert figure_string == "includegraphics"


def test_get_timeouts_test(mocker: MockFixture) -> None:
    """Test get_timeouts_test returns correct number of timeouts from test set."""
    solver_name = "test-solver"
    train_instance = "train-instance"
    test_instance = "test-instance"
    cutoff = 3
    dict_configured = {
        "instance-2.cnf": 1.0
    }
    dict_default = {
        "instance-1.cnf": 0.01
    }
    mock_dict = mocker.patch("sparkle.platform.generate_report_for_configuration."
                             "get_dict_instance_to_performance",
                             side_effect=[dict_configured, dict_default])
    mock_timeouts = mocker.patch("sparkle.platform.generate_report_for_configuration."
                                 "get_timeouts",
                                 return_value=(0, 1, 2))

    configured, default, overlapping = sgrch.get_timeouts_test(test_instance,
                                                               cutoff)

    configured_results_file = (
        "validationObjectiveMatrix-configuration_for_validation-walltime.csv")
    default_results_file = "validationObjectiveMatrix-cli-1-walltime.csv"
    smac_solver_dir = (
        f"{configurator_path}/scenarios/{solver_name}_{train_instance}/")
    configured_results_dir = (f"{smac_solver_dir}outdir_{test_instance}"
                              f"_test_configured/{configured_results_file}")
    default_results_dir = (f"{smac_solver_dir}outdir_{test_instance}"
                           f"_test_default/{default_results_file}")

    mock_dict.assert_any_call(configured_results_dir, cutoff)
    mock_dict.assert_any_call(default_results_dir, cutoff)
    mock_timeouts.assert_called_once_with(dict_configured, dict_default, cutoff)
    assert configured == 0
    assert default == 1
    assert overlapping == 2


def test_get_timeouts_train(mocker: MockFixture) -> None:
    """Test get_timeouts_test returns correct number of timeouts from train set."""
    optimised_configuration_seed = "3"
    solver_name = "test-solver"
    instance_set = "train-instance"
    cutoff = 3
    dict_configured = {
        "instance-2.cnf": 1.0
    }
    dict_default = {
        "instance-1.cnf": 0.01
    }
    mock_config = mocker.patch("CLI.support.configure_solver_help."
                               "get_optimised_configuration",
                               return_value=("", "", optimised_configuration_seed))
    mock_dict = mocker.patch("sparkle.platform.generate_report_for_configuration."
                             "get_dict_instance_to_performance",
                             side_effect=[dict_configured, dict_default])
    mock_timeouts = mocker.patch("sparkle.platform.generate_report_for_configuration."
                                 "get_timeouts",
                                 return_value=(0, 1, 2))

    configured, default, overlapping = sgrch.get_timeouts_train(solver_name,
                                                                instance_set,
                                                                cutoff)

    configured_results_file = ("validationObjectiveMatrix-traj-run-"
                               f"{optimised_configuration_seed}-walltime.csv")
    default_results_file = "validationObjectiveMatrix-cli-1-walltime.csv"
    smac_solver_dir = (
        f"{configurator_path}/scenarios/{solver_name}_{instance_set}/")
    configured_results_dir = (f"{smac_solver_dir}outdir_train_configuration/"
                              f"{solver_name}_{instance_set}_scenario/"
                              f"{configured_results_file}")
    default_results_dir = f"{smac_solver_dir}outdir_train_default/{default_results_file}"

    mock_config.assert_called_once_with(solver_name, instance_set)
    mock_dict.assert_any_call(configured_results_dir, cutoff)
    mock_dict.assert_any_call(default_results_dir, cutoff)
    mock_timeouts.assert_called_once_with(dict_configured, dict_default, cutoff)
    assert configured == 0
    assert default == 1
    assert overlapping == 2


def test_get_timeouts(mocker: MockFixture) -> None:
    """Test get_timeouts correctly computes timeouts and overlapping values for dicts."""
    conf_dict = {
        "instance-1.cnf": 100.0,
        "instance-2.cnf": 100.0,
        "instance-3.cnf": 0.01,
        "instance-4.cnf": 0.01,
    }
    default_dict = {
        "instance-1.cnf": 0.01,
        "instance-2.cnf": 100.0,
        "instance-3.cnf": 100.0,
        "instance-4.cnf": 100.0,
    }
    cutoff = 10

    mock_multiplier = mocker.patch("sparkle.platform.settings_help."
                                   "get_general_penalty_multiplier",
                                   return_value=10)

    configured, default, overlap = sgrch.get_timeouts(conf_dict, default_dict, cutoff)

    mock_multiplier.assert_called_once()
    assert configured == 2
    assert default == 3
    assert overlap == 1


def test_get_ablation_table(mocker: MockFixture) -> None:
    """Test get_ablation_table calls sah.get_ablation_table and transforms its string."""
    sah_ablation_table = (
        [["Round", "Flipped parameter", "Source value", "Target value",
          "Validation result"],
         ["0", "-source-", "N/A", "N/A", "76.53275"],
         ["1", "sel_var_div", "3", "6", "68.41392"],
         ["2", "-target-", "N/A", "N/A", "92.06944"]])
    mock_table = mocker.patch("sparkle.configurator.ablation."
                              "get_ablation_table",
                              return_value=sah_ablation_table)

    table_string = sgrch.get_ablation_table(solver_name, train_instance, test_instance)

    mock_table.assert_called_once_with(solver_name, train_instance, test_instance)
    assert table_string == (r"\begin{tabular}{rp{0.25\linewidth}rrr}"
                            r"\textbf{Round} & \textbf{Flipped parameter} & "
                            r"\textbf{Source value} & \textbf{Target value} & "
                            r"\textbf{Validation result} \\ \hline "
                            r"0 & -source- & N/A & N/A & 76.53275 \\ "
                            r"1 & sel_var_div & 3 & 6 & 68.41392 \\ "
                            r"2 & -target- & N/A & N/A & 92.06944 \\ "
                            r"\end{tabular}")


def test_get_dict_variable_to_value_with_test(mocker: MockFixture) -> None:
    """Test get_dict_variable_to_value returns correct dictionary.

    If a test instance is present, the function should add the corresponding entry
    to the dictionary.
    """
    solver_name = "test-solver"
    train_instance = "train-instance"
    test_instance = "test-instance"
    output_dir = sgh.configuration_output_analysis
    ablation = False
    common_dict = {
        "common-1": "1",
        "common-2": "2",
        "featuresBool": r"\featuresfalse"
    }
    test_dict = {
        "test-1": "3",
        "test-2": "4"
    }
    mock_common = mocker.patch("sparkle.platform.generate_report_for_configuration."
                               "get_dict_variable_to_value_common",
                               return_value=common_dict)
    mock_test = mocker.patch("sparkle.platform.generate_report_for_configuration."
                             "get_dict_variable_to_value_test",
                             return_value=test_dict)

    full_dict = sgrch.configuration_report_variables(
        sgh.configuration_output_analysis, solver_name, train_instance,
        test_instance, ablation)

    mock_common.assert_called_once_with(solver_name, train_instance,
                                        test_instance, output_dir)
    mock_test.assert_called_once_with(output_dir, solver_name,
                                      train_instance, test_instance)
    assert full_dict == {
        "testBool": r"\testtrue",
        "ablationBool": r"\ablationfalse"
    } | common_dict | test_dict


def test_configuration_report_variables_without_test(mocker: MockFixture) -> None:
    """Test get_dict_variable_to_value returns correct dictionary.

    If no test instance is present, the function should add the corresponding entry
    to the dictionary.
    """
    solver_name = "test-solver"
    train_instance = "train-instance"
    test_instance = None
    output_dir = sgh.configuration_output_analysis
    ablation = False
    common_dict = {
        "common-1": "1",
        "common-2": "2",
        "featuresBool": r"\featuresfalse"
    }
    mock_common = mocker.patch("sparkle.platform.generate_report_for_configuration."
                               "get_dict_variable_to_value_common",
                               return_value=common_dict)

    full_dict = sgrch.configuration_report_variables(
        output_dir, solver_name, train_instance, test_instance,
        ablation)

    mock_common.assert_called_once_with(solver_name, train_instance,
                                        test_instance, output_dir)
    assert full_dict == {
        "testBool": r"\testfalse",
        "ablationBool": r"\ablationfalse"
    } | common_dict


def test_configuration_report_variables_with_ablation(mocker: MockFixture) -> None:
    """Test get_dict_variable_to_value returns correct dictionary.

    If `ablation` is set to True, the key `ablationBool` should not be set in the
    dictionary.
    """
    solver_name = "test-solver"
    train_instance = "train-instance"
    test_instance = "test-instance"
    output_dir = sgh.configuration_output_analysis
    ablation = True
    common_dict = {
        "common-1": "1",
        "common-2": "2",
        "featuresBool": r"\featuresfalse"
    }
    test_dict = {
        "test-1": "3",
        "test-2": "4"
    }
    mock_common = mocker.patch("sparkle.platform.generate_report_for_configuration."
                               "get_dict_variable_to_value_common",
                               return_value=common_dict)
    mock_test = mocker.patch("sparkle.platform.generate_report_for_configuration."
                             "get_dict_variable_to_value_test",
                             return_value=test_dict)

    full_dict = sgrch.configuration_report_variables(
        sgh.configuration_output_analysis, solver_name, train_instance,
        test_instance, ablation)

    mock_common.assert_called_once_with(solver_name, train_instance,
                                        test_instance, output_dir)
    mock_test.assert_called_once_with(output_dir, solver_name,
                                      train_instance, test_instance)
    assert full_dict == {
        "testBool": r"\testtrue"
    } | common_dict | test_dict


def test_configuration_report_variables_with_features(mocker: MockFixture) -> None:
    """Test get_dict_variable_to_value returns correct dictionary.

    If the key `featuresBool` in the common dictionary is found and set to true,
    the corresponding other keys should be added to the final dictionary.
    """
    setup_conf()
    solver_name = "test-solver"
    train_instance = "train-instance"
    test_instance = "test-instance"
    output_dir = sgh.configuration_output_analysis
    ablation = True
    common_dict = {
        "common-1": "1",
        "common-2": "2",
        "featuresBool": r"\featurestrue"
    }
    test_dict = {
        "test-1": "3",
        "test-2": "4"
    }
    mock_common = mocker.patch("sparkle.platform.generate_report_for_configuration."
                               "get_dict_variable_to_value_common",
                               return_value=common_dict)
    mock_test = mocker.patch("sparkle.platform.generate_report_for_configuration."
                             "get_dict_variable_to_value_test",
                             return_value=test_dict)
    mock_extractor_list = mocker.patch("sparkle.platform.generate_report_help."
                                       "get_feature_extractor_list",
                                       return_value="43")

    full_dict = sgrch.configuration_report_variables(
        sgh.configuration_output_analysis, solver_name, train_instance,
        test_instance, ablation)

    mock_common.assert_called_once_with(solver_name, train_instance,
                                        test_instance, output_dir)
    mock_test.assert_called_once_with(output_dir, solver_name,
                                      train_instance, test_instance)
    mock_extractor_list.assert_called_once_with()
    assert full_dict == {
        "testBool": r"\testtrue",
        "numFeatureExtractors": "42",
        "featureExtractorList": "43",
        "featureComputationCutoffTime": "44"
    } | common_dict | test_dict


def test_get_dict_variable_to_value_common(mocker: MockFixture) -> None:
    """Test get_dict_variable_to_value_common creates the correct dictionary.

    Test that all needed functions are called to retrieve values and that these
    values are added to the common dictionary.
    """
    setup_conf()
    solver_name = "test-solver"
    train_instance = "train-instance"
    test_instance = "test-instance"
    report_dir = "reports/directory"
    seed = 13
    cutoff = "10"
    mock_settings = mocker.patch("CLI.support.configure_solver_help."
                                 "get_smac_settings",
                                 return_value=("OBJ", 100, cutoff, "", 11, ""))
    mock_config = mocker.patch("CLI.support.configure_solver_help."
                               "get_optimised_configuration",
                               return_value=("123", "", seed))
<<<<<<< HEAD
    mock_perf = mocker.patch("sparkle.platform.generate_"
                             "report_for_configuration."
                             "get_performance_measure",
                             return_value="PERF")
    mock_runtime = mocker.patch("sparkle.platform.generate_"
                                "report_for_configuration."
                                "get_runtime_bool",
                                return_value="runtimetrue")
    mocker.patch("global_variables."
                 "sparkle_version", "0.7")
    mock_instance_num = mocker.patch("sparkle.platform.generate_"
                                     "report_for_configuration."
                                     "get_num_instance_for_configurator",
                                     return_value="4")
    mock_par_perf = mocker.patch("sparkle.platform.generate_"
                                 "report_for_configuration."
                                 "get_par_performance",
                                 side_effect=[42.1, 42.2])
    mock_figure = mocker.patch("sparkle.platform.generate_"
                               "report_for_configuration."
                               "get_figure_configured_vs_default_on_train_"
                               "instance_set",
                               return_value="figure-string")
    mock_timeouts = mocker.patch("sparkle.platform.generate_"
                                 "report_for_configuration."
                                 "get_timeouts_train",
                                 return_value=(2, 3, 1))
    mock_ablation_bool = mocker.patch("sparkle.platform.generate_"
                                      "report_for_configuration."
                                      "get_ablation_bool",
                                      return_value="ablationtrue")
    mock_ablation_table = mocker.patch("sparkle.platform.generate_"
                                       "report_for_configuration."
                                       "get_ablation_table",
                                       return_value="ablation/path")
    mock_features = mocker.patch("sparkle.platform.generate_"
                                 "report_for_configuration."
=======
    mock_perf = mocker.patch("sparkle.platform.generate_report_for_configuration."
                             "get_performance_measure",
                             return_value="PERF")
    mock_runtime = mocker.patch("sparkle.platform.generate_report_for_configuration."
                                "get_runtime_bool",
                                return_value="runtimetrue")
    mocker.patch("global_variables.sparkle_global_help."
                 "sparkle_version", "0.7")
    mock_instance_num = mocker.patch("sparkle.platform.generate_report_for_configuration."
                                     "get_num_instance_for_configurator",
                                     return_value="4")
    mock_par_perf = mocker.patch("sparkle.platform.generate_report_for_configuration."
                                 "get_par_performance",
                                 side_effect=[42.1, 42.2])
    mock_figure = mocker.patch("sparkle.platform.generate_report_for_configuration."
                               "get_figure_configured_vs_default_on_train_"
                               "instance_set",
                               return_value="figure-string")
    mock_timeouts = mocker.patch("sparkle.platform.generate_report_for_configuration."
                                 "get_timeouts_train",
                                 return_value=(2, 3, 1))
    mock_ablation_bool = mocker.patch("sparkle.platform.generate_report_for_configuration."
                                      "get_ablation_bool",
                                      return_value="ablationtrue")
    mock_ablation_table = mocker.patch("sparkle.platform.generate_report_for_configuration."
                                       "get_ablation_table",
                                       return_value="ablation/path")
    mock_features = mocker.patch("sparkle.platform.generate_report_for_configuration."
>>>>>>> 9e81e9f2
                                 "get_features_bool",
                                 return_value="featurestrue")

    common_dict = sgrch.get_dict_variable_to_value_common(solver_name, train_instance,
                                                          test_instance, report_dir)

    smac_solver_dir = (
        f"{configurator_path}/scenarios/{solver_name}_{train_instance}/")
    configured_results_train_file = ("validationObjectiveMatrix-traj-run-" + str(seed)
                                     + "-walltime.csv")
    configured_results_train_dir = (f"{smac_solver_dir}outdir_train_configuration/"
                                    f"{solver_name}_{train_instance}_scenario/"
                                    f"{configured_results_train_file}")

    default_results_train_file = "validationObjectiveMatrix-cli-1-walltime.csv"
    default_results_train_dir = (
        smac_solver_dir + "outdir_train_default/" + default_results_train_file)

    mock_settings.assert_called_once_with()
    mock_config.assert_called_with(solver_name, train_instance)
    mock_perf.assert_called_once_with()
    mock_runtime.assert_called_once_with()
    mock_instance_num.assert_called_once_with(train_instance)
    mock_par_perf.assert_has_calls([
        mocker.call(configured_results_train_dir, cutoff),
        mocker.call(default_results_train_dir, cutoff)
    ])
    mock_figure.assert_called_once_with(solver_name, train_instance, report_dir,
                                        float(cutoff))
    mock_timeouts.assert_called_once_with(solver_name, train_instance, float(cutoff))
    mock_ablation_bool.assert_called_once_with(solver_name, train_instance,
                                               test_instance)
    mock_ablation_table.assert_called_once_with(solver_name, train_instance,
                                                test_instance)
    mock_features.assert_called_once_with(solver_name, train_instance)
    assert common_dict == {
        "performanceMeasure": "PERF",
        "runtimeBool": "runtimetrue",
        "solver": solver_name,
        "instanceSetTrain": train_instance,
        "sparkleVersion": "0.7",
        "numInstanceInTrainingInstanceSet": "4",
        "numSmacRuns": "11",
        "smacObjective": "OBJ",
        "smacWholeTimeBudget": "100",
        "smacEachRunCutoffTime": "10",
        "optimisedConfiguration": "123",
        "optimisedConfigurationTrainingPerformancePAR": "42.1",
        "defaultConfigurationTrainingPerformancePAR": "42.2",
        "figure-configured-vs-default-train": "figure-string",
        "timeoutsTrainDefault": "3",
        "timeoutsTrainConfigured": "2",
        "timeoutsTrainOverlap": "1",
        "ablationBool": "ablationtrue",
        "ablationPath": "ablation/path",
        "bibliographypath": str(sgh.sparkle_report_bibliography_path.absolute()),
        "featuresBool": "featurestrue"
    }


def test_get_dict_variable_to_value_test(mocker: MockFixture) -> None:
    """Test get_dict_variable_to_value_test creates the correct dictionary.

    Test that all needed functions are called to retrieve values and that these
    values are added to the common dictionary.
    """
    setup_conf()
    test_instance = "test-instance"
    cutoff = "10"

<<<<<<< HEAD
    mock_instance_num = mocker.patch("sparkle.platform.generate_"
                                     "report_for_configuration."
                                     "get_num_instance_for_configurator",
                                     return_value="4")
    mock_settings = mocker.patch("CLI.support.configure_solver_help."
                                 "get_smac_settings",
                                 return_value=("OBJ", 100, cutoff, "", 11, ""))
    mock_par_perf = mocker.patch("sparkle.platform.generate_"
                                 "report_for_configuration."
                                 "get_par_performance",
                                 side_effect=[42.1, 42.2])
    mock_figure = mocker.patch("sparkle.platform.generate_"
                               "report_for_configuration."
                               "get_figure_configured_vs_default_on_test_"
                               "instance_set",
                               return_value="figure-string")
    mock_timeouts = mocker.patch("sparkle.platform.generate_"
                                 "report_for_configuration."
                                 "get_timeouts_test",
                                 return_value=(2, 3, 1))
    mock_ablation_bool = mocker.patch("sparkle.platform.generate_"
                                       "report_for_configuration."
                                      "get_ablation_bool",
                                      return_value="ablationtrue")
    mock_ablation_table = mocker.patch("sparkle.platform.generate_"
                                       "report_for_configuration."
=======
    mock_instance_num = mocker.patch("sparkle.platform.generate_report_for_configuration."
                                     "get_num_instance_for_configurator",
                                     return_value="4")
    mock_settings = mocker.patch("sparkle.platform.generate_report_for_configuration."
                                 "get_smac_settings",
                                 return_value=("OBJ", 100, cutoff, "", 11, ""))
    mock_par_perf = mocker.patch("sparkle.platform.generate_report_for_configuration."
                                 "get_par_performance",
                                 side_effect=[42.1, 42.2])
    mock_figure = mocker.patch("sparkle.platform.generate_report_for_configuration."
                               "get_figure_configured_vs_default_on_test_"
                               "instance_set",
                               return_value="figure-string")
    mock_timeouts = mocker.patch("sparkle.platform.generate_report_for_configuration."
                                 "get_timeouts_test",
                                 return_value=(2, 3, 1))
    mock_ablation_bool = mocker.patch("sparkle.platform.generate_report_for_configuration."
                                      "get_ablation_bool",
                                      return_value="ablationtrue")
    mock_ablation_table = mocker.patch("sparkle.platform.generate_report_for_configuration."
>>>>>>> 9e81e9f2
                                       "get_ablation_table",
                                       return_value="ablation/path")

    test_dict = sgrch.get_dict_variable_to_value_test(sgh.configuration_output_analysis,
                                                      solver_name,
                                                      train_instance,
                                                      test_instance)

    smac_solver_dir = (
        f"{configurator_path}/scenarios/{solver_name}_{train_instance}/")

    configured_results_test_file = (
        "validationObjectiveMatrix-configuration_for_validation-walltime.csv")
    configured_results_test_dir = (f"{smac_solver_dir}outdir_{test_instance}"
                                   f"_test_configured/{configured_results_test_file}")

    default_results_test_file = "validationObjectiveMatrix-cli-1-walltime.csv"
    default_results_test_dir = (f"{smac_solver_dir}outdir_{test_instance}"
                                f"_test_default/{default_results_test_file}")

    mock_instance_num.assert_called_once_with(test_instance)
    mock_settings.assert_called_once_with()
    mock_par_perf.assert_has_calls([
        mocker.call(configured_results_test_dir, cutoff),
        mocker.call(default_results_test_dir, cutoff)
    ])
    mock_figure.assert_called_once_with(sgh.configuration_output_analysis,
                                        solver_name, train_instance, test_instance,
                                        float(cutoff))
    mock_timeouts.assert_called_once_with(test_instance, float(cutoff))
    mock_ablation_bool.assert_called_once_with(solver_name, train_instance,
                                               test_instance)
    mock_ablation_table.assert_called_once_with(solver_name, train_instance,
                                                test_instance)
    assert test_dict == {
        "instanceSetTest": test_instance,
        "numInstanceInTestingInstanceSet": "4",
        "optimisedConfigurationTestingPerformancePAR": "42.1",
        "defaultConfigurationTestingPerformancePAR": "42.2",
        "figure-configured-vs-default-test": "figure-string",
        "timeoutsTestDefault": "3",
        "timeoutsTestConfigured": "2",
        "timeoutsTestOverlap": "1",
        "ablationBool": "ablationtrue",
        "ablationPath": "ablation/path"
    }


def test_check_results_exist_all_good(mocker: MockFixture) -> None:
    """Test check_results_exist does not produce an error if all paths exist."""
    mock_exists = mocker.patch("pathlib.Path.exists", return_value=True)

    sgrch.check_results_exist(solver_name, train_instance, test_instance)

    mock_exists.assert_called()


def test_check_results_exist_all_error(mocker: MockFixture) -> None:
    """Test check_results_exist produces the correct error if no path exists.

    If none of the tested paths exist, test that a SystemExit is raised.
    Also, test that the correct error string is printed, explaining each missing path.
    """
    mock_exists = mocker.patch("pathlib.Path.exists", return_value=False)
    mock_print = mocker.patch("builtins.print")

    with pytest.raises(SystemExit):
        sgrch.check_results_exist(solver_name, train_instance, test_instance)

    mock_print.assert_called_once_with(
        "Error: Results not found for the given solver and instance set(s) combination. "
        'Make sure the "configure_solver" and "validate_configured_vs_default" commands '
        "were correctly executed. \nDetected errors:\n training set not found in "
        "configuration directory Components/smac-v2.10.03-master-778/scenarios/"
        "instances/train-instance; configured parameter results on the training set not "
        "found in Components/smac-v2.10.03-master-778/scenarios/test-solver_train-"
        "instance/outdir_train_configuration/test-solver_train-instance_scenario/; "
        "default parameter results on the training set not found in Components/"
        "smac-v2.10.03-master-778/scenarios/test-solver_train-instance/"
        "outdir_train_default/; testing set not found in configuration directory "
        "Components/smac-v2.10.03-master-778/scenarios/instances/test-instance; "
        "configured parameter results on the testing set not found in Components/"
        "smac-v2.10.03-master-778/scenarios/test-solver_train-instance/outdir_test-"
        "instance_test_configured/; default parameter results on the testing set not "
        "found in Components/smac-v2.10.03-master-778/scenarios/test-solver_train-"
        "instance/outdir_test-instance_test_default/;")

    mock_exists.assert_called()


def test_get_most_recent_test_run_full(mocker: MockFixture) -> None:
    """Test get_most_recent_test_run returns the correct tuple if present in file.

    If the last test file contains information on train and test instances, return the
    corresponding information and set the flags to True.
    """
    file_content_mock = ("solver Solvers/PbO-CCSAT-Generic\n"
                         "train Instances/PTN\n"
                         "test Instances/PTN2")

    mocker.patch("pathlib.Path.open", mocker.mock_open(read_data=file_content_mock))

    (train_instance, test_instance, train_flag, test_flag) = (
        sgrch.get_most_recent_test_run())

    assert train_instance == "Instances/PTN"
    assert test_instance == "Instances/PTN2"
    assert train_flag
    assert test_flag


def test_get_most_recent_test_run_empty(mocker: MockFixture) -> None:
    """Test get_most_recent_test_run returns empyt strings if values not present in file.

    If the last test file contains no information on train and test instances, return the
    empty strings and set the flags to False.
    """
    file_content_mock = ("solver Solvers/PbO-CCSAT-Generic\n")

    mocker.patch("pathlib.Path.open", mocker.mock_open(read_data=file_content_mock))

    (train_instance, test_instance, train_flag, test_flag) = (
        sgrch.get_most_recent_test_run())

    assert train_instance == ""
    assert test_instance == ""
    assert not train_flag
    assert not test_flag


def test_generate_report_for_configuration_train(mocker: MockFixture) -> None:
    """Test generate_report_for_configuration_train generates report.

    The function should call functions to prepare report generation and call
    `generate_report_for_configuration_common` with the right parameters.
    """
    solver_name = "solver-name"
    train_instance = "train-instance"

    value_dict = {
        "key-1": "value-1",
        "key-2": "value-2",
        "bibliographypath": str(sgh.sparkle_report_bibliography_path.absolute())
    }

    mock_dict = mocker.patch("sparkle.platform.generate_report_for_configuration."
                             "configuration_report_variables",
                             return_value=value_dict)
    mock_generate_report = mocker.patch("sparkle.platform.generate_report"
                                        "_help.generate_report", return_value=None)
    mock_log = mocker.patch("sparkle_logging.add_output",
                            return_value=None)

    sgrch.generate_report_for_configuration(solver_name, train_instance, ablation=True)
    mock_dict.assert_called_once_with(sgh.configuration_output_analysis, solver_name,
                                      train_instance, None, True)
    mock_generate_report.assert_called_once()
    mock_log.assert_called_once()


def test_generate_report_for_configuration(mocker: MockFixture) -> None:
    """Test generate_report_for_configuration generates report.

    The function should call functions to prepare report generation and call
    `generate_report_for_configuration_common` with the right parameters.
    """
    solver_name = "solver-name"
    train_instance = "train-instance"
    test_instance = "test-instance"
    ablation = True

    value_dict = {
        "key-1": "value-1",
        "key-2": "value-2"
    }

    mock_dict = mocker.patch("sparkle.platform.generate_report_for_configuration."
                             "configuration_report_variables",
                             return_value=value_dict)
    mock_generate_report = mocker.patch("sparkle.platform.generate_report"
                                        "_help.generate_report", return_value=None)
    mock_log = mocker.patch("sparkle_logging.add_output",
                            return_value=None)

    sgrch.generate_report_for_configuration(solver_name, train_instance,
                                            test_instance, ablation)

    mock_dict.assert_called_once_with(
        sgh.configuration_output_analysis,
        solver_name, train_instance, test_instance, ablation)
    mock_generate_report.assert_called_once()
    mock_log.assert_called_once()<|MERGE_RESOLUTION|>--- conflicted
+++ resolved
@@ -833,7 +833,6 @@
     mock_config = mocker.patch("CLI.support.configure_solver_help."
                                "get_optimised_configuration",
                                return_value=("123", "", seed))
-<<<<<<< HEAD
     mock_perf = mocker.patch("sparkle.platform.generate_"
                              "report_for_configuration."
                              "get_performance_measure",
@@ -871,36 +870,6 @@
                                        return_value="ablation/path")
     mock_features = mocker.patch("sparkle.platform.generate_"
                                  "report_for_configuration."
-=======
-    mock_perf = mocker.patch("sparkle.platform.generate_report_for_configuration."
-                             "get_performance_measure",
-                             return_value="PERF")
-    mock_runtime = mocker.patch("sparkle.platform.generate_report_for_configuration."
-                                "get_runtime_bool",
-                                return_value="runtimetrue")
-    mocker.patch("global_variables.sparkle_global_help."
-                 "sparkle_version", "0.7")
-    mock_instance_num = mocker.patch("sparkle.platform.generate_report_for_configuration."
-                                     "get_num_instance_for_configurator",
-                                     return_value="4")
-    mock_par_perf = mocker.patch("sparkle.platform.generate_report_for_configuration."
-                                 "get_par_performance",
-                                 side_effect=[42.1, 42.2])
-    mock_figure = mocker.patch("sparkle.platform.generate_report_for_configuration."
-                               "get_figure_configured_vs_default_on_train_"
-                               "instance_set",
-                               return_value="figure-string")
-    mock_timeouts = mocker.patch("sparkle.platform.generate_report_for_configuration."
-                                 "get_timeouts_train",
-                                 return_value=(2, 3, 1))
-    mock_ablation_bool = mocker.patch("sparkle.platform.generate_report_for_configuration."
-                                      "get_ablation_bool",
-                                      return_value="ablationtrue")
-    mock_ablation_table = mocker.patch("sparkle.platform.generate_report_for_configuration."
-                                       "get_ablation_table",
-                                       return_value="ablation/path")
-    mock_features = mocker.patch("sparkle.platform.generate_report_for_configuration."
->>>>>>> 9e81e9f2
                                  "get_features_bool",
                                  return_value="featurestrue")
 
@@ -971,7 +940,6 @@
     test_instance = "test-instance"
     cutoff = "10"
 
-<<<<<<< HEAD
     mock_instance_num = mocker.patch("sparkle.platform.generate_"
                                      "report_for_configuration."
                                      "get_num_instance_for_configurator",
@@ -998,28 +966,6 @@
                                       return_value="ablationtrue")
     mock_ablation_table = mocker.patch("sparkle.platform.generate_"
                                        "report_for_configuration."
-=======
-    mock_instance_num = mocker.patch("sparkle.platform.generate_report_for_configuration."
-                                     "get_num_instance_for_configurator",
-                                     return_value="4")
-    mock_settings = mocker.patch("sparkle.platform.generate_report_for_configuration."
-                                 "get_smac_settings",
-                                 return_value=("OBJ", 100, cutoff, "", 11, ""))
-    mock_par_perf = mocker.patch("sparkle.platform.generate_report_for_configuration."
-                                 "get_par_performance",
-                                 side_effect=[42.1, 42.2])
-    mock_figure = mocker.patch("sparkle.platform.generate_report_for_configuration."
-                               "get_figure_configured_vs_default_on_test_"
-                               "instance_set",
-                               return_value="figure-string")
-    mock_timeouts = mocker.patch("sparkle.platform.generate_report_for_configuration."
-                                 "get_timeouts_test",
-                                 return_value=(2, 3, 1))
-    mock_ablation_bool = mocker.patch("sparkle.platform.generate_report_for_configuration."
-                                      "get_ablation_bool",
-                                      return_value="ablationtrue")
-    mock_ablation_table = mocker.patch("sparkle.platform.generate_report_for_configuration."
->>>>>>> 9e81e9f2
                                        "get_ablation_table",
                                        return_value="ablation/path")
 
