--- conflicted
+++ resolved
@@ -73,13 +73,8 @@
         parallel: bool = False,
         recompute: bool = False,
         run_on: Runner = Runner.SLURM,
-<<<<<<< HEAD
-        also_construct_selector_and_report: bool = False):
-    """Run all the solvers on all the instances that were not previously run.
-=======
         also_construct_selector_and_report: bool = False) -> None:
     """Run all the solvers on all the instances that were not not previously run.
->>>>>>> 1b0a1cc8
 
     If recompute is True, rerun everything even if previously run. Where the solvers are
     executed can be controlled with "run_on".
