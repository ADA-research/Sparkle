#!/usr/bin/env python3
"""Sparkle command to add an instance set to the Sparkle platform."""

import os
import sys
import argparse
from pathlib import Path

<<<<<<< HEAD
from sparkle_help import sparkle_global_help as sgh
from sparkle_help import sparkle_file_help as sfh
from sparkle_help import sparkle_feature_data_csv_help as sfdcsv
from sparkle_help import sparkle_performance_data_csv_help as spdcsv
from sparkle_help import sparkle_compute_features_help as scf
from sparkle_help import sparkle_run_solvers_help as srs
from sparkle_help import sparkle_run_solvers_parallel_help as srsp
from sparkle_help import sparkle_logging as sl
from sparkle_help import sparkle_settings
from sparkle_help import sparkle_instances_help as sih
from sparkle_help import sparkle_command_help as sch
=======
from Commands.sparkle_help import sparkle_global_help as sgh
from Commands.sparkle_help import sparkle_file_help as sfh
from Commands.sparkle_help import sparkle_feature_data_csv_help as sfdcsv
from Commands.sparkle_help import sparkle_performance_data_csv_help as spdcsv
from Commands.sparkle_help import sparkle_compute_features_help as scf
from Commands.sparkle_help import sparkle_run_solvers_help as srs
from Commands.sparkle_help import sparkle_run_solvers_parallel_help as srsp
from Commands.sparkle_help import sparkle_logging as sl
from Commands.sparkle_help import sparkle_settings
from Commands.sparkle_help import sparkle_instances_help as sih
>>>>>>> c16ec4f8


def parser_function():
    """Define the command line arguments."""
    parser = argparse.ArgumentParser()
    parser.add_argument(
        "instances_path",
        metavar="instances-path",
        type=str,
        help="path to the instance set")
    group_extractor_run = parser.add_mutually_exclusive_group()
    group_extractor_run.add_argument(
        "--run-extractor-now",
        default=False,
        action="store_true",
        help="immediately run the feature extractor(s) on the newly added instances")
    group_extractor_run.add_argument(
        "--run-extractor-later",
        dest="run_extractor_now",
        action="store_false",
        help=("do not immediately run the feature extractor(s) "
              + "on the newly added instances (default)"))
    group_solver = parser.add_mutually_exclusive_group()
    group_solver.add_argument(
        "--run-solver-now",
        default=False,
        action="store_true",
        help="immediately run the solver(s) on the newly added instances")
    group_solver.add_argument(
        "--run-solver-later",
        dest="run_solver_now",
        action="store_false",
        help=("do not immediately run the solver(s) "
              + "on the newly added instances (default)"))
    parser.add_argument(
        "--nickname", type=str, help="set a nickname for the instance set")
    parser.add_argument(
        "--parallel",
        action="store_true",
        help="run the solvers and feature extractor on multiple instances in parallel")

    return parser


if __name__ == "__main__":
    # Initialise settings
    global settings
    sgh.settings = sparkle_settings.Settings()

    # Log command call
    sl.log_command(sys.argv)

    # Define command line arguments
    parser = parser_function()

    # Process command line arguments
    args = parser.parse_args()
    instances_source = args.instances_path

    sch.check_for_initialise(sys.argv, sch.COMMAND_DEPENDENCIES[
                             sch.CommandName.ADD_INSTANCES])

    if not Path(instances_source).exists():
        print(f'Instance set path "{instances_source}" does not exist!')
        sys.exit()

    nickname_str = args.nickname

    print("Start adding all instances in directory " + instances_source + " ...")

    last_level_directory = ""
    if nickname_str is not None:
        last_level_directory = nickname_str
    else:
        last_level_directory = sfh.get_last_level_directory_name(instances_source)

    instances_directory = "Instances/" + last_level_directory
    if not Path(instances_directory).exists():
        Path(instances_directory).mkdir(parents=True, exist_ok=True)

    if sih._check_existence_of_instance_list_file(instances_source):
        sih._copy_instance_list_to_reference(Path(instances_source))
        list_instance = sih._get_list_instance(instances_source)

        feature_data_csv = sfdcsv.SparkleFeatureDataCSV(sgh.feature_data_csv_path)
        performance_data_csv = spdcsv.SparklePerformanceDataCSV(
            sgh.performance_data_csv_path)

        num_inst = len(list_instance)
        print("The number of intended adding instances: " + str(num_inst))

        for i in range(0, num_inst):
            instance_line = list_instance[i]
            instance_related_files = instance_line.strip().split()
            intended_instance_line = ""

            for related_file_name in instance_related_files:
                source_file_path = Path(instances_source) / related_file_name
                target_file_path = Path(instances_directory) / related_file_name
                cmd = f"cp {source_file_path} {target_file_path}"
                os.system(cmd)
                intended_instance_line += str(target_file_path) + " "

            intended_instance_line = intended_instance_line.strip()

            sgh.instance_list.append(intended_instance_line)
            sfh.add_new_instance_into_file(intended_instance_line)
            feature_data_csv.add_row(intended_instance_line)
            performance_data_csv.add_row(intended_instance_line)

            print("Instance " + instance_line + " has been added!\n")

        feature_data_csv.update_csv()
        performance_data_csv.update_csv()
    else:
        # os.system(r'cp ' + instances_source + r'/*.cnf ' + instances_directory)
        list_source_all_filename = sfh.get_list_all_filename(instances_source)
        list_source_all_directory = sfh.get_list_all_directory(instances_source)
        list_target_all_filename = sfh.get_list_all_filename(instances_directory)

        feature_data_csv = sfdcsv.SparkleFeatureDataCSV(sgh.feature_data_csv_path)
        performance_data_csv = spdcsv.SparklePerformanceDataCSV(
            sgh.performance_data_csv_path)

        num_inst = len(list_source_all_filename)

        print("The number of intended adding instances: " + str(num_inst))

        for i in range(0, len(list_source_all_filename)):
            intended_filename = list_source_all_filename[i]
            print("")
            print("Adding " + intended_filename + " ...")
            print("Executing Progress: " + str(i + 1) + " out of " + str(num_inst))

            if intended_filename in list_target_all_filename:
                print(f"Instance {sfh.get_last_level_directory_name(intended_filename)}"
                      f" already exists in Directory {instances_directory}")
                print("Ignore adding file "
                      f"{sfh.get_last_level_directory_name(intended_filename)}")
                # continue
            else:
                intended_filename_path = instances_directory + "/" + intended_filename
                sgh.instance_list.append(intended_filename_path)
                sfh.add_new_instance_into_file(intended_filename_path)
                feature_data_csv.add_row(intended_filename_path)
                performance_data_csv.add_row(intended_filename_path)

                if list_source_all_directory[i][-1] == "/":
                    list_source_all_directory[i] = list_source_all_directory[i][:-1]
                os.system(f"cp {list_source_all_directory[i]}/{intended_filename} "
                          f"{instances_directory}")
                print(f"Instance {sfh.get_last_level_directory_name(intended_filename)}"
                      " has been added!\n")

        feature_data_csv.update_csv()
        performance_data_csv.update_csv()

    print(f"Adding instances {sfh.get_last_level_directory_name(instances_directory)} "
          "done!")

    if Path(sgh.sparkle_algorithm_selector_path).exists():
        command_line = "rm -f " + sgh.sparkle_algorithm_selector_path
        os.system(command_line)
        print("Removing Sparkle portfolio selector "
              f"{sgh.sparkle_algorithm_selector_path} done!")

    if Path(sgh.sparkle_report_path).exists():
        command_line = "rm -f " + sgh.sparkle_report_path
        os.system(command_line)
        print("Removing Sparkle report " + sgh.sparkle_report_path + " done!")

    if args.run_extractor_now:
        if not args.parallel:
            print("Start computing features ...")
            scf.computing_features(Path(sgh.feature_data_csv_path), False)
            print(f"Feature data file {sgh.feature_data_csv_path} has been updated!")
            print("Computing features done!")
        else:
            scf.computing_features_parallel(
                Path(sgh.feature_data_csv_path), False)
            print("Computing features in parallel ...")

    if args.run_solver_now:
        if not args.parallel:
            print("Start running solvers ...")
            srs.running_solvers(sgh.performance_data_csv_path, rerun=False)
            print(f"Performance data file {sgh.performance_data_csv_path} has been "
                  "updated!")
            print("Running solvers done!")
        else:
            num_job_in_parallel = sgh.settings.get_slurm_number_of_runs_in_parallel()
            srsp.running_solvers_parallel(
                sgh.performance_data_csv_path, num_job_in_parallel, rerun=False)
            print("Running solvers in parallel ...")

    # Write used settings to file
    sgh.settings.write_used_settings()<|MERGE_RESOLUTION|>--- conflicted
+++ resolved
@@ -6,19 +6,6 @@
 import argparse
 from pathlib import Path
 
-<<<<<<< HEAD
-from sparkle_help import sparkle_global_help as sgh
-from sparkle_help import sparkle_file_help as sfh
-from sparkle_help import sparkle_feature_data_csv_help as sfdcsv
-from sparkle_help import sparkle_performance_data_csv_help as spdcsv
-from sparkle_help import sparkle_compute_features_help as scf
-from sparkle_help import sparkle_run_solvers_help as srs
-from sparkle_help import sparkle_run_solvers_parallel_help as srsp
-from sparkle_help import sparkle_logging as sl
-from sparkle_help import sparkle_settings
-from sparkle_help import sparkle_instances_help as sih
-from sparkle_help import sparkle_command_help as sch
-=======
 from Commands.sparkle_help import sparkle_global_help as sgh
 from Commands.sparkle_help import sparkle_file_help as sfh
 from Commands.sparkle_help import sparkle_feature_data_csv_help as sfdcsv
@@ -29,7 +16,7 @@
 from Commands.sparkle_help import sparkle_logging as sl
 from Commands.sparkle_help import sparkle_settings
 from Commands.sparkle_help import sparkle_instances_help as sih
->>>>>>> c16ec4f8
+from Commands.sparkle_help import sparkle_command_help as sch
 
 
 def parser_function():
