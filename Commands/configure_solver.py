--- conflicted
+++ resolved
@@ -7,23 +7,6 @@
 from pathlib import Path
 from pandas import DataFrame
 
-<<<<<<< HEAD
-from sparkle_help import sparkle_global_help as sgh
-from sparkle_help import sparkle_add_solver_help as sash
-from sparkle_help import sparkle_configure_solver_help as scsh
-from sparkle_help import sparkle_instances_help as sih
-from sparkle_help import sparkle_logging as sl
-from sparkle_help import sparkle_settings
-from sparkle_help import sparkle_run_ablation_help as sah
-from sparkle_help.sparkle_settings import PerformanceMeasure
-from sparkle_help.sparkle_settings import SettingState
-from sparkle_help import argparse_custom as ac
-from sparkle_help.reporting_scenario import ReportingScenario
-from sparkle_help.reporting_scenario import Scenario
-from sparkle_help import sparkle_feature_data_csv_help as sfdcsv
-from sparkle_help import sparkle_slurm_help as ssh
-from sparkle_help import sparkle_command_help as sch
-=======
 from Commands.sparkle_help import sparkle_global_help as sgh
 from Commands.sparkle_help import sparkle_add_solver_help as sash
 from Commands.sparkle_help import sparkle_configure_solver_help as scsh
@@ -40,7 +23,6 @@
 from Commands.sparkle_help import sparkle_slurm_help as ssh
 from Commands.sparkle_help import sparkle_system_status_help as sssh
 from Commands.sparkle_help import sparkle_command_help as sch
->>>>>>> c16ec4f8
 
 
 def parser_function():
@@ -182,7 +164,7 @@
             sys.exit()
 
         for index, column in enumerate(feature_data_df):
-            feature_data_df.rename(columns={column: f"Feature{index + 1}"}, inplace=True)
+            feature_data_df.rename(columns={column: f"Feature{index+1}"}, inplace=True)
 
     if ac.set_by_user(args, "settings_file"):
         sgh.settings.read_settings_ini(
