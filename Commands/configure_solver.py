--- conflicted
+++ resolved
@@ -17,7 +17,6 @@
 from sparkle_help import argparse_custom as ac
 from sparkle_help.reporting_scenario import ReportingScenario
 from sparkle_help.reporting_scenario import Scenario
-<<<<<<< HEAD
 
 
 if __name__ == r"__main__":
@@ -45,7 +44,12 @@
         action="store_true",
         help="run ablation after configuration",
     )
-    parser.add_argument("--solver", required=True, type=str, help="path to solver")
+    parser.add_argument(
+        "--solver",
+        required=True,
+        type=str,
+        help="path to solver"
+    )
     parser.add_argument(
         "--instance-set-train",
         required=True,
@@ -91,8 +95,7 @@
         type=Path,
         default=sgh.settings.DEFAULT_settings_path,
         action=ac.SetByUser,
-        help=("specify the settings file to use in case you want to use one other than "
-              "the default"),
+        help="specify the settings file to use instead of the default",
     )
 
     # Process command line arguments
@@ -132,9 +135,17 @@
     if instance_set_test is not None:
         instance_set_test_name = sfh.get_last_level_directory_name(instance_set_test)
 
+    # Check if solver has pcs file and is configurable
+    solver_directory = sash.get_solver_directory(solver_name)
+    if not sash.check_adding_solver_contain_pcs_file(solver_directory):
+        print(
+            "c None or multiple .pcs files found. Solver is not valid for configuration."
+        )
+        sys.exit()
+
     # Clean the configuration and ablation directories for this solver to make sure
     # we start with a clean slate
-    scsh.clean_configuration_directory(solver_name)
+    scsh.clean_configuration_directory(solver_name, instance_set_train_name)
     sah.clean_ablation_scenarios(solver_name, instance_set_train_name)
 
     # Copy instances to smac directory
@@ -151,9 +162,13 @@
         list_all_path, instances_directory, smac_inst_dir_prefix, "train"
     )
 
-    scsh.handle_file_instance_train(solver_name, instance_set_train_name)
+    scsh.handle_file_instance(
+        solver_name, instance_set_train_name, instance_set_train_name, "train"
+    )
     scsh.create_file_scenario_configuration(solver_name, instance_set_train_name)
-    scsh.prepare_smac_execution_directories_configuration(solver_name)
+    scsh.prepare_smac_execution_directories_configuration(
+        solver_name, instance_set_train_name
+    )
     smac_configure_sbatch_script_name = scsh.create_smac_configure_sbatch_script(
         solver_name, instance_set_train_name
     )
@@ -172,6 +187,8 @@
         sgh.smac_dir
         + "/example_scenarios/"
         + solver_name
+        + "_"
+        + instance_set_train_name
         + "/"
         + sgh.sparkle_last_configuration_file_name
     )
@@ -204,107 +221,4 @@
         )
 
     # Write used settings to file
-    sgh.settings.write_used_settings()
-=======
-from sparkle_help import sparkle_slurm_help as ssh
-
-
-if __name__ == r'__main__':
-	# Initialise settings
-	global settings
-	sgh.settings = sparkle_settings.Settings()
-
-	# Initialise latest scenario
-	global latest_scenario
-	sgh.latest_scenario = ReportingScenario()
-
-	# Log command call
-	sl.log_command(sys.argv)
-
-	parser = argparse.ArgumentParser()
-	parser.add_argument('--validate', required=False, action="store_true", help='validate after configuration')
-	parser.add_argument('--ablation', required=False, action="store_true", help='run ablation after configuration')
-	parser.add_argument('--solver', required=True, type=str, help='path to solver')
-	parser.add_argument('--instance-set-train', required=True, type=str, help='path to training instance set')
-	parser.add_argument('--instance-set-test', required=False, type=str, help='path to testing instance set (only for validating)')
-	parser.add_argument('--performance-measure', choices=PerformanceMeasure.__members__, default=sgh.settings.DEFAULT_general_performance_measure, action=ac.SetByUser, help='the performance measure, e.g. runtime')
-	parser.add_argument('--target-cutoff-time', type=int, default=sgh.settings.DEFAULT_general_target_cutoff_time, action=ac.SetByUser, help='cutoff time per target algorithm run in seconds')
-	parser.add_argument('--budget-per-run', type=int, default=sgh.settings.DEFAULT_config_budget_per_run, action=ac.SetByUser, help='configuration budget per configurator run in seconds')
-	parser.add_argument('--number-of-runs', type=int, default=sgh.settings.DEFAULT_config_number_of_runs, action=ac.SetByUser, help='number of configuration runs to execute')
-	parser.add_argument('--settings-file', type=Path, default=sgh.settings.DEFAULT_settings_path, action=ac.SetByUser, help='specify the settings file to use in case you want to use one other than the default')
-
-	# Process command line arguments
-	args = parser.parse_args()
-
-	validate = args.validate
-	ablation = args.ablation
-	solver = args.solver
-	instance_set_train = args.instance_set_train
-	instance_set_test = args.instance_set_test
-
-	if ac.set_by_user(args, 'settings_file'): sgh.settings.read_settings_ini(args.settings_file, SettingState.CMD_LINE) # Do first, so other command line options can override settings from the file
-	if ac.set_by_user(args, 'performance_measure'): sgh.settings.set_general_performance_measure(PerformanceMeasure.from_str(args.performance_measure), SettingState.CMD_LINE)
-	if ac.set_by_user(args, 'target_cutoff_time'): sgh.settings.set_general_target_cutoff_time(args.target_cutoff_time, SettingState.CMD_LINE)
-	if ac.set_by_user(args, 'budget_per_run'): sgh.settings.set_config_budget_per_run(args.budget_per_run, SettingState.CMD_LINE)
-	if ac.set_by_user(args, 'number_of_runs'): sgh.settings.set_config_number_of_runs(args.number_of_runs, SettingState.CMD_LINE)
-
-	solver_name = sfh.get_last_level_directory_name(solver)
-	instance_set_train_name = sfh.get_last_level_directory_name(instance_set_train)
-	instance_set_test_name = None
-
-	if instance_set_test is not None:
-		instance_set_test_name = sfh.get_last_level_directory_name(instance_set_test)
-
-	# Check if solver has pcs file and is configurable
-	solver_directory = sash.get_solver_directory(solver_name)
-	if not sash.check_adding_solver_contain_pcs_file(solver_directory):
-		print("c None or multiple .pcs files found. Solver is not valid for configuration.")
-		sys.exit()
-
-	# Clean the configuration and ablation directories for this solver to make sure we start with a clean slate
-	scsh.clean_configuration_directory(solver_name, instance_set_train_name)
-	sah.clean_ablation_scenarios(solver_name, instance_set_train_name)
-
-	# Copy instances to smac directory
-	instances_directory = 'Instances/' + instance_set_train_name
-	list_all_path = sih.get_list_all_path(instances_directory)
-	smac_inst_dir_prefix = sgh.smac_dir + '/' + 'example_scenarios/' + 'instances/' + sfh.get_last_level_directory_name(instances_directory)
-	sih.copy_instances_to_smac(list_all_path, instances_directory, smac_inst_dir_prefix, 'train')
-
-	scsh.handle_file_instance(solver_name, instance_set_train_name, instance_set_train_name, "train")
-	scsh.create_file_scenario_configuration(solver_name, instance_set_train_name)
-	scsh.prepare_smac_execution_directories_configuration(solver_name, instance_set_train_name)
-	smac_configure_sbatch_script_name = scsh.create_smac_configure_sbatch_script(solver_name, instance_set_train_name)
-	configure_jobid = scsh.submit_smac_configure_sbatch_script(smac_configure_sbatch_script_name)
-
-	print("c Running configuration in parallel. Waiting for Slurm job with id: {}".format(configure_jobid))
-
-	# Write most recent run to file
-	last_configuration_file_path = sgh.smac_dir + '/example_scenarios/' + solver_name + '_' + instance_set_train_name + '/' + sgh.sparkle_last_configuration_file_name
-
-	fout = open(last_configuration_file_path, 'w+')
-	fout.write('solver ' + str(solver) + '\n')
-	fout.write('train ' + str(instance_set_train) + '\n')
-	fout.close()
-
-	# Update latest scenario
-	sgh.latest_scenario.set_config_solver(Path(solver))
-	sgh.latest_scenario.set_config_instance_set_train(Path(instance_set_train))
-	sgh.latest_scenario.set_latest_scenario(Scenario.CONFIGURATION)
-
-	if instance_set_test != None:
-		sgh.latest_scenario.set_config_instance_set_test(Path(instance_set_test))
-	else:
-		# Set to default to overwrite possible old path
-		sgh.latest_scenario.set_config_instance_set_test()
-
-	# Set validation to wait until configuration is done
-	if(validate):
-		scsh.generate_validation_callback_slurm_script(solver, instance_set_train, instance_set_test, configure_jobid)
-
-	if(ablation):
-		scsh.generate_ablation_callback_slurm_script(solver, instance_set_train, instance_set_test, configure_jobid)
-
-	# Write used settings to file
-	sgh.settings.write_used_settings()
->>>>>>> debc97cd
+    sgh.settings.write_used_settings()