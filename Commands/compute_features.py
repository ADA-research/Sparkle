#!/usr/bin/env python3
"""Sparkle command to compute features for instances."""

import sys
import argparse
from pathlib import Path

<<<<<<< HEAD
from sparkle_help import sparkle_global_help as sgh
from sparkle_help import sparkle_compute_features_help as scf
from sparkle_help import sparkle_job_parallel_help as sjph
from sparkle_help import sparkle_logging as sl
from sparkle_help import sparkle_settings
from sparkle_help.sparkle_settings import SettingState
from sparkle_help import argparse_custom as ac
from sparkle_help.sparkle_command_help import CommandName
from sparkle_help import sparkle_command_help as sch
=======
from Commands.sparkle_help import sparkle_global_help as sgh
from Commands.sparkle_help import sparkle_compute_features_help as scf
from Commands.sparkle_help import sparkle_job_parallel_help as sjph
from Commands.sparkle_help import sparkle_logging as sl
from Commands.sparkle_help import sparkle_settings
from Commands.sparkle_help.sparkle_settings import SettingState
from Commands.sparkle_help import argparse_custom as ac
from Commands.sparkle_help.sparkle_command_help import CommandName
>>>>>>> c16ec4f8


def parser_function():
    """Define the command line arguments."""
    sgh.settings = sparkle_settings.Settings()
    parser = argparse.ArgumentParser()
    parser.add_argument(
        "--recompute",
        action="store_true",
        help="re-run feature extractor for instances with previously computed features",
    )
    parser.add_argument(
        "--parallel",
        action="store_true",
        help="run the feature extractor on multiple instances in parallel",
    )
    parser.add_argument(
        "--settings-file",
        type=Path,
        default=sgh.settings.DEFAULT_settings_path,
        action=ac.SetByUser,
        help=("specify the settings file to use in case you want to use one other than "
              "the default"),
    )
    return parser


def compute_features_parallel(recompute: bool):
    """Compute features in parallel.

    Args:
        recompute: variable indicating if features should be recomputed
    """
    compute_features_parallel_jobid = scf.computing_features_parallel(
        Path(sgh.feature_data_csv_path), recompute
    )

    dependency_jobid_list = []

    if compute_features_parallel_jobid:
        dependency_jobid_list.append(compute_features_parallel_jobid)

    # Update feature data csv after the last job is done
    job_script = "Commands/sparkle_help/sparkle_csv_merge_help.py"
    compute_features_parallel_jobid = sjph.running_job_parallel(
        job_script, dependency_jobid_list, CommandName.COMPUTE_FEATURES
    )
    dependency_jobid_list.append(compute_features_parallel_jobid)

    job_id_str = ",".join(dependency_jobid_list)
    print(f"Computing features in parallel. Waiting for Slurm job(s) with id(s): "
          f"{job_id_str}")

    return


if __name__ == "__main__":
    # Initialise settings
    global settings
    sgh.settings = sparkle_settings.Settings()

    # Log command call
    sl.log_command(sys.argv)

    # Define command line arguments
    parser = parser_function()

    # Process command line arguments
    args = parser.parse_args()

    sch.check_for_initialise(sys.argv, sch.COMMAND_DEPENDENCIES[
                             sch.CommandName.COMPUTE_FEATURES])

    if ac.set_by_user(args, "settings_file"):
        sgh.settings.read_settings_ini(
            args.settings_file, SettingState.CMD_LINE
        )  # Do first, so other command line options can override settings from the file

    # Start compute features
    print("Start computing features ...")

    if not args.parallel:
        scf.computing_features(Path(sgh.feature_data_csv_path), args.recompute)

        print("Feature data file " + sgh.feature_data_csv_path + " has been updated!")
        print("Computing features done!")
    else:
        compute_features_parallel(args.recompute)

    # Write used settings to file
    sgh.settings.write_used_settings()<|MERGE_RESOLUTION|>--- conflicted
+++ resolved
@@ -5,17 +5,6 @@
 import argparse
 from pathlib import Path
 
-<<<<<<< HEAD
-from sparkle_help import sparkle_global_help as sgh
-from sparkle_help import sparkle_compute_features_help as scf
-from sparkle_help import sparkle_job_parallel_help as sjph
-from sparkle_help import sparkle_logging as sl
-from sparkle_help import sparkle_settings
-from sparkle_help.sparkle_settings import SettingState
-from sparkle_help import argparse_custom as ac
-from sparkle_help.sparkle_command_help import CommandName
-from sparkle_help import sparkle_command_help as sch
-=======
 from Commands.sparkle_help import sparkle_global_help as sgh
 from Commands.sparkle_help import sparkle_compute_features_help as scf
 from Commands.sparkle_help import sparkle_job_parallel_help as sjph
@@ -24,8 +13,7 @@
 from Commands.sparkle_help.sparkle_settings import SettingState
 from Commands.sparkle_help import argparse_custom as ac
 from Commands.sparkle_help.sparkle_command_help import CommandName
->>>>>>> c16ec4f8
-
+from Commands.sparkle_help import sparkle_command_help as sch
 
 def parser_function():
     """Define the command line arguments."""
