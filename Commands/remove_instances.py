#!/usr/bin/env python3
"""Sparkle command to remove an instance set from the Sparkle platform."""

import os
import sys
import argparse
from pathlib import Path
<<<<<<< HEAD
from sparkle_help import sparkle_global_help as sgh
from sparkle_help import sparkle_file_help as sfh
from sparkle_help import sparkle_feature_data_csv_help as sfdcsv
from sparkle_help import sparkle_performance_data_csv_help as spdcsv
from sparkle_help import sparkle_logging as sl
from sparkle_help import sparkle_instances_help as sih
from sparkle_help import sparkle_command_help as sch
=======

from Commands.sparkle_help import sparkle_global_help as sgh
from Commands.sparkle_help import sparkle_file_help as sfh
from Commands.sparkle_help import sparkle_feature_data_csv_help as sfdcsv
from Commands.sparkle_help import sparkle_performance_data_csv_help as spdcsv
from Commands.sparkle_help import sparkle_logging as sl
from Commands.sparkle_help import sparkle_instances_help as sih
>>>>>>> c16ec4f8


def parser_function():
    """Define the command line arguments."""
    parser = argparse.ArgumentParser()
    parser.add_argument(
        "instances_path",
        metavar="instances-path",
        type=str,
        help="path to or nickname of the instance set",
    )
    parser.add_argument(
        "--nickname",
        action="store_true",
        help="if given instances_path is used as a nickname for the instance set",
    )

    return parser


if __name__ == "__main__":
    # Log command call
    sl.log_command(sys.argv)

    # Define command line arguments
    parser = parser_function()

    # Process command line arguments
    args = parser.parse_args()
    instances_path = args.instances_path

    sch.check_for_initialise(sys.argv, sch.COMMAND_DEPENDENCIES[
                             sch.CommandName.REMOVE_INSTANCES])

    if args.nickname:
        instances_path = "Instances/" + args.nickname
    if not Path(instances_path).exists():
        print(f'Instances path "{instances_path}" does not exist!')
        print("Removing possible leftovers (if any)")

    if instances_path[-1] == "/":
        instances_path = instances_path[:-1]

    print(f"Start removing all instances in directory {instances_path} ...")

    list_all_filename = sfh.get_list_all_filename(instances_path)
    list_instances = sfh.get_instance_list_from_reference(instances_path)

    feature_data_csv = sfdcsv.SparkleFeatureDataCSV(sgh.feature_data_csv_path)
    performance_data_csv = spdcsv.SparklePerformanceDataCSV(
        sgh.performance_data_csv_path
    )

    for i in range(0, len(list_instances)):
        intended_instance = list_instances[i]

        # Remove instance records
        sgh.instance_list.remove(intended_instance)
        sfh.remove_line_from_file(intended_instance, sgh.instance_list_path)
        feature_data_csv.delete_row(intended_instance)
        performance_data_csv.delete_row(intended_instance)

        # Delete instance file(s)
        for instance_file in intended_instance.split():
            print("Removing instance file", instance_file)
            instance_path = Path(instance_file)
            sfh.rmfile(instance_path)

        print("Instance " + intended_instance + " has been removed!")

    sfh.rmdir(Path(instances_path))

    # Remove instance reference list (for multi-file instances)
    instance_set_name = Path(instances_path).name
    sih.remove_reference_instance_list(instance_set_name)

    # Remove instance set from SMAC directories
    smac_train_instances_path = (
        sgh.smac_dir
        + "/"
        + "example_scenarios/"
        + "instances/"
        + sfh.get_last_level_directory_name(instances_path)
    )
    file_smac_train_instances = (
        sgh.smac_dir
        + "/"
        + "example_scenarios/"
        + "instances/"
        + sfh.get_last_level_directory_name(instances_path)
        + "_train.txt"
    )
    os.system("rm -rf " + smac_train_instances_path)
    os.system("rm -f " + file_smac_train_instances)

    smac_test_instances_path = (
        sgh.smac_dir
        + "/"
        + "example_scenarios/"
        + "instances_test/"
        + sfh.get_last_level_directory_name(instances_path)
    )
    file_smac_test_instances = (
        sgh.smac_dir
        + "/"
        + "example_scenarios/"
        + "instances_test/"
        + sfh.get_last_level_directory_name(instances_path)
        + "_test.txt"
    )
    os.system("rm -rf " + smac_test_instances_path)
    os.system("rm -f " + file_smac_test_instances)

    sfh.write_instance_list()
    feature_data_csv.update_csv()
    performance_data_csv.update_csv()

    if Path(sgh.sparkle_algorithm_selector_path).exists():
        command_line = "rm -f " + sgh.sparkle_algorithm_selector_path
        os.system(command_line)
        print(
            "Removing Sparkle portfolio selector "
            + sgh.sparkle_algorithm_selector_path
            + " done!"
        )

    if Path(sgh.sparkle_report_path).exists():
        command_line = "rm -f " + sgh.sparkle_report_path
        os.system(command_line)
        print("Removing Sparkle report " + sgh.sparkle_report_path + " done!")

    print("Removing instances in directory " + instances_path + " done!")<|MERGE_RESOLUTION|>--- conflicted
+++ resolved
@@ -5,15 +5,6 @@
 import sys
 import argparse
 from pathlib import Path
-<<<<<<< HEAD
-from sparkle_help import sparkle_global_help as sgh
-from sparkle_help import sparkle_file_help as sfh
-from sparkle_help import sparkle_feature_data_csv_help as sfdcsv
-from sparkle_help import sparkle_performance_data_csv_help as spdcsv
-from sparkle_help import sparkle_logging as sl
-from sparkle_help import sparkle_instances_help as sih
-from sparkle_help import sparkle_command_help as sch
-=======
 
 from Commands.sparkle_help import sparkle_global_help as sgh
 from Commands.sparkle_help import sparkle_file_help as sfh
@@ -21,7 +12,7 @@
 from Commands.sparkle_help import sparkle_performance_data_csv_help as spdcsv
 from Commands.sparkle_help import sparkle_logging as sl
 from Commands.sparkle_help import sparkle_instances_help as sih
->>>>>>> c16ec4f8
+from Commands.sparkle_help import sparkle_command_help as sch
 
 
 def parser_function():
