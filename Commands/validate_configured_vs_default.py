#!/usr/bin/env python3

import sys
import argparse
from pathlib import Path

from sparkle_help import sparkle_global_help as sgh
from sparkle_help import sparkle_configure_solver_help as scsh
from sparkle_help import sparkle_file_help as sfh
from sparkle_help import sparkle_instances_help as sih
from sparkle_help import sparkle_slurm_help as ssh
from sparkle_help import sparkle_logging as sl
from sparkle_help import sparkle_settings
from sparkle_help.sparkle_settings import PerformanceMeasure
from sparkle_help.sparkle_settings import SettingState
from sparkle_help import argparse_custom as ac
from sparkle_help.reporting_scenario import ReportingScenario
from sparkle_help.reporting_scenario import Scenario
from sparkle_help.sparkle_command_help import CommandName


<<<<<<< HEAD
if __name__ == r"__main__":
    # Initialise settings
    global settings
    sgh.settings = sparkle_settings.Settings()

    # Initialise latest scenario
    global latest_scenario
    sgh.latest_scenario = ReportingScenario()

    # Log command call
    sl.log_command(sys.argv)

    parser = argparse.ArgumentParser()
    parser.add_argument("--solver", required=True, type=str, help="path to solver")
    parser.add_argument(
        "--instance-set-train",
        required=True,
        type=str,
        help="path to training instance set",
    )
    parser.add_argument(
        "--instance-set-test",
        required=False,
        type=str,
        help="path to testing instance set",
    )
    parser.add_argument(
        "--performance-measure",
        choices=PerformanceMeasure.__members__,
        default=sgh.settings.DEFAULT_general_performance_measure,
        action=ac.SetByUser,
        help="the performance measure, e.g. runtime",
    )
    parser.add_argument(
        "--target-cutoff-time",
        type=int,
        default=sgh.settings.DEFAULT_general_target_cutoff_time,
        action=ac.SetByUser,
        help="cutoff time per target algorithm run in seconds",
    )
    parser.add_argument(
        "--settings-file",
        type=Path,
        default=sgh.settings.DEFAULT_settings_path,
        action=ac.SetByUser,
        help=("specify the settings file to use in case you want to use one other than "
              "the default"),
    )

    # Process command line arguments
    args = parser.parse_args()
    solver = args.solver
    instance_set_train = args.instance_set_train
    instance_set_test = args.instance_set_test

    if ac.set_by_user(args, "settings_file"):
        sgh.settings.read_settings_ini(
            args.settings_file, SettingState.CMD_LINE
        )  # Do first, so other command line options can override settings from the file
    args.performance_measure = PerformanceMeasure.from_str(args.performance_measure)
    if ac.set_by_user(args, "performance_measure"):
        sgh.settings.set_general_performance_measure(
            args.performance_measure, SettingState.CMD_LINE
        )
    if ac.set_by_user(args, "target_cutoff_time"):
        sgh.settings.set_general_target_cutoff_time(
            args.target_cutoff_time, SettingState.CMD_LINE
        )

    solver_name = sfh.get_last_level_directory_name(solver)
    instance_set_train_name = sfh.get_last_level_directory_name(instance_set_train)
    instance_set_test_name = None

    # Make sure configuration results exist before trying to work with them
    scsh.check_validation_prerequisites(solver_name, instance_set_train_name)

    # Record optimised configuration
    scsh.write_optimised_configuration_str(solver_name, instance_set_train_name)
    scsh.write_optimised_configuration_pcs(solver_name, instance_set_train_name)

    if instance_set_test is not None:
        instance_set_test_name = sfh.get_last_level_directory_name(instance_set_test)

        # Copy test instances to smac directory (train should already be there from
        # configuration)
        instances_directory_test = "Instances/" + instance_set_test_name
        list_path = sih.get_list_all_path(instances_directory_test)
        inst_dir_prefix = instances_directory_test
        smac_inst_dir_prefix = (
            sgh.smac_dir
            + "/"
            + "example_scenarios/"
            + "instances/"
            + sfh.get_last_level_directory_name(instances_directory_test)
        )
        sih.copy_instances_to_smac(
            list_path, inst_dir_prefix, smac_inst_dir_prefix, "test"
        )

        # Copy file listing test instances to smac solver directory
        scsh.handle_file_instance_test(solver_name, instance_set_test_name)

    # Create solver execution directories, and copy necessary files there
    scsh.prepare_smac_execution_directories_validation(
        solver_name, instance_set_train_name, instance_set_test_name
    )

    # Generate and run sbatch script for validation runs
    sbatch_script_name = ssh.generate_sbatch_script_for_validation(
        solver_name, instance_set_train_name, instance_set_test_name
    )
    sbatch_script_dir = sgh.smac_dir
    sbatch_script_path = sbatch_script_dir + sbatch_script_name

    validate_jobid = ssh.submit_sbatch_script(
        sbatch_script_name,
        CommandName.VALIDATE_CONFIGURED_VS_DEFAULT,
        sbatch_script_dir,
    )

    print("c Running validation in parallel. Waiting for Slurm job with id:")
    print(validate_jobid)

    # Write most recent run to file
    last_test_file_path = (
        sgh.smac_dir
        + "/example_scenarios/"
        + solver_name
        + "/"
        + sgh.sparkle_last_test_file_name
    )

    fout = open(last_test_file_path, "w+")
    fout.write("solver " + str(solver) + "\n")
    fout.write("train " + str(instance_set_train) + "\n")
    if instance_set_test is not None:
        fout.write("test " + str(instance_set_test) + "\n")
    fout.close()

    # Update latest scenario
    sgh.latest_scenario.set_config_solver(Path(solver))
    sgh.latest_scenario.set_config_instance_set_train(Path(instance_set_train))
    sgh.latest_scenario.set_latest_scenario(Scenario.CONFIGURATION)

    if instance_set_test is not None:
        sgh.latest_scenario.set_config_instance_set_test(Path(instance_set_test))
    else:
        # Set to default to overwrite possible old path
        sgh.latest_scenario.set_config_instance_set_test()

    # Write used settings to file
    sgh.settings.write_used_settings()
=======
if __name__ == r'__main__':
	# Initialise settings
	global settings
	sgh.settings = sparkle_settings.Settings()

	# Initialise latest scenario
	global latest_scenario
	sgh.latest_scenario = ReportingScenario()

	# Log command call
	sl.log_command(sys.argv)

	parser = argparse.ArgumentParser()
	parser.add_argument('--solver', required=True, type=str, help='path to solver')
	parser.add_argument('--instance-set-train', required=True, type=str, help='path to training instance set')
	parser.add_argument('--instance-set-test', required=False, type=str, help='path to testing instance set')
	parser.add_argument('--performance-measure', choices=PerformanceMeasure.__members__, default=sgh.settings.DEFAULT_general_performance_measure, action=ac.SetByUser, help='the performance measure, e.g. runtime')
	parser.add_argument('--target-cutoff-time', type=int, default=sgh.settings.DEFAULT_general_target_cutoff_time, action=ac.SetByUser, help='cutoff time per target algorithm run in seconds')
	parser.add_argument('--settings-file', type=Path, default=sgh.settings.DEFAULT_settings_path, action=ac.SetByUser, help='specify the settings file to use in case you want to use one other than the default')

	# Process command line arguments
	args = parser.parse_args()
	solver = args.solver
	instance_set_train = args.instance_set_train
	instance_set_test = args.instance_set_test

	if ac.set_by_user(args, 'settings_file'): sgh.settings.read_settings_ini(args.settings_file, SettingState.CMD_LINE) # Do first, so other command line options can override settings from the file
	args.performance_measure = PerformanceMeasure.from_str(args.performance_measure)
	if ac.set_by_user(args, 'performance_measure'): sgh.settings.set_general_performance_measure(args.performance_measure, SettingState.CMD_LINE)
	if ac.set_by_user(args, 'target_cutoff_time'): sgh.settings.set_general_target_cutoff_time(args.target_cutoff_time, SettingState.CMD_LINE)

	solver_name = sfh.get_last_level_directory_name(solver)
	instance_set_train_name = sfh.get_last_level_directory_name(instance_set_train)
	instance_set_test_name = None

	# Make sure configuration results exist before trying to work with them
	scsh.check_validation_prerequisites(solver_name, instance_set_train_name)

	# Record optimised configuration
	scsh.write_optimised_configuration_str(solver_name, instance_set_train_name)
	scsh.write_optimised_configuration_pcs(solver_name, instance_set_train_name)

	if instance_set_test is not None:
		instance_set_test_name = sfh.get_last_level_directory_name(instance_set_test)

		# Copy test instances to smac directory (train should already be there from configuration)
		instances_directory_test = 'Instances/' + instance_set_test_name
		list_path = sih.get_list_all_path(instances_directory_test)
		inst_dir_prefix = instances_directory_test
		smac_inst_dir_prefix = sgh.smac_dir + '/' + 'example_scenarios/' + 'instances/' + sfh.get_last_level_directory_name(instances_directory_test)
		sih.copy_instances_to_smac(list_path, inst_dir_prefix, smac_inst_dir_prefix, 'test')

		# Copy file listing test instances to smac solver directory
		scsh.handle_file_instance(solver_name, instance_set_train_name, instance_set_test_name, "test")

	# Create solver execution directories, and copy necessary files there
	scsh.prepare_smac_execution_directories_validation(solver_name, instance_set_train_name, instance_set_test_name)

	# Generate and run sbatch script for validation runs
	sbatch_script_name = ssh.generate_sbatch_script_for_validation(solver_name, instance_set_train_name, instance_set_test_name)
	sbatch_script_dir = sgh.smac_dir
	sbatch_script_path = sbatch_script_dir + sbatch_script_name

	validate_jobid = ssh.submit_sbatch_script(sbatch_script_name, CommandName.VALIDATE_CONFIGURED_VS_DEFAULT, sbatch_script_dir)

	print("c Running validation in parallel. Waiting for Slurm job with id:")
	print(validate_jobid)

	# Write most recent run to file
	last_test_file_path = sgh.smac_dir + '/example_scenarios/' + solver_name + '_' + sgh.sparkle_last_test_file_name

	fout = open(last_test_file_path, 'w+')
	fout.write('solver ' + str(solver) + '\n')
	fout.write('train ' + str(instance_set_train) + '\n')
	if instance_set_test is not None:
		fout.write('test ' + str(instance_set_test) + '\n')
	fout.close()

	# Update latest scenario
	sgh.latest_scenario.set_config_solver(Path(solver))
	sgh.latest_scenario.set_config_instance_set_train(Path(instance_set_train))
	sgh.latest_scenario.set_latest_scenario(Scenario.CONFIGURATION)

	if instance_set_test != None:
		sgh.latest_scenario.set_config_instance_set_test(Path(instance_set_test))
	else:
		# Set to default to overwrite possible old path
		sgh.latest_scenario.set_config_instance_set_test()

	# Write used settings to file
	sgh.settings.write_used_settings()
>>>>>>> debc97cd
<|MERGE_RESOLUTION|>--- conflicted
+++ resolved
@@ -19,7 +19,6 @@
 from sparkle_help.sparkle_command_help import CommandName
 
 
-<<<<<<< HEAD
 if __name__ == r"__main__":
     # Initialise settings
     global settings
@@ -65,8 +64,7 @@
         type=Path,
         default=sgh.settings.DEFAULT_settings_path,
         action=ac.SetByUser,
-        help=("specify the settings file to use in case you want to use one other than "
-              "the default"),
+        help="specify the settings file to use instead of the default",
     )
 
     # Process command line arguments
@@ -120,7 +118,9 @@
         )
 
         # Copy file listing test instances to smac solver directory
-        scsh.handle_file_instance_test(solver_name, instance_set_test_name)
+        scsh.handle_file_instance(
+            solver_name, instance_set_train_name, instance_set_test_name, "test"
+        )
 
     # Create solver execution directories, and copy necessary files there
     scsh.prepare_smac_execution_directories_validation(
@@ -148,7 +148,7 @@
         sgh.smac_dir
         + "/example_scenarios/"
         + solver_name
-        + "/"
+        + "_"
         + sgh.sparkle_last_test_file_name
     )
 
@@ -171,97 +171,4 @@
         sgh.latest_scenario.set_config_instance_set_test()
 
     # Write used settings to file
-    sgh.settings.write_used_settings()
-=======
-if __name__ == r'__main__':
-	# Initialise settings
-	global settings
-	sgh.settings = sparkle_settings.Settings()
-
-	# Initialise latest scenario
-	global latest_scenario
-	sgh.latest_scenario = ReportingScenario()
-
-	# Log command call
-	sl.log_command(sys.argv)
-
-	parser = argparse.ArgumentParser()
-	parser.add_argument('--solver', required=True, type=str, help='path to solver')
-	parser.add_argument('--instance-set-train', required=True, type=str, help='path to training instance set')
-	parser.add_argument('--instance-set-test', required=False, type=str, help='path to testing instance set')
-	parser.add_argument('--performance-measure', choices=PerformanceMeasure.__members__, default=sgh.settings.DEFAULT_general_performance_measure, action=ac.SetByUser, help='the performance measure, e.g. runtime')
-	parser.add_argument('--target-cutoff-time', type=int, default=sgh.settings.DEFAULT_general_target_cutoff_time, action=ac.SetByUser, help='cutoff time per target algorithm run in seconds')
-	parser.add_argument('--settings-file', type=Path, default=sgh.settings.DEFAULT_settings_path, action=ac.SetByUser, help='specify the settings file to use in case you want to use one other than the default')
-
-	# Process command line arguments
-	args = parser.parse_args()
-	solver = args.solver
-	instance_set_train = args.instance_set_train
-	instance_set_test = args.instance_set_test
-
-	if ac.set_by_user(args, 'settings_file'): sgh.settings.read_settings_ini(args.settings_file, SettingState.CMD_LINE) # Do first, so other command line options can override settings from the file
-	args.performance_measure = PerformanceMeasure.from_str(args.performance_measure)
-	if ac.set_by_user(args, 'performance_measure'): sgh.settings.set_general_performance_measure(args.performance_measure, SettingState.CMD_LINE)
-	if ac.set_by_user(args, 'target_cutoff_time'): sgh.settings.set_general_target_cutoff_time(args.target_cutoff_time, SettingState.CMD_LINE)
-
-	solver_name = sfh.get_last_level_directory_name(solver)
-	instance_set_train_name = sfh.get_last_level_directory_name(instance_set_train)
-	instance_set_test_name = None
-
-	# Make sure configuration results exist before trying to work with them
-	scsh.check_validation_prerequisites(solver_name, instance_set_train_name)
-
-	# Record optimised configuration
-	scsh.write_optimised_configuration_str(solver_name, instance_set_train_name)
-	scsh.write_optimised_configuration_pcs(solver_name, instance_set_train_name)
-
-	if instance_set_test is not None:
-		instance_set_test_name = sfh.get_last_level_directory_name(instance_set_test)
-
-		# Copy test instances to smac directory (train should already be there from configuration)
-		instances_directory_test = 'Instances/' + instance_set_test_name
-		list_path = sih.get_list_all_path(instances_directory_test)
-		inst_dir_prefix = instances_directory_test
-		smac_inst_dir_prefix = sgh.smac_dir + '/' + 'example_scenarios/' + 'instances/' + sfh.get_last_level_directory_name(instances_directory_test)
-		sih.copy_instances_to_smac(list_path, inst_dir_prefix, smac_inst_dir_prefix, 'test')
-
-		# Copy file listing test instances to smac solver directory
-		scsh.handle_file_instance(solver_name, instance_set_train_name, instance_set_test_name, "test")
-
-	# Create solver execution directories, and copy necessary files there
-	scsh.prepare_smac_execution_directories_validation(solver_name, instance_set_train_name, instance_set_test_name)
-
-	# Generate and run sbatch script for validation runs
-	sbatch_script_name = ssh.generate_sbatch_script_for_validation(solver_name, instance_set_train_name, instance_set_test_name)
-	sbatch_script_dir = sgh.smac_dir
-	sbatch_script_path = sbatch_script_dir + sbatch_script_name
-
-	validate_jobid = ssh.submit_sbatch_script(sbatch_script_name, CommandName.VALIDATE_CONFIGURED_VS_DEFAULT, sbatch_script_dir)
-
-	print("c Running validation in parallel. Waiting for Slurm job with id:")
-	print(validate_jobid)
-
-	# Write most recent run to file
-	last_test_file_path = sgh.smac_dir + '/example_scenarios/' + solver_name + '_' + sgh.sparkle_last_test_file_name
-
-	fout = open(last_test_file_path, 'w+')
-	fout.write('solver ' + str(solver) + '\n')
-	fout.write('train ' + str(instance_set_train) + '\n')
-	if instance_set_test is not None:
-		fout.write('test ' + str(instance_set_test) + '\n')
-	fout.close()
-
-	# Update latest scenario
-	sgh.latest_scenario.set_config_solver(Path(solver))
-	sgh.latest_scenario.set_config_instance_set_train(Path(instance_set_train))
-	sgh.latest_scenario.set_latest_scenario(Scenario.CONFIGURATION)
-
-	if instance_set_test != None:
-		sgh.latest_scenario.set_config_instance_set_test(Path(instance_set_test))
-	else:
-		# Set to default to overwrite possible old path
-		sgh.latest_scenario.set_config_instance_set_test()
-
-	# Write used settings to file
-	sgh.settings.write_used_settings()
->>>>>>> debc97cd
+    sgh.settings.write_used_settings()