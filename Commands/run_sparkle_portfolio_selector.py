--- conflicted
+++ resolved
@@ -80,17 +80,14 @@
             PerformanceMeasure.from_str(args.performance_measure), SettingState.CMD_LINE
         )
 
-<<<<<<< HEAD
-=======
-    if (sgh.settings.get_general_performance_measure()
-            == PerformanceMeasure.QUALITY_ABSOLUTE):
+    if sgh.settings.get_general_performance_measure()\
+            == PerformanceMeasure.QUALITY_ABSOLUTE:
         print(
             "ERROR: The run_sparkle_portfolio_selector command is not yet implemented"
             " for the QUALITY_ABSOLUTE performance measure! (functionality coming soon)"
         )
         sys.exit()
 
->>>>>>> 0caff28c
     # Directory
     if Path(instance_path).is_dir():
         srpsh.call_sparkle_portfolio_selector_solve_directory(
