--- conflicted
+++ resolved
@@ -5,16 +5,6 @@
 import argparse
 from pathlib import Path
 
-<<<<<<< HEAD
-from sparkle_help import sparkle_global_help as sgh
-from sparkle_help import sparkle_compute_marginal_contribution_help as scmc
-from sparkle_help import sparkle_logging as sl
-from sparkle_help import sparkle_settings
-from sparkle_help.sparkle_settings import PerformanceMeasure
-from sparkle_help.sparkle_settings import SettingState
-from sparkle_help import argparse_custom as ac
-from sparkle_help import sparkle_command_help as sch
-=======
 from Commands.sparkle_help import sparkle_global_help as sgh
 from Commands.sparkle_help import sparkle_compute_marginal_contribution_help as scmc
 from Commands.sparkle_help import sparkle_logging as sl
@@ -22,8 +12,7 @@
 from Commands.sparkle_help.sparkle_settings import PerformanceMeasure
 from Commands.sparkle_help.sparkle_settings import SettingState
 from Commands.sparkle_help import argparse_custom as ac
->>>>>>> c16ec4f8
-
+from Commands.sparkle_help import sparkle_command_help as sch
 
 def parser_function():
     """Define the command line arguments."""
