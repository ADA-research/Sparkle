#!/usr/bin/env python3
# -*- coding: UTF-8 -*-

'''
Software: 	Sparkle (Platform for evaluating empirical algorithms/solvers)

Authors: 	Chuan Luo, chuanluosaber@gmail.com
			Holger H. Hoos, hh@liacs.nl

Contact: 	Chuan Luo, chuanluosaber@gmail.com
'''

import os
import sys
import fcntl
import math
from pathlib import Path
from typing import Tuple

from sparkle_help import sparkle_global_help as sgh
from sparkle_help import sparkle_file_help as sfh
from sparkle_help import sparkle_feature_data_csv_help as sfdcsv
from sparkle_help import sparkle_performance_data_csv_help as spdcsv
from sparkle_help import sparkle_experiments_related_help
from sparkle_help import sparkle_compute_marginal_contribution_help
from sparkle_help import sparkle_configure_solver_help as scsh
from sparkle_help import sparkle_run_ablation_help as sah
from sparkle_help import sparkle_instances_help as sih
from sparkle_help import sparkle_generate_report_help as sgrh


def get_numInstanceInInstanceSet_smacDir(instance_set_name: str) -> str:
	str_value = ''

	# For multi-file instances count based on the reference list
	if sih.check_existence_of_reference_instance_list(instance_set_name):
		instance_count = sih.count_instances_in_reference_list(instance_set_name)
		str_value = str(instance_count)
	# For single-file instances just count the number of instance files
	else:
		instance_dir = sgh.smac_dir + '/example_scenarios/' + 'instances/' + instance_set_name + '/'
		list_instance = sfh.get_list_all_filename(instance_dir)
		str_value = str(len(list_instance))

	return str_value


def get_PAR10_performance(results_file, cutoff):
	list_instance_and_par10 = construct_list_instance_and_performance(results_file, cutoff)
	
	sum_par10 = 0.0
	num_instances = 0
	
	for item in list_instance_and_par10:
		num_instances += 1
		sum_par10 += float(item[1])

	mean_par10 = float(sum_par10 / num_instances)

	return mean_par10


def get_optimisedConfigurationTestingPerformancePAR10(solver_name, instance_set_name, smac_each_run_cutoff_time):
	str_value = ''
	smac_solver_dir = sgh.smac_dir + '/example_scenarios/' + solver_name + '/'
	configured_results_dir = smac_solver_dir + 'results/' + sgh.sparkle_run_configured_wrapper + '_' + instance_set_name + '/'
	script_calc_par10_time_path = sgh.smac_dir + '/example_scenarios/' + 'calc_par10_time.py'
	command_line = script_calc_par10_time_path + ' ' + configured_results_dir + ' ' + str(smac_each_run_cutoff_time)
	output = os.popen(command_line).readlines()
	str_value = output[0].strip().split()[2]
	return str_value


def get_defaultConfigurationTestingPerformancePAR10(solver_name, instance_set_name, smac_each_run_cutoff_time):
	str_value = ''
	smac_solver_dir = sgh.smac_dir + '/example_scenarios/' + solver_name + '/'
	default_results_dir = smac_solver_dir + 'results/' + sgh.sparkle_run_default_wrapper + '_' + instance_set_name + '/'
	script_calc_par10_time_path = sgh.smac_dir + '/example_scenarios/' + 'calc_par10_time.py'
	command_line = script_calc_par10_time_path + ' ' + default_results_dir + ' ' + str(smac_each_run_cutoff_time)
	output = os.popen(command_line).readlines()
	str_value = output[0].strip().split()[2]
	return str_value
	

def get_optimisedConfigurationTrainingPerformancePAR10(solver_name, instance_set_name, smac_each_run_cutoff_time):
	str_value = ''
	smac_solver_dir = sgh.smac_dir + '/example_scenarios/' + solver_name + '/'
	configured_results_dir = smac_solver_dir + 'results_train/' + sgh.sparkle_run_configured_wrapper + '_' + instance_set_name + '/'
	script_calc_par10_time_path = sgh.smac_dir + '/example_scenarios/' + 'calc_par10_time.py'
	command_line = script_calc_par10_time_path + ' ' + configured_results_dir + ' ' + str(smac_each_run_cutoff_time)
	output = os.popen(command_line).readlines()
	str_value = output[0].strip().split()[2]
	return str_value

def get_defaultConfigurationTrainingPerformancePAR10(solver_name, instance_set_name, smac_each_run_cutoff_time):
	str_value = ''
	smac_solver_dir = sgh.smac_dir + '/example_scenarios/' + solver_name + '/'
	default_results_dir = smac_solver_dir + 'results_train/' + sgh.sparkle_run_default_wrapper + '_' + instance_set_name + '/'
	script_calc_par10_time_path = sgh.smac_dir + '/example_scenarios/' + 'calc_par10_time.py'
	command_line = script_calc_par10_time_path + ' ' + default_results_dir + ' ' + str(smac_each_run_cutoff_time)
	output = os.popen(command_line).readlines()
	str_value = output[0].strip().split()[2]
	return str_value


def get_instance_path_from_path(results_dir, path):
	instance_path = Path(path)
	instance_name = instance_path.name
	# TODO: Check what this was supposed to do, or whehter it can be deleted:
#	if results_dir[-1] != r'/':
#		results_dir += r'/'
#	instance_path = path.replace(results_dir, r'')
#	pos_right_slash = instance_path.rfind(r'/')
#	instance_path_1 = instance_path[:pos_right_slash+1]
#	instance_path_2 = instance_path[pos_right_slash+1:]
#	
#	key_str_wrapper = r'wrapper'
#	pos_wrapper = instance_path_2.find(key_str_wrapper)
#	instance_path_2 = instance_path_2[pos_wrapper+1:]
#	pos_underscore_first = instance_path_2.find('_')
#	instance_path_2 = instance_path_2[pos_underscore_first+1:]
#	pos_underscore_last = instance_path_2.rfind('_')
#	instance_path_2 = instance_path_2[:pos_underscore_last]
#	instance_path = instance_path_1 + instance_path_2
	return instance_name

def construct_list_instance_and_par10_recursive(list_instance_and_par10, path, cutoff):
	if os.path.isfile(path):
		file_extension = sfh.get_file_least_extension(path)
		if file_extension == r'res':
			fin = open(path, 'r')
			while True:
				myline = fin.readline()
				if myline:
					mylist = myline.strip().split()
					if len(mylist) <= 1:
						continue
					if mylist[1] == r's':
						run_time = float(mylist[0].split(r'/')[0])
						# Minimum runtime. Is lower than this not accurate?
						if run_time < 0.01001:
							run_time = 0.01001
						if run_time > cutoff:
							continue
						if mylist[2] == r'SATISFIABLE':
							list_instance_and_par10.append([path, run_time])
							break
						elif mylist[2] == r'UNSATISFIABLE':
							list_instance_and_par10.append([path, run_time])
							break
				else:
					run_time = cutoff * 10
					list_instance_and_par10.append([path, run_time])
					break
		return
		
	elif os.path.isdir(path):
		if path[-1] != r'/':
			this_path = path + r'/'
		else:
			this_path = path
		list_all_items = os.listdir(this_path)
		for item in list_all_items:
			construct_list_instance_and_par10_recursive(list_instance_and_par10, this_path + item, cutoff)
	return 

# Retrieve instances and corresponding performance values from smac validation objective matrix
def construct_list_instance_and_performance(result_file, cutoff):
	list_instance_and_performance = []

	fin = open(result_file, 'r')
	fin.readline() # Skip column titles

	while True:
		myline = fin.readline()

		if not myline.strip():
			break

		mylist = myline.split(r',')
		instance_path = mylist[0].strip('\"')
		instance = instance_path.split('/')[-1]
		performance = float(mylist[2].replace('"', ''))

		# If the objective is runtime, compute the PAR10 score; otherwise don't modify the value
		smac_run_obj, smac_whole_time_budget, smac_each_run_cutoff_time, smac_each_run_cutoff_length, num_of_smac_run_str, num_of_smac_run_in_parallel_str = scsh.get_smac_settings()
		if smac_run_obj == 'RUNTIME':
			if performance < 0.01001: # Minimum runtime. Is lower than this not accurate?
				performance = 0.01001
			elif performance >= float(cutoff):
				performance = float(cutoff) * 10

		list_instance_and_performance.append([instance, performance])

	return list_instance_and_performance

# Return a dictionary of instance names and their performance
def get_dict_instance_to_performance(results_file, cutoff):
	list_instance_and_performance = construct_list_instance_and_performance(results_file, float(cutoff))
	
	dict_instance_to_performance = {}
	
	for item in list_instance_and_performance:
		instance = get_instance_path_from_path(results_file, item[0])
		performance_value = item[1]
		dict_instance_to_performance[instance] = performance_value
		#print('%s %f' % (instance, performance_value))
	
	return dict_instance_to_performance


def get_performance_measure():
	performance_measure = ''

	smac_run_obj, smac_whole_time_budget, smac_each_run_cutoff_time, smac_each_run_cutoff_length, num_of_smac_run_str, num_of_smac_run_in_parallel_str = scsh.get_smac_settings()

	if smac_run_obj == 'RUNTIME':
		performance_measure = 'PAR10'
	elif smac_run_obj == 'QUALITY':
		performance_measure = 'performance'

	return performance_measure


def get_runtimeBool():
	runtime_bool = ''

	smac_run_obj, smac_whole_time_budget, smac_each_run_cutoff_time, smac_each_run_cutoff_length, num_of_smac_run_str, num_of_smac_run_in_parallel_str = scsh.get_smac_settings()

	if smac_run_obj == 'RUNTIME':
		runtime_bool = r'\runtimetrue'
	elif smac_run_obj == r'QUALITY':
		runtime_bool = r'\runtimefalse'

	return runtime_bool

def get_ablationBool(solver_name, instance_train_name, instance_test_name):
	ablation_bool = ''

	if sah.check_for_ablation(solver_name, instance_train_name, instance_test_name):
		ablation_bool = r'\ablationtrue'
	else:
		ablation_bool = r'\ablationfalse'

	return ablation_bool


def get_figure_configured_vs_default_on_test_instance_set(solver_name, instance_set_train_name, instance_set_test_name, smac_each_run_cutoff_time: float) -> str:
	str_value = ''
	configured_results_file = 'validationObjectiveMatrix-configuration_for_validation-walltime.csv'
	default_results_file = 'validationObjectiveMatrix-cli-1-walltime.csv'
	smac_solver_dir = sgh.smac_dir + '/example_scenarios/' + solver_name + '_' + instance_set_train_name + '/'
	configured_results_dir = smac_solver_dir + 'outdir_' + instance_set_test_name + '_test_configured/' + configured_results_file
	default_results_dir = smac_solver_dir + 'outdir_' + instance_set_test_name + '_test_default/' + default_results_file
	dict_instance_to_par10_configured = get_dict_instance_to_performance(configured_results_dir, smac_each_run_cutoff_time)
	dict_instance_to_par10_default = get_dict_instance_to_performance(default_results_dir, smac_each_run_cutoff_time)
	
	configuration_reports_directory = 'Configuration_Reports/' + solver_name + '_' + instance_set_train_name + '_' + instance_set_test_name + '/'
	latex_directory_path = configuration_reports_directory + 'Sparkle-latex-generator-for-configuration/'
	data_plot_configured_vs_default_on_test_instance_set_filename = 'data_' + solver_name + '_configured_vs_default_on_' + instance_set_test_name + '_test'
	data_plot_configured_vs_default_on_test_instance_set_path = latex_directory_path + data_plot_configured_vs_default_on_test_instance_set_filename + '.dat'
	min_value, max_value = write_data_for_plot_and_find_min_and_max(configured_results_dir, default_results_dir, smac_each_run_cutoff_time, data_plot_configured_vs_default_on_test_instance_set_path)

	performance_measure = get_performance_measure()
	gnuplot_command = 'cd \'%s\' ; python auto_gen_plot.py \'%s\' %d \'%s\' \'%s\' \'%s\' \'%s\'' % (latex_directory_path, data_plot_configured_vs_default_on_test_instance_set_filename + '.dat', int(float(smac_each_run_cutoff_time)*10), solver_name + ' (default)', solver_name + ' (configured)', data_plot_configured_vs_default_on_test_instance_set_filename, performance_measure)

	# For QUALITY performance give the desired bounds for the plot
	if performance_measure != 'PAR10':
		gnuplot_command += get_quality_plot_bounds_str(min_value, max_value)

	os.system(gnuplot_command)

	str_value = '\\includegraphics[width=0.6\\textwidth]{%s}' % (data_plot_configured_vs_default_on_test_instance_set_filename)

	return str_value


def write_data_for_plot_and_find_min_and_max(configured_results_dir: str, default_results_dir: str, smac_each_run_cutoff_time: float, data_plot_configured_vs_default_path: str) -> Tuple[float, float]:
	dict_instance_to_par10_configured = get_dict_instance_to_performance(configured_results_dir, smac_each_run_cutoff_time)
	dict_instance_to_par10_default = get_dict_instance_to_performance(default_results_dir, smac_each_run_cutoff_time)

	fout = open(data_plot_configured_vs_default_path, 'w+')
	# Write PAR10 values for configured and default to file, and find the min and max values
	min_value = sgh.sparkle_maximum_int
	max_value = sgh.sparkle_minimum_int

	for instance in dict_instance_to_par10_configured:
		configured_par10_value = dict_instance_to_par10_configured[instance]
		default_par10_value = dict_instance_to_par10_default[instance]
		fout.write(str(default_par10_value) + ' ' + str(configured_par10_value) + '\n')

		# Detect zeros to avoid issues for the log-scale plots
		zero_found = False

		if configured_par10_value == 0:
			zero_found = True
		elif configured_par10_value < min_value: min_value = configured_par10_value
		if default_par10_value == 0:
			zero_found = True
		elif default_par10_value < min_value: min_value = default_par10_value
		if configured_par10_value > max_value: max_value = configured_par10_value
		if default_par10_value > max_value: max_value = default_par10_value
	fout.close()

	# When zeros are found not all points will be shown since the log scale cannot start from zero
	if zero_found:
		print('WARNING: Values that are zero detected! Not all results may be visible in the generated plots!')

	return min_value, max_value


def get_quality_plot_bounds_str(min_value: float, max_value: float) -> str:
	if min_value > 0.0:
		lower_bound = 10**math.floor(math.log10(min_value))
	else:
		lower_bound = 0.0000000001
		print('WARNING: Values that are zero or negative detected! Not all results may be visible in the generated plots!')
	upper_bound = 10**math.ceil(math.log10(max_value))

	bounds_str = ' ' + str(lower_bound) + ' \'' + str(upper_bound) + '\''

	return bounds_str


def get_figure_configured_vs_default_on_train_instance_set(solver_name, instance_set_train_name, configuration_reports_directory, smac_each_run_cutoff_time: float) -> str:
	str_value = ''
	optimised_configuration_str, optimised_configuration_performance_par10, optimised_configuration_seed = scsh.get_optimised_configuration(solver_name, instance_set_train_name)
	configured_results_file = 'validationObjectiveMatrix-traj-run-' + optimised_configuration_seed + '-walltime.csv'
	default_results_file = 'validationObjectiveMatrix-cli-1-walltime.csv'
	smac_solver_dir = sgh.smac_dir + '/example_scenarios/' + solver_name + '_' + instance_set_train_name + '/'
	configured_results_dir = smac_solver_dir + 'outdir_train_configuration/' + solver_name + '_' + instance_set_train_name + '_scenario/' + configured_results_file
	default_results_dir = smac_solver_dir + 'outdir_train_default/' + default_results_file
	
	latex_directory_path = configuration_reports_directory + 'Sparkle-latex-generator-for-configuration/'
	data_plot_configured_vs_default_on_train_instance_set_filename = 'data_' + solver_name + '_configured_vs_default_on_' + instance_set_train_name + '_train'
	data_plot_configured_vs_default_on_train_instance_set_path = latex_directory_path + data_plot_configured_vs_default_on_train_instance_set_filename + '.dat'
	min_value, max_value = write_data_for_plot_and_find_min_and_max(configured_results_dir, default_results_dir, smac_each_run_cutoff_time, data_plot_configured_vs_default_on_train_instance_set_path)

	performance_measure = get_performance_measure()
	gnuplot_command = 'cd \'%s\' ; python auto_gen_plot.py \'%s\' %d \'%s\' \'%s\' \'%s\' \'%s\'' % (latex_directory_path, data_plot_configured_vs_default_on_train_instance_set_filename + '.dat', int(float(smac_each_run_cutoff_time)*10), solver_name + ' (default)', solver_name + ' (configured)', data_plot_configured_vs_default_on_train_instance_set_filename, performance_measure)

	# For QUALITY performance give the desired bounds for the plot
	if performance_measure != 'PAR10':
		gnuplot_command += get_quality_plot_bounds_str(min_value, max_value)

	os.system(gnuplot_command)
	
	str_value = '\\includegraphics[width=0.6\\textwidth]{%s}' % (data_plot_configured_vs_default_on_train_instance_set_filename)

	return str_value


def get_timeouts_test(solver_name, instance_set_train_name, instance_set_name, cutoff):
	configured_timeouts = 0
	default_timeouts = 0
	overlapping_timeouts = 0

	# Retrieve instances and PAR10 values
	configured_results_file = 'validationObjectiveMatrix-configuration_for_validation-walltime.csv'
	default_results_file = 'validationObjectiveMatrix-cli-1-walltime.csv'
	smac_solver_dir = sgh.smac_dir + '/example_scenarios/' + solver_name + '_' + instance_set_train_name + '/'
	configured_results_dir = smac_solver_dir + 'outdir_' + instance_set_name + '_test_configured/' + configured_results_file
	default_results_dir = smac_solver_dir + 'outdir_' + instance_set_name + '_test_default/' + default_results_file
	dict_instance_to_par10_configured = get_dict_instance_to_performance(configured_results_dir, cutoff)
	dict_instance_to_par10_default = get_dict_instance_to_performance(default_results_dir, cutoff)

	# Count default timeouts, configured timeouts, and overlapping timeouts
	timeout_value = cutoff * 10

	for instance in dict_instance_to_par10_configured:
		configured_par10_value = dict_instance_to_par10_configured[instance]
		default_par10_value = dict_instance_to_par10_default[instance]
		#print('%f %f %f' % (timeout_value, configured_par10_value, default_par10_value))
		if configured_par10_value == timeout_value:
			configured_timeouts += 1
		if default_par10_value == timeout_value:
			default_timeouts += 1
		if configured_par10_value == timeout_value and default_par10_value == timeout_value:
			overlapping_timeouts += 1

	#print('%d %d %d' % (configured_timeouts, default_timeouts, overlapping_timeouts))
	return configured_timeouts, default_timeouts, overlapping_timeouts


def get_timeouts_train(solver_name, instance_set_name, cutoff):
	configured_timeouts = 0
	default_timeouts = 0
	overlapping_timeouts = 0

	# Retrieve instances and PAR10 values
	optimised_configuration_str, optimised_configuration_performance_par10, optimised_configuration_seed = scsh.get_optimised_configuration(solver_name, instance_set_name)
	configured_results_file = 'validationObjectiveMatrix-traj-run-' + optimised_configuration_seed + '-walltime.csv'
	default_results_file = 'validationObjectiveMatrix-cli-1-walltime.csv'
	smac_solver_dir = sgh.smac_dir + '/example_scenarios/' + solver_name + '_' + instance_set_name + '/'
	configured_results_dir = smac_solver_dir + 'outdir_train_configuration/' + solver_name + '_' + instance_set_name + '_scenario/' + configured_results_file
	default_results_dir = smac_solver_dir + 'outdir_train_default/' + default_results_file
	dict_instance_to_par10_configured = get_dict_instance_to_performance(configured_results_dir, cutoff)
	dict_instance_to_par10_default = get_dict_instance_to_performance(default_results_dir, cutoff)

	# Count default timeouts, configured timeouts, and overlapping timeouts
	timeout_value = cutoff * 10

	for instance in dict_instance_to_par10_configured:
		configured_par10_value = dict_instance_to_par10_configured[instance]
		default_par10_value = dict_instance_to_par10_default[instance]
		#print('%f %f %f' % (timeout_value, configured_par10_value, default_par10_value))
		if configured_par10_value == timeout_value:
			configured_timeouts += 1
		if default_par10_value == timeout_value:
			default_timeouts += 1
		if configured_par10_value == timeout_value and default_par10_value == timeout_value:
			overlapping_timeouts += 1

	#print('%d %d %d' % (configured_timeouts, default_timeouts, overlapping_timeouts))
	return configured_timeouts, default_timeouts, overlapping_timeouts

def get_ablation_table(solver_name, instance_set_train_name, instance_set_test_name=None):
	results = sah.get_ablation_table(solver_name, instance_set_train_name, instance_set_test_name)
	table_string = "\\begin{tabular}{rp{0.3\linewidth}rrr}"
	for i,line in enumerate(results):
		if i == 0:
			line = ["\\textbf{{{0}}}".format(word) for word in line]
		table_string += " & ".join(line) + " \\\\ "
		if i == 0:
			table_string += "\\hline "
	table_string += "\\end{tabular}"

	return table_string

def get_dict_variable_to_value(solver_name, instance_set_train_name, instance_set_test_name=None, ablation=True):
	full_dict = {}

	if instance_set_test_name is not None:
		configuration_reports_directory = r'Configuration_Reports/' + solver_name + '_' + instance_set_train_name + '_' + instance_set_test_name + '/'
	else:
		configuration_reports_directory = r'Configuration_Reports/' + solver_name + '_' + instance_set_train_name + '/'

	common_dict = get_dict_variable_to_value_common(solver_name, instance_set_train_name, instance_set_test_name, configuration_reports_directory)
	full_dict.update(common_dict)

	variable = r'testBool'

	if instance_set_test_name is not None:
		test_dict = get_dict_variable_to_value_test(solver_name, instance_set_train_name, instance_set_test_name)
		full_dict.update(test_dict)
		str_value = r'\testtrue'
	else:
		str_value = r'\testfalse'
	full_dict[variable] = str_value

	if not ablation:
		full_dict["ablationBool"] = r'\ablationfalse'

	return full_dict


# Retrieve variables relevant to all configuration reports
def get_dict_variable_to_value_common(solver_name, instance_set_train_name, instance_set_test_name, configuration_reports_directory):
	common_dict = {}

	variable = r'performanceMeasure'
	str_value = get_performance_measure()
	common_dict[variable] = str_value

	variable = r'runtimeBool'
	str_value = get_runtimeBool()
	common_dict[variable] = str_value

	variable = r'customCommands'
	str_value = sgrh.get_customCommands()
	common_dict[variable] = str_value
	
	variable = r'sparkle'
	str_value = sgrh.get_sparkle()
	common_dict[variable] = str_value
	
	variable = r'solver'
	str_value = solver_name
	common_dict[variable] = str_value

	variable = r'instanceSetTrain'
	str_value = instance_set_train_name
	common_dict[variable] = str_value
	
	variable = r'sparkleVersion' 
	str_value = sgh.sparkle_version
	common_dict[variable] = str_value
	
	variable = r'numInstanceInTrainingInstanceSet'
	str_value = get_numInstanceInInstanceSet_smacDir(instance_set_train_name)
	common_dict[variable] = str_value
	
	smac_run_obj, smac_whole_time_budget, smac_each_run_cutoff_time, smac_each_run_cutoff_length, num_of_smac_run_str, num_of_smac_run_in_parallel_str = scsh.get_smac_settings()
	
	variable = r'numSmacRuns'
	common_dict[variable] = str(num_of_smac_run_str)
	
	variable = r'smacObjective'
	common_dict[variable] = str(smac_run_obj)
	
	variable = r'smacWholeTimeBudget'
	common_dict[variable] = str(smac_whole_time_budget)
	
	variable = r'smacEachRunCutoffTime'
	common_dict[variable] = str(smac_each_run_cutoff_time)
	
	optimised_configuration_str, optimised_configuration_performance_par10, optimised_configuration_seed = scsh.get_optimised_configuration(solver_name, instance_set_train_name)
	
	variable = r'optimisedConfiguration'
	common_dict[variable] = str(optimised_configuration_str)
	
	smac_solver_dir = sgh.smac_dir + '/example_scenarios/' + solver_name + '_' + instance_set_train_name  + '/'

	variable = r'optimisedConfigurationTrainingPerformancePAR10'
	optimised_configuration_str, optimised_configuration_performance_par10, optimised_configuration_seed = scsh.get_optimised_configuration(solver_name, instance_set_train_name)
	configured_results_train_file = 'validationObjectiveMatrix-traj-run-' + str(optimised_configuration_seed) + '-walltime.csv'
	configured_results_train_dir = smac_solver_dir + 'outdir_train_configuration/' + solver_name + '_' + instance_set_train_name + '_scenario/' + configured_results_train_file
	str_value = get_PAR10_performance(configured_results_train_dir, smac_each_run_cutoff_time)
	common_dict[variable] = str(str_value)
	
	variable = r'defaultConfigurationTrainingPerformancePAR10'
	default_results_train_file = 'validationObjectiveMatrix-cli-1-walltime.csv'
	default_results_train_dir = smac_solver_dir + 'outdir_train_default/' + default_results_train_file
	str_value = get_PAR10_performance(default_results_train_dir, smac_each_run_cutoff_time)
	common_dict[variable] = str(str_value)
	
	variable = r'figure-configured-vs-default-train'
	str_value = get_figure_configured_vs_default_on_train_instance_set(solver_name, instance_set_train_name, configuration_reports_directory, float(smac_each_run_cutoff_time))
	common_dict[variable] = str_value
	
	# Retrieve timeout numbers for the training instances
	configured_timeouts_train, default_timeouts_train, overlapping_timeouts_train = get_timeouts_train(solver_name, instance_set_train_name, float(smac_each_run_cutoff_time))

	variable = r'timeoutsTrainDefault'
	common_dict[variable] = str(default_timeouts_train)

	variable = r'timeoutsTrainConfigured'
	common_dict[variable] = str(configured_timeouts_train)

	variable = r'timeoutsTrainOverlap'
	common_dict[variable] = str(overlapping_timeouts_train)

	variable = r'ablationBool'
	ablation_validation_name = instance_set_test_name if instance_set_test_name is not None else instance_set_train_name
	common_dict[variable] = get_ablationBool(solver_name, instance_set_train_name,ablation_validation_name )

	variable = r'ablationPath'
	common_dict[variable] = get_ablation_table(solver_name, instance_set_train_name,ablation_validation_name)

	return common_dict


# Retrieve variables specific to the testing set
def get_dict_variable_to_value_test(solver_name, instance_set_train_name, instance_set_test_name):
	test_dict = {}
	
	variable = r'instanceSetTest'
	str_value = instance_set_test_name
	test_dict[variable] = str_value
	
	variable = r'numInstanceInTestingInstanceSet'
	str_value = get_numInstanceInInstanceSet_smacDir(instance_set_test_name)
	test_dict[variable] = str_value
	
	smac_run_obj, smac_whole_time_budget, smac_each_run_cutoff_time, smac_each_run_cutoff_length, num_of_smac_run_str, num_of_smac_run_in_parallel_str = scsh.get_smac_settings()

	smac_solver_dir = sgh.smac_dir + '/example_scenarios/' + solver_name + '_' + instance_set_train_name  + '/'

	variable = r'optimisedConfigurationTestingPerformancePAR10'
	configured_results_test_file = 'validationObjectiveMatrix-configuration_for_validation-walltime.csv'
	configured_results_test_dir = smac_solver_dir + 'outdir_' + instance_set_test_name + '_test_configured/' + configured_results_test_file
	str_value = get_PAR10_performance(configured_results_test_dir, smac_each_run_cutoff_time)
	test_dict[variable] = str(str_value)
	
	variable = r'defaultConfigurationTestingPerformancePAR10'
	default_results_test_file = 'validationObjectiveMatrix-cli-1-walltime.csv'
	default_results_test_dir = smac_solver_dir + 'outdir_' + instance_set_test_name + '_test_default/' + default_results_test_file
	str_value = get_PAR10_performance(default_results_test_dir, smac_each_run_cutoff_time)
	test_dict[variable] = str(str_value)
	
	variable = r'figure-configured-vs-default-test'
	str_value = get_figure_configured_vs_default_on_test_instance_set(solver_name, instance_set_train_name, instance_set_test_name, float(smac_each_run_cutoff_time))
	test_dict[variable] = str_value

	# Retrieve timeout numbers for the testing instances
	configured_timeouts_test, default_timeouts_test, overlapping_timeouts_test = get_timeouts_test(solver_name, instance_set_train_name, instance_set_test_name, float(smac_each_run_cutoff_time))

	variable = r'timeoutsTestDefault'
	test_dict[variable] = str(default_timeouts_test)

	variable = r'timeoutsTestConfigured'
	test_dict[variable] = str(configured_timeouts_test)

	variable = r'timeoutsTestOverlap'
	test_dict[variable] = str(overlapping_timeouts_test)

	variable = r'ablationBool'
	test_dict[variable] = get_ablationBool(solver_name, instance_set_train_name, instance_set_test_name)

	variable = r'ablationPath'
	test_dict[variable] = get_ablation_table(solver_name, instance_set_train_name, instance_set_test_name)

	return test_dict


def check_results_exist(solver_name, instance_set_train_name, instance_set_test_name=None):
	all_good = True
	# Check train instance dir exists
	instance_train_dir = sgh.smac_dir + '/example_scenarios/' + 'instances/' + instance_set_train_name + '/'

	if not os.path.exists(instance_train_dir):
		all_good = False

	# Check train results exist: configured+default
	smac_solver_dir = sgh.smac_dir + '/example_scenarios/' + solver_name + '_' + instance_set_train_name  + '/'
	configured_results_train_dir = smac_solver_dir + 'outdir_train_configuration/' + solver_name + '_' + instance_set_train_name + '_scenario/'
	default_results_train_dir = smac_solver_dir + 'outdir_train_default/'

	if not (os.path.exists(configured_results_train_dir) and os.path.exists(default_results_train_dir)):
		all_good = False

	if instance_set_test_name is not None:
		# Check test instance dir exists
		instance_test_dir = sgh.smac_dir + '/example_scenarios/' + 'instances/' + instance_set_test_name + '/'
		if not os.path.exists(instance_test_dir):
			all_good = False

		# Check test results exist: configured+default
		smac_solver_dir = sgh.smac_dir + '/example_scenarios/' + solver_name + '_' + instance_set_train_name  + '/'
		configured_results_test_dir = smac_solver_dir + 'outdir_' + instance_set_test_name + '_test_configured/'
		default_results_test_dir = smac_solver_dir + 'outdir_' + instance_set_test_name + '_test_default/'

		if not (os.path.exists(configured_results_test_dir) and os.path.exists(default_results_test_dir)):
			all_good = False

	if not all_good:
		print('c Error: Results not found for the given solver and instance set(s) combination. Make sure the \'configure_solver\' and \'validate_configured_vs_default\' commands were correctly executed.')
		sys.exit()

	return


def get_most_recent_test_run(solver_name: str):
	instance_set_train = ''
	instance_set_test = ''
	flag_instance_set_train = False
	flag_instance_set_test = False

	# Read most recent run from file
	last_test_file_path = sgh.smac_dir + '/example_scenarios/' + solver_name + '_' + sgh.sparkle_last_test_file_name
	try:
		fin = open(last_test_file_path, 'r')
	except IOError:
		# Report error when file does not exist
		print('c Error: The most recent results do not match the given solver. Please specify which instance sets you want a report for with this solver. Alternatively, make sure the \'test_configured_solver_and_default_solver\' command was executed for this solver.')
		sys.exit()

	while True:
		myline = fin.readline()
		if not myline: break
		words = myline.split()

		if words[0] == 'train':
			instance_set_train = words[1]
			if instance_set_train != '':
				flag_instance_set_train = True
		if words[0] == 'test':
			instance_set_test = words[1]
			if instance_set_test != '':
				flag_instance_set_test = True
	fin.close()

	return instance_set_train, instance_set_test, flag_instance_set_train, flag_instance_set_test


def generate_report_for_configuration_prep(configuration_reports_directory):
	print('c Generating report for configuration ...')

	template_latex_directory_path = r'Components/Sparkle-latex-generator-for-configuration/'
	if not os.path.exists(configuration_reports_directory):
		os.system('mkdir -p ' + configuration_reports_directory)
	os.system(r'cp -r ' + template_latex_directory_path + r' ' + configuration_reports_directory)

	return


def generate_report_for_configuration_train(solver_name, instance_set_train_name, ablation=True):
	configuration_reports_directory = r'Configuration_Reports/' + solver_name + '_' + instance_set_train_name + '/'
	generate_report_for_configuration_prep(configuration_reports_directory)
	dict_variable_to_value = get_dict_variable_to_value(solver_name, instance_set_train_name, ablation=ablation)

	generate_report_for_configuration_common(configuration_reports_directory, dict_variable_to_value)

	return


def generate_report_for_configuration(solver_name, instance_set_train_name, instance_set_test_name, ablation=True):
	configuration_reports_directory = r'Configuration_Reports/' + solver_name + '_' + instance_set_train_name + '_' + instance_set_test_name + '/'
	generate_report_for_configuration_prep(configuration_reports_directory)
	dict_variable_to_value = get_dict_variable_to_value(solver_name, instance_set_train_name, instance_set_test_name, ablation=ablation)

	generate_report_for_configuration_common(configuration_reports_directory, dict_variable_to_value)

	return


def generate_report_for_configuration_common(configuration_reports_directory, dict_variable_to_value):
	latex_directory_path = configuration_reports_directory + r'Sparkle-latex-generator-for-configuration/'
	latex_template_filename = r'template-Sparkle-for-configuration.tex'
	latex_report_filename = r'Sparkle_Report_for_Configuration'
	
	
	# Read in the report template from file
	latex_template_filepath = latex_directory_path + latex_template_filename
	report_content = r''
	fin = open(latex_template_filepath, 'r')
	while True:
		myline = fin.readline()
		if not myline: break
		report_content += myline
	fin.close()
	
	# Replace variables in the report template with their value
	for variable_key, str_value in dict_variable_to_value.items():
		 variable = r'@@' + variable_key + r'@@'
		 if (variable_key != r'figure-configured-vs-default-test') and (variable_key != r'figure-configured-vs-default-train'):
		 	str_value = str_value.replace(r'_', r'\textunderscore ')
		 #str_value = str_value.replace(r'_', r'\textunderscore ')
		 report_content = report_content.replace(variable, str_value)
	
	#print(report_content)
	
	# Write the completed report to a tex file
	latex_report_filepath = latex_directory_path + latex_report_filename + r'.tex'
	fout = open(latex_report_filepath, 'w+')
	fout.write(report_content)
	fout.close()
	
	# Compile the report
<<<<<<< HEAD
	compile_command = r'cd ' + latex_directory_path + r'; pdflatex ' + latex_report_filename + r'.tex'
=======
	compile_command = r'cd ' + latex_directory_path + r'; pdflatex -interaction=nonstopmode ' + latex_report_filename + r'.tex 1> /dev/null 2>&1'
>>>>>>> 5fda1413
	os.system(compile_command)
	os.system(compile_command)
	
	compile_command = r'cd ' + latex_directory_path + r'; bibtex ' + latex_report_filename + r'.aux'
	os.system(compile_command)
	os.system(compile_command)
	
<<<<<<< HEAD
	compile_command = r'cd ' + latex_directory_path + r'; pdflatex ' + latex_report_filename + r'.tex'
=======
	compile_command = r'cd ' + latex_directory_path + r'; pdflatex -interaction=nonstopmode ' + latex_report_filename + r'.tex 1> /dev/null 2>&1'
>>>>>>> 5fda1413
	os.system(compile_command)
	os.system(compile_command)
	
	print(r'Report is placed at: ' + latex_directory_path + latex_report_filename + r'.pdf')
	print('c Generating report for configuration done!')
	
	return
<|MERGE_RESOLUTION|>--- conflicted
+++ resolved
@@ -737,11 +737,7 @@
 	fout.close()
 	
 	# Compile the report
-<<<<<<< HEAD
-	compile_command = r'cd ' + latex_directory_path + r'; pdflatex ' + latex_report_filename + r'.tex'
-=======
 	compile_command = r'cd ' + latex_directory_path + r'; pdflatex -interaction=nonstopmode ' + latex_report_filename + r'.tex 1> /dev/null 2>&1'
->>>>>>> 5fda1413
 	os.system(compile_command)
 	os.system(compile_command)
 	
@@ -749,11 +745,7 @@
 	os.system(compile_command)
 	os.system(compile_command)
 	
-<<<<<<< HEAD
-	compile_command = r'cd ' + latex_directory_path + r'; pdflatex ' + latex_report_filename + r'.tex'
-=======
 	compile_command = r'cd ' + latex_directory_path + r'; pdflatex -interaction=nonstopmode ' + latex_report_filename + r'.tex 1> /dev/null 2>&1'
->>>>>>> 5fda1413
 	os.system(compile_command)
 	os.system(compile_command)
 	
