--- conflicted
+++ resolved
@@ -623,11 +623,7 @@
                                           execution_dir)
 
         if (sgh.settings.get_general_performance_measure()
-<<<<<<< HEAD
                 == PerformanceMeasure.RUNTIME):
-=======
-           == PerformanceMeasure.RUNTIME):
->>>>>>> 0aa417ba
             handle_waiting_and_removal_process(instances, file_path_output1, job_id,
                                                solver_instance_list, sbatch_script_path,
                                                num_jobs/len(instances))
