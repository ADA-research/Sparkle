--- conflicted
+++ resolved
@@ -79,38 +79,12 @@
     for statusinfo_filename in list_all_statusinfo_filename:
         statusinfo_filepath = (
             tmp_directory + sfh.get_last_level_directory_name(statusinfo_filename))
-<<<<<<< HEAD
-        try:
-            fin = Path(statusinfo_filepath).open("r+")
-            fcntl.flock(fin.fileno(), fcntl.LOCK_EX)
-            mylist1 = fin.readline().strip().split()
-            status_str = mylist1[1]
-
-            if not status_str == "Running":
-                fin.close()
-                continue
-            else:
-                mylist2 = fin.readline().strip().split()
-                solver_name = mylist2[1]
-                mylist3 = fin.readline().strip().split()
-                instance_name = mylist3[1]
-                mylist4 = fin.readline().strip().split()
-                start_time_str = mylist4[2] + " " + mylist4[3]
-                fin.readline()
-                mylist5 = fin.readline().strip().split()
-                cutoff_time_str = mylist5[2]
-                fin.close()
-                list_running_solver_jobs.append([status_str, solver_name, instance_name,
-                                                 start_time_str, cutoff_time_str])
-        except Exception:
-=======
-        fin = open(statusinfo_filepath, "r+")
+        fin = Path(statusinfo_filepath).open("r+")
         fcntl.flock(fin.fileno(), fcntl.LOCK_EX)
         mylist1 = fin.readline().strip().split()
         status_str = mylist1[1]
         if not status_str == "Running":
             fin.close()
->>>>>>> 1a718721
             continue
         else:
             mylist2 = fin.readline().strip().split()
