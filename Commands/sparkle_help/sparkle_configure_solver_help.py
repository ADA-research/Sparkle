--- conflicted
+++ resolved
@@ -39,12 +39,8 @@
 
 
 def get_smac_run_obj() -> str:
-<<<<<<< HEAD
-    '''Get smac_run_obj from general settings'''
-=======
     '''Return the SMAC run objective.'''
     # Get smac_run_obj from general settings
->>>>>>> 4b10c40a
     smac_run_obj = sgh.settings.get_general_performance_measure()
 
     # Convert to SMAC format
@@ -73,14 +69,8 @@
 
 
 def handle_file_instance(solver_name: str, instance_set_train_name: str,
-<<<<<<< HEAD
-                         instance_set_target_name: str, instance_type: str):
-    '''Copy file with the specified postfix listing instances from the instance
-    directory to the solver directory'''
-=======
                          instance_set_target_name: str, instance_type: str) -> None:
     '''Copy file with the specified postfix listing instances to the solver directory.'''
->>>>>>> 4b10c40a
     file_postfix = '_{}.txt'.format(instance_type)
 
     smac_solver_dir = get_smac_solver_dir(solver_name, instance_set_train_name)
@@ -124,15 +114,10 @@
 def create_file_scenario_validate(solver_name: str, instance_set_train_name: str,
                                   instance_set_val_name: str,
                                   instance_type: InstanceType, default: bool) -> str:
-<<<<<<< HEAD
-    '''Create a file with the configuration scenario to be used for smac validation in
-    the solver directory'''
-=======
     '''Create a file with the configuration scenario to be used for SMAC validation.
 
     This will be located in the solver directory.
     '''
->>>>>>> 4b10c40a
     if instance_type is InstanceType.TRAIN:
         inst_type = 'train'
     else:
@@ -187,11 +172,7 @@
 
 def create_file_scenario_configuration(solver_name: str, instance_set_name: str,
                                        use_features: bool = False):
-<<<<<<< HEAD
-    '''Create a file with the configuration scenario in the solver directory'''
-=======
     '''Create a file with the configuration scenario in the solver directory.'''
->>>>>>> 4b10c40a
     smac_solver_dir = get_smac_solver_dir(solver_name, instance_set_name)
     smac_file_scenario = (
         f'{smac_solver_dir}{solver_name}_{instance_set_name}_scenario.txt')
@@ -490,15 +471,10 @@
 
 
 def check_configuration_exists(solver_name: str, instance_set_name: str) -> bool:
-<<<<<<< HEAD
-    '''Check the results directory for this solver and instance set combination exists
-    NOTE: This function assumes SMAC output'''
-=======
     '''Check the results directory for this solver and instance set combination exists.
 
     NOTE: This function assumes SMAC output.
     '''
->>>>>>> 4b10c40a
     # Check the results directory exists
     smac_results_dir = Path(
         sgh.smac_dir + '/results/' + solver_name + '_' + instance_set_name + '/')
@@ -513,13 +489,8 @@
     return all_good
 
 
-<<<<<<< HEAD
-def check_instance_list_file_exist(solver_name: str, instance_set_name: str):
-    '''Check the instance list file exists'''
-=======
 def check_instance_list_file_exist(solver_name: str, instance_set_name: str) -> None:
     '''Check the instance list file exists.'''
->>>>>>> 4b10c40a
     file_name = Path(instance_set_name + '_train.txt')
     instance_list_file_path = Path(PurePath(Path(sgh.smac_dir)
                                    / Path('example_scenarios')
@@ -536,12 +507,12 @@
     return
 
 
-<<<<<<< HEAD
 def check_configuration_permission_error(solver_name: str, instance_set_name: str):
     '''Check the files for solver permission errors'''
     smac_results_dir = Path(f'{sgh.smac_dir}/results/{solver_name}_{instance_set_name}/')
 
     # Get the name of the first file in the directory
+    # If there is an error, it will be in all files, so checking one is sufficient
     filename = next(Path(smac_results_dir / f) for f in os.listdir(smac_results_dir)
                     if Path(smac_results_dir / f)).is_file()
 
@@ -556,11 +527,8 @@
     print(file)
 
 
-def check_validation_prerequisites(solver_name: str, instance_set_name: str):
-=======
 def check_validation_prerequisites(solver_name: str, instance_set_name: str) -> None:
     '''Validate prerequisites for validation are available.'''
->>>>>>> 4b10c40a
     check_configuration_exists(solver_name, instance_set_name)
     check_instance_list_file_exist(solver_name, instance_set_name)
     check_configuration_permission_error(solver_name, instance_set_name)
@@ -568,14 +536,9 @@
     return
 
 
-<<<<<<< HEAD
-def write_optimised_configuration_str(solver_name, instance_set_name):
-    '''Write optimised configuration string to file'''
-=======
 # Write optimised configuration string to file
 def write_optimised_configuration_str(solver_name, instance_set_name) -> None:
     '''Write the latest optimised configuration parameter str to file.'''
->>>>>>> 4b10c40a
     optimised_configuration_str, _, _ = get_optimised_configuration(
         solver_name, instance_set_name)
     latest_configuration_str_path = sgh.sparkle_tmp_path + 'latest_configuration.txt'
@@ -589,13 +552,8 @@
     return
 
 
-<<<<<<< HEAD
-def write_optimised_configuration_pcs(solver_name, instance_set_name):
-    '''Write optimised configuration to a new PCS file'''
-=======
 def write_optimised_configuration_pcs(solver_name, instance_set_name) -> None:
     '''Write optimised configuration to a new PCS file.'''
->>>>>>> 4b10c40a
     # Read optimised configuration and convert to dict
     optimised_configuration_str, _, _ = get_optimised_configuration(
         solver_name, instance_set_name)
@@ -664,14 +622,9 @@
     return
 
 
-<<<<<<< HEAD
-def check_optimised_configuration_params(params: str):
-    '''Check if a valid configuration was found'''
-=======
 def check_optimised_configuration_params(params: str) -> None:
     '''Check if a given configuration parameter str appears to be valid.'''
     # Check if a valid configuration was found
->>>>>>> 4b10c40a
     if params == '':
         print(f'ERROR: Invalid optimised_configuration_str: {params}; '
               'Stopping execution!')
@@ -680,14 +633,9 @@
     return
 
 
-<<<<<<< HEAD
-def check_optimised_configuration_performance(performance: str):
-    '''Check if a valid seed was found'''
-=======
 def check_optimised_configuration_performance(performance: str) -> None:
     '''Check if a given configuration performance str appears to be valid.'''
     # Check if a valid seed was found
->>>>>>> 4b10c40a
     if performance == -1:
         print('ERROR: Invalid optimised_configuration_performance; Stopping execution!')
         sys.exit(-1)
@@ -695,14 +643,9 @@
     return
 
 
-<<<<<<< HEAD
-def check_optimised_configuration_seed(seed: str):
-    '''Check if a valid seed was found'''
-=======
 def check_optimised_configuration_seed(seed: str) -> None:
     '''Check if a given configuration seed str appears to be valid.'''
     # Check if a valid seed was found
->>>>>>> 4b10c40a
     if seed == -1:
         print('ERROR: Invalid optimised_configuration_seed; Stopping execution!')
         sys.exit(-1)
