--- conflicted
+++ resolved
@@ -322,142 +322,7 @@
             os.system(cmd)
 
 
-<<<<<<< HEAD
 def check_configuration_exists(solver_name: str, instance_set_name: str) -> None:
-=======
-def create_smac_configure_sbatch_script(solver_name: str,
-                                        instance_set_name: str) -> Path:
-    """Generate a Slurm batch script for algorithm configuration with SMAC.
-
-    Args:
-        solver_name: Name of the solver
-        instance_set_name: Name of the instance set
-
-    Returns:
-        Path to the sbatch script
-    """
-    execdir = Path(".", "example_scenarios", f"{solver_name}_{instance_set_name}")
-    smac_file_scenario_name = Path(f"{solver_name}_{instance_set_name}_scenario.txt")
-    _, _, _, _, num_of_smac_run, num_of_smac_run_in_parallel = get_smac_settings()
-
-    # Remove possible old results for this scenario
-    result_part = Path("results", f"{solver_name}_{instance_set_name}")
-    result_dir = sgh.smac_dir / result_part
-    [path.unlink() for path in result_dir.glob("*") if path.is_file()]
-
-    scenario_file = execdir / smac_file_scenario_name
-
-    sbatch_script_path = Path(f"{smac_file_scenario_name}_"
-                              f"{num_of_smac_run}_exp_sbatch.sh")
-
-    generate_configuration_sbatch_script(sbatch_script_path, scenario_file, result_part,
-                                         num_of_smac_run, num_of_smac_run_in_parallel,
-                                         execdir)
-
-    return sbatch_script_path
-
-
-def generate_configuration_sbatch_script(sbatch_script_path: Path, scenario_file: Path,
-                                         result_directory: Path, num_job_total: int,
-                                         num_job_in_parallel: int,
-                                         smac_execdir: Path) -> None:
-    """Generate a Slurm batch script for algorithm configuration.
-
-    Args:
-        sbatch_script_path: Filepath for sbatch script
-        scenario_file: Filepath for the scenario file
-        result_directory: Directory for configuration results
-        num_job_total: Total number of slurm jobs
-        num_job_in_parallel: Maximum number of parallel jobs
-        smac_execdir: Scenario directory
-    """
-    sbatch_options_list = ssh.get_slurm_sbatch_user_options_list()
-    num_job_in_parallel = max(num_job_in_parallel, num_job_total)
-
-    output_log_path = Path(sgh.smac_dir, "tmp", f"{sbatch_script_path}.txt")
-    error_log_path = Path(sgh.smac_dir, "tmp", f"{sbatch_script_path}.err")
-
-    # Remove possible old output
-    output_log_path.unlink(missing_ok=True)
-    error_log_path.unlink(missing_ok=True)
-
-    # Log output paths
-    sl.add_output(str(output_log_path),
-                  "Output log of batch script for parallel configuration runs with SMAC")
-    sl.add_output(str(error_log_path),
-                  "Error log of batch script for parallel configuration runs with SMAC")
-
-    (sgh.smac_dir / result_directory).mkdir(parents=True, exist_ok=True)
-    Path(sgh.smac_dir, "tmp").mkdir(parents=True, exist_ok=True)
-
-    fout = Path(f"{sgh.smac_dir}{sbatch_script_path}").open("w+")
-    fout.write("#!/bin/bash\n")
-    fout.write("###\n")
-    fout.write(f"#SBATCH --job-name={sbatch_script_path}\n")
-    fout.write(f"#SBATCH --output=tmp/{sbatch_script_path}.txt\n")
-    fout.write(f"#SBATCH --error=tmp/{sbatch_script_path}.err\n")
-    fout.write("###\n")
-    fout.write("###\n")
-    fout.write(f"#SBATCH --array=0-{num_job_total}%{num_job_in_parallel}\n")
-    fout.write("###\n")
-    # Options from the slurm/sbatch settings file
-    for i in sbatch_options_list:
-        fout.write(f"#SBATCH {i}\n")
-    fout.write("###\n")
-
-    fout.write("params=( \\\n")
-
-    sl.add_output(
-        f"{sgh.smac_dir}{result_directory}/{sbatch_script_path}_seed_N_smac.txt",
-        f"Configuration log for SMAC run 1 < N <= {num_job_total}")
-
-    for i in range(0, num_job_total):
-        seed = i + 1
-        result_path = f"{result_directory}/{sbatch_script_path}_seed_{seed}_smac.txt"
-        smac_execdir_i = smac_execdir / str(seed)
-        sl.add_output(sgh.smac_dir + result_path,
-                      f"Configuration log for SMAC run {num_job_total}")
-
-        fout.write(f"'{scenario_file} {seed} {result_path} {smac_execdir_i}' \\\n")
-
-    fout.write(")\n")
-
-    cmd_srun_prefix = "srun -N1 -n1 "
-    cmd_srun_prefix += ssh.get_slurm_srun_user_options_str()
-    cmd_smac_prefix = "./each_smac_run_core.sh "
-
-    cmd = f"{cmd_srun_prefix} {cmd_smac_prefix} " + "${params[$SLURM_ARRAY_TASK_ID]}"
-    fout.write(cmd + "\n")
-    fout.close()
-
-
-def submit_smac_configure_sbatch_script(smac_configure_sbatch_script_name: str) -> str:
-    """Submit a Slurm batch script for algorithm configuration with SMAC.
-
-    Args:
-        smac_configure_sbatch_script_name: Name of the script to execute
-
-    Returns:
-        String containing the slurm job ID
-    """
-    ori_path = Path.cwd()
-    command_line = (f"cd {sgh.smac_dir} ; sbatch {smac_configure_sbatch_script_name} ; "
-                    f"cd {ori_path}")
-
-    output_list = os.popen(command_line).readlines()
-
-    if len(output_list) > 0 and len(output_list[0].strip().split()) > 0:
-        jobid = output_list[0].strip().split()[-1]
-        # Add job to active job CSV
-        sjh.write_active_job(jobid, CommandName.CONFIGURE_SOLVER)
-    else:
-        jobid = ""
-
-    return jobid
-
-
-def check_configuration_exists(solver_name: str, instance_set_name: str) -> bool:
->>>>>>> 2534816a
     """Check if the results directory for the solver and instance set combination exists.
 
     NOTE: This function assumes SMAC output
