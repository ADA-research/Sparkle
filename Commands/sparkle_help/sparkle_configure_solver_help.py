--- conflicted
+++ resolved
@@ -782,13 +782,8 @@
     optimised_configuration_performance = -1
     optimised_configuration_seed = -1
 
-<<<<<<< HEAD
-    smac_results_dir = f"{sgh.smac_dir}results/{solver_name}_{instance_set_name}/"
-    list_file_result_name = os.listdir(smac_results_dir)
-=======
     conf_results_dir = f"{sgh.smac_results_dir}{solver_name}_{instance_set_name}/"
     list_file_result_name = os.listdir(conf_results_dir)
->>>>>>> 27b00e3c
     key_str_1 = "Estimated mean quality of final incumbent config"
 
     # Compare results of each run on the training set to find the best configuration
