#!/usr/bin/env python3
# -*- coding: UTF-8 -*-
"""Helper functions for parallel portfolio report generation."""

from pathlib import Path

from Commands.sparkle_help import sparkle_global_help as sgh
from Commands.sparkle_help import sparkle_file_help as sfh
from Commands.sparkle_help import sparkle_logging as sl
from Commands.sparkle_help import sparkle_generate_report_help as sgrh
from Commands.structures.sparkle_objective import PerformanceMeasure


def get_solver_list_latex(solver_list: list[str]) -> str:
    """Return the list of solvers as string, including each solver-seed combination.

    Args:
        solver_list: The solver list to convert

    Returns:
        A list of solvers in the parallel portfolio as str.
    """
    latex_itemize = ""

    for solver_str in solver_list:
        # Solver string may contain path and variation seed
        solver_split = solver_str.split(" ")
        solver_name = Path(solver_split[0]).name
        solver_seeds = int(solver_split[2]) if len(solver_split) == 3 else 0

        latex_itemize += f"\\item \\textbf{{{sgrh.underscore_for_latex(solver_name)}}}\n"
        # Only include if we used more than one seed
        if solver_seeds > 1:
            seeds = ",".join(list[range(1, solver_seeds + 1)])
            latex_itemize += f"\\item[]With seeds: {seeds}\n"

    return latex_itemize


def get_results() -> dict[str, list[str, str]]:
    """Return a dict with the performance results on each instance.

    Returns:
        A dict consists of a string indicating the instance name, and a list which
        contains the solver name followed by the performance (both as string).
    """
    solutions_dir = sgh.pap_performance_data_tmp_path
    results = sfh.get_list_all_extensions(solutions_dir, "result")
    results_dict = dict()

    if len(results) == 0:
        print(f"WARNING No parallel portfolio in result files found: {solutions_dir}")

    for result_path in results:
        lines = Path(result_path).open("r").readlines()
        lines = [line.strip() for line in lines]

        if len(lines) == 3:
            instance = Path(lines[0]).name

            if instance in results_dict:
                if float(results_dict[instance][1]) > float(lines[2]):
                    results_dict[instance][0] = lines[1]
                    results_dict[instance][1] = lines[2]
            else:
                results_dict[instance] = [lines[1], lines[2]]
    return results_dict


def get_solvers_with_solution() -> tuple[str, dict[str, int], int]:
    """Retrieve the number of solved and unsolved instances per solver.

    Returns:
        A three-tuple:
            str_value: a string with the number of instances solved per successful
                solver.
            solver_dict: a dict with solver name as key, and number of solved instances
                for the corresponding solver as value
            unsolved_instances: number of unsolved instances.
    """
    results_on_instances = get_results()
    latex_itemize = ""
    perf_measure = sgh.settings.get_general_sparkle_objectives()[0].PerformanceMeasure
    # Count the number of solved instances per solver, and the unsolved instances
    if perf_measure == PerformanceMeasure.RUNTIME:
        solver_dict = dict()
        unsolved_instances = 0

        for instances in results_on_instances:
            solver_name = Path(results_on_instances[instances][0]).name
            cutoff_time = str(sgh.settings.get_penalised_time())

            if results_on_instances[instances][1] != cutoff_time:
                if "_seed_" in solver_name:
                    solver_name = solver_name[:solver_name.rfind("_seed_") + 7]
                if solver_name in solver_dict:
                    solver_dict[solver_name] = solver_dict[solver_name] + 1
                else:
                    solver_dict[solver_name] = 1
            else:
                unsolved_instances += 1
    if perf_measure == PerformanceMeasure.QUALITY_ABSOLUTE_MAXIMISATION:
        print("*** ERROR: Parallel Portfolio is not available currently for"
              f" performance measure: {perf_measure}")
    elif perf_measure == PerformanceMeasure.QUALITY_ABSOLUTE_MINIMISATION:
<<<<<<< HEAD
        for instance in results_on_instances:
            solver_name = sgrh.underscore_for_latex(
                Path(results_on_instances[instances][0]).name)
            score = results_on_instances[instances][1]
            latex_itemize += (f"\\item \\textbf{{{sgrh.underscore_for_latex(instance)}}}"
                              f", was scored by: \\textbf{{{solver_name}}} with a score "
                              f"of {score}")
=======
        for instances in results_on_instances:
            str_value += (r"\item \textbf{" + sgrh.underscore_for_latex(instances)
                          + "}, was scored by: " + r"\textbf{"
                          + sgrh.underscore_for_latex(Path(
                              results_on_instances[instances][0]).name)
                          + "} with a score of "
                          + str(results_on_instances[instances][1]))
>>>>>>> 57e576fc
    else:
        for solver in solver_dict:
            latex_itemize += \
                f"\\item Solver \\textbf{{{sgrh.underscore_for_latex(solver)}}}, "\
                f"was the best solver on \\textbf{{{solver_dict[solver]}}} instance(s)"
        if unsolved_instances:
            latex_itemize += \
                f"\\item \\textbf{{{unsolved_instances}}} instances(s) remained unsolved"

    return latex_itemize, solver_dict, unsolved_instances


def get_dict_sbs_penalty_time_on_each_instance(
        parallel_portfolio_path: Path,
        instance_list: list[str]) -> tuple[dict[str, float], str, dict[str, float]]:
    """Return the penalised run time for the single best solver and per solver.

    Args:
        parallel_portfolio_path: Path to the parallel portfolio.
        instance_list: List of paths to instance sets.

    Returns:
        A three-tuple:
            A dict containing the run time per instance for the single best solver.
            A string containing the name of the single best solver.
            A second dict containing penalised average run time per solver.
    """
    # Collect full solver list, including solver variants
    solver_list = sfh.get_solver_list_from_parallel_portfolio(parallel_portfolio_path)
    full_solver_list = []

    for lines in solver_list:
        if " " in lines:
            for solver_variations in range(1, int(lines[lines.rfind(" ") + 1:]) + 1):
                solver_path = Path(lines[:lines.rfind(" ")])
                solver_variant_name = solver_path.name

                if "/" in solver_variant_name:
                    solver_variant_name = (
                        solver_variant_name[:solver_variant_name.rfind("/")])

                solver_variant_name = (
                    f"{sgh.sparkle_tmp_path}{solver_variant_name}_seed_"
                    f"{str(solver_variations)}")
                full_solver_list.append(solver_variant_name)
        else:
            full_solver_list.append(lines)

    # Collect penalised average run time (PAR) results for all solvers
    all_solvers_dict = {}
    results = get_results()

    for instance in instance_list:
        instance_name = Path(instance).name
        penalised_time = float(sgh.settings.get_penalised_time())

        if instance_name in results:
            run_time = float(results[instance_name][1])

            if run_time <= sgh.settings.get_general_target_cutoff_time():
                for solver in full_solver_list:
                    # in because the solver name contains the instance name as well,
                    # or the solver can have an additional '/' at the end of the path
                    if (solver in results[instance_name][0]
                            or results[instance_name][0] in solver):
                        if solver in all_solvers_dict:
                            all_solvers_dict[solver] += run_time
                        else:
                            all_solvers_dict[solver] = run_time
                    else:
                        if solver in all_solvers_dict:
                            all_solvers_dict[solver] += penalised_time
                        else:
                            all_solvers_dict[solver] = penalised_time
            else:
                for solver in full_solver_list:
                    if solver in all_solvers_dict:
                        all_solvers_dict[solver] += penalised_time
                    else:
                        all_solvers_dict[solver] = penalised_time
        else:
            for solver in full_solver_list:
                if solver in all_solvers_dict:
                    all_solvers_dict[solver] += penalised_time
                else:
                    all_solvers_dict[solver] = penalised_time

    # Find the single best solver (SBS)
    sbs_name = min(all_solvers_dict, key=all_solvers_dict.get)
    sbs_name = Path(sbs_name).name
    sbs_dict = {}

    for instance in instance_list:
        instance_name = Path(instance).name

        if instance_name in results:
            if sbs_name in results[instance_name][0]:
                sbs_dict[instance_name] = results[instance_name][1]
            else:
                sbs_dict[instance_name] = sgh.settings.get_penalised_time()
        else:
            print(f"WARNING: No result found for instance: {instance_name}")

    return sbs_dict, sbs_name, all_solvers_dict


def get_dict_actual_parallel_portfolio_penalty_time_on_each_instance(
        instance_list: list[str]) -> dict[str, float]:
    """Returns the instance names and corresponding penalised running times of the PaP.

    Args:
        instance_list: List of instances.

    Returns:
        A dict of instance names and the penalised running time of the PaP.
    """
    instance_penalty_dict = {}

    cutoff_time = sgh.settings.get_general_target_cutoff_time()
    results = get_results()
    default_penalty = float(sgh.settings.get_penalised_time())

    for instance in instance_list:
        instance_name = Path(instance).name
        if instance_name in results:
            if float(results[instance_name][1]) <= cutoff_time:
                instance_penalty_dict[instance_name] = float(results[instance_name][1])
            else:
                instance_penalty_dict[instance_name] = default_penalty
        else:
            instance_penalty_dict[instance_name] = default_penalty

    return instance_penalty_dict


def get_figure_parallel_portfolio_sparkle_vs_sbs(
        target_directory: Path,
        parallel_portfolio_path: Path, instances: list[str]) -> tuple[
        str, dict[str, float], dict[str, float]]:
    """Generate PaP vs SBS figure and return a string to include it in LaTeX.

    Args:
        target_directory: Path where to place the files
        parallel_portfolio_path: Parallel portfolio path.
        instances: List of instances.

    Returns:
        a three tuple:
            str_value: A string to include the PaP vs SBS figure in LaTeX
            dict_all_solvers: A dict containing the penalised average run time per
                solver.
            dict_actual_parallel_portfolio_penalty_time_on_each_instance: A dict with
                instance names and the penalised running time of the PaP.
    """
    dict_sbs_penalty_time_on_each_instance, sbs_solver, dict_all_solvers = (
        get_dict_sbs_penalty_time_on_each_instance(parallel_portfolio_path, instances))
    dict_actual_parallel_portfolio_penalty_time_on_each_instance = (
        get_dict_actual_parallel_portfolio_penalty_time_on_each_instance(instances))

    figure_filename = "figure_parallel_portfolio_sparkle_vs_sbs"
    data_filename = "data_parallel_portfolio_sparkle_vs_sbs.dat"
    data_filepath = target_directory / data_filename

    with data_filepath.open("w+") as outfile:
        for instance in dict_sbs_penalty_time_on_each_instance:
            sbs_penalty_time = dict_sbs_penalty_time_on_each_instance[instance]
            sparkle_penalty_time = (
                dict_actual_parallel_portfolio_penalty_time_on_each_instance[instance])
            outfile.write(str(sbs_penalty_time) + " " + str(sparkle_penalty_time) + "\n")

    penalised_time_str = str(sgh.settings.get_penalised_time())
    performance_metric_str = sgh.settings.get_performance_metric_for_report()

    generate_image(target_directory, data_filename, penalised_time_str,
                   f"SBS ({sgrh.underscore_for_latex(sbs_solver)})",
                   "Parallel-Portfolio", figure_filename, performance_metric_str)
    latex_include = f"\\includegraphics[width=0.6\\textwidth]{{{figure_filename}}}"
    return (latex_include, dict_all_solvers,
            dict_actual_parallel_portfolio_penalty_time_on_each_instance)


def get_results_table(results: dict[str, float], parallel_portfolio_path: Path,
                      dict_portfolio: dict[str, float],
                      solver_with_solutions: dict[str, int],
                      n_unsolved_instances: int, n_instances: int) -> str:
    """Returns a LaTeX table with the portfolio results.

    Args:
        results: A dict containing the penalised average run time per solver.
        parallel_portfolio_path: Parallel portfolio path
        dict_portfolio: A dict with instance names and the penalised running time of the
            PaP.
        solver_with_solutions: A dict with solver name as key, and number of solved
            instances for the corresponding solver as value, see
            get_solvers_with_solution.
        n_unsolved_instances: Number of unsolved instances.
        n_instances: Number of instances.

    Returns:
        A string containing LaTeX code for a table with the portfolio results.
    """
    portfolio_par = 0.0
    performance_metric_str = sgh.settings.get_performance_metric_for_report()

    for instance in dict_portfolio:
        portfolio_par += dict_portfolio[instance]

    # Table 1: Portfolio results
    table_string = (
        "\\caption *{\\textbf{Portfolio results}} \\label{tab:portfolio_results} ")
    table_string += "\\begin{tabular}{rrrrr}"
    table_string += (
        "\\textbf{Portfolio nickname} & \\textbf{"
        f"{performance_metric_str}"
        "} & \\textbf{\\#Timeouts} & "
        "\\textbf{\\#Cancelled} & \\textbf{\\#Best solver} \\\\ \\hline ")
    table_string += (
        f"{sgrh.underscore_for_latex(parallel_portfolio_path.name)} & "
        f"{str(round(portfolio_par,2))} & {str(n_unsolved_instances)} & 0 & "
        f"{str(n_instances-n_unsolved_instances)} \\\\ ")
    table_string += "\\end{tabular}"
    table_string += "\\bigskip"
    # Table 2: Solver results
    table_string += "\\caption *{\\textbf{Solver results}} \\label{tab:solver_results} "
    table_string += "\\begin{tabular}{rrrrr}"

    for i, line in enumerate(results):
        solver_name = Path(line).name

        if i == 0:
            table_string += (
                "\\textbf{Solver} & \\textbf{"
                f"{performance_metric_str}"
                "} & \\textbf{\\#Timeouts} & "
                "\\textbf{\\#Cancelled} & \\textbf{\\#Best solver} \\\\ \\hline ")

        if solver_name not in solver_with_solutions:
            cancelled = n_instances - n_unsolved_instances
            table_string += (
                f"{sgrh.underscore_for_latex(solver_name)} & "
                f"{str(round(results[line], 2))} & {str(n_unsolved_instances)} & "
                f"{str(cancelled)} & 0 \\\\ ")
        else:
            cancelled = (n_instances - n_unsolved_instances
                         - solver_with_solutions[solver_name])
            table_string += (
                f"{sgrh.underscore_for_latex(solver_name)} & "
                f"{str(round(results[line], 2))} & {str(n_unsolved_instances)} & "
                f"{str(cancelled)} & {str(solver_with_solutions[solver_name])} \\\\ ")
    table_string += "\\end{tabular}"

    return table_string


def parallel_report_variables(target_directory: Path,
                              parallel_portfolio_path: Path,
                              instances: list[str]) -> dict[str, str]:
    """Returns a mapping between LaTeX report variables and their values.

    Args:
        target_directory: Path to where to place the generated files.
        parallel_portfolio_path: Parallel portfolio path.
        instances: List of instances.

    Returns:
        A dictionary that maps variables used in the LaTeX report to values.
    """
    variables_dict = {"bibliographypath":
                      str(sgh.sparkle_report_bibliography_path.absolute())}
    solver_list = sfh.get_solver_list_from_parallel_portfolio(parallel_portfolio_path)
    variables_dict["numSolvers"] = str(len(solver_list))
    variables_dict["solverList"] = get_solver_list_latex(solver_list)
    variables_dict["numInstanceClasses"] = str(len(set(
        [Path(instance_path).parent.name for instance_path in instances])))
    variables_dict["cutoffTime"] = str(sgh.settings.get_general_target_cutoff_time())
    variables_dict["performanceMetric"] =\
        sgh.settings.get_performance_metric_for_report()

    variables_dict["instanceClassList"] = sgrh.get_instance_set_count_list(instances)

    inst_succes, solvers_with_solution, unsolved_instances = get_solvers_with_solution()
    variables_dict["solversWithSolution"] = inst_succes

    (figure_name, dict_all_solvers,
        dict_actual_parallel_portfolio_penalty_time_on_each_instance) = (
        get_figure_parallel_portfolio_sparkle_vs_sbs(target_directory,
                                                     parallel_portfolio_path, instances))
    variables_dict["figure-parallel-portfolio-sparkle-vs-sbs"] = figure_name

    variables_dict["resultsTable"] = get_results_table(
        dict_all_solvers, parallel_portfolio_path,
        dict_actual_parallel_portfolio_penalty_time_on_each_instance,
        solvers_with_solution, unsolved_instances, len(instances))

    if (sgh.settings.get_general_sparkle_objectives()[0].PerformanceMeasure
            == PerformanceMeasure.QUALITY_ABSOLUTE_MINIMISATION):
        variables_dict["decisionBool"] = "\\decisionfalse"
    else:
        variables_dict["decisionBool"] = "\\decisiontrue"
    return variables_dict


def generate_image(
        target_directory: Path, data_parallel_portfolio_sparkle_vs_sbs_filename: str,
        penalty_time: float, sbs_name: str, parallel_portfolio_sparkle_name: str,
        figure_parallel_portfolio_sparkle_vs_sbs_filename: str,
        performance_measure: str) -> None:
    """Generates image for parallel portfolio report."""
    upper_bound = float(penalty_time) * 1.5
    lower_bound = 0.01

    output_eps_file =\
        f"{figure_parallel_portfolio_sparkle_vs_sbs_filename}.eps"
    sbs_name = sbs_name.replace("/", "_")
    output_gnuplot_script = f"{parallel_portfolio_sparkle_name}_vs_{sbs_name}.plt"

    with (target_directory / output_gnuplot_script).open("w+") as outfile:
        outfile.write(f"set xlabel '{sbs_name}, {performance_measure}'\n"
                      f"set ylabel '{parallel_portfolio_sparkle_name}, "
                      f"{performance_measure}'\n"
                      f"set title '{parallel_portfolio_sparkle_name} vs {sbs_name}'\n"
                      "unset key\n"
                      f"set xrange [{lower_bound}:{upper_bound}]\n"
                      f"set yrange [{lower_bound}:{upper_bound}]\n"
                      "set logscale x\n"
                      "set logscale y\n"
                      "set grid\n"
                      "set size square\n"
                      f"set arrow from {lower_bound},{lower_bound} to {upper_bound},"
                      f"{upper_bound} nohead lc rgb 'black'\n")

        if performance_measure == "PAR10":
            # Cutoff time x axis
            outfile.write(f"set arrow from {penalty_time},{lower_bound} to "
                          f"{penalty_time},{upper_bound} nohead lc rgb 'black' lt 2\n")
            # Cutoff time y axis
            outfile.write(f"set arrow from {lower_bound},{penalty_time} to {upper_bound}"
                          f",{penalty_time} nohead lc rgb 'black' lt 2\n")

        outfile.write('set terminal postscript eps color dashed linewidth "Helvetica"'
                      " 20\n")
        outfile.write(f"set output '{output_eps_file}'\n"
                      f"plot '{data_parallel_portfolio_sparkle_vs_sbs_filename}' with "
                      "points pt 2 ps 2\n")

    sgrh.generate_gnuplot(output_gnuplot_script, target_directory)
    sgrh.generate_pdf(output_eps_file, target_directory)
    Path(output_gnuplot_script).unlink(missing_ok=True)


def generate_report_parallel_portfolio(parallel_portfolio_path: Path,
                                       instances: list[str]) -> None:
    """Generate a report for a parallel algorithm portfolio.

    Args:
        parallel_portfolio_path: Parallel portfolio path.
        instances: List of instances.
    """
    target_path = sgh.selection_output_analysis
    target_path.mkdir(parents=True, exist_ok=True)
    dict_variable_to_value = parallel_report_variables(
        target_path, parallel_portfolio_path, instances)

    sgrh.generate_report(sgh.sparkle_latex_dir,
                         "template-Sparkle-for-parallel-portfolio.tex",
                         target_path,
                         "Sparkle_Report_Parallel_Portfolio",
                         dict_variable_to_value)
    sl.add_output(str(target_path), "Sparkle parallel portfolio report")<|MERGE_RESOLUTION|>--- conflicted
+++ resolved
@@ -103,7 +103,6 @@
         print("*** ERROR: Parallel Portfolio is not available currently for"
               f" performance measure: {perf_measure}")
     elif perf_measure == PerformanceMeasure.QUALITY_ABSOLUTE_MINIMISATION:
-<<<<<<< HEAD
         for instance in results_on_instances:
             solver_name = sgrh.underscore_for_latex(
                 Path(results_on_instances[instances][0]).name)
@@ -111,15 +110,6 @@
             latex_itemize += (f"\\item \\textbf{{{sgrh.underscore_for_latex(instance)}}}"
                               f", was scored by: \\textbf{{{solver_name}}} with a score "
                               f"of {score}")
-=======
-        for instances in results_on_instances:
-            str_value += (r"\item \textbf{" + sgrh.underscore_for_latex(instances)
-                          + "}, was scored by: " + r"\textbf{"
-                          + sgrh.underscore_for_latex(Path(
-                              results_on_instances[instances][0]).name)
-                          + "} with a score of "
-                          + str(results_on_instances[instances][1]))
->>>>>>> 57e576fc
     else:
         for solver in solver_dict:
             latex_itemize += \
