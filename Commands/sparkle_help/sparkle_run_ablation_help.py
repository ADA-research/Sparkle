#!/usr/bin/env python3
# -*- coding: UTF-8 -*-
"""Helper functions for ablation analysis."""

import os
import sys
import re
import shutil
from pathlib import Path
from pathlib import PurePath

from sparkle_help import sparkle_global_help as sgh
from sparkle_help import sparkle_instances_help as sih
from sparkle_help import sparkle_configure_solver_help as scsh
from sparkle_help import sparkle_slurm_help as ssh


def get_ablation_scenario_directory(solver_name, instance_train_name, instance_test_name,
                                    exec_path=False):
    """Return the directory where ablation analysis is executed.

    exec_path: overwrite of the default ablation path to put the scenario in
    """
    instance_test_name = (
        f"_{instance_test_name}" if instance_test_name is not None else "")

    ablation_scenario_dir = "" if exec_path else sgh.ablation_dir
    ablation_scenario_dir += (
        f"scenarios/{solver_name}_"
        f"{instance_train_name}{instance_test_name}/"
    )
    return ablation_scenario_dir


def clean_ablation_scenarios(solver_name: str, instance_set_train_name: str):
    """Clean up ablation analysis directory."""
    ablation_scenario_dir = Path(sgh.ablation_dir + "scenarios/")
    if ablation_scenario_dir.is_dir():
        for ablation_scenario in ablation_scenario_dir.glob(
                f"{solver_name}_{instance_set_train_name}_*"):
            shutil.rmtree(ablation_scenario, ignore_errors=True)
    return


def prepare_ablation_scenario(solver_name, instance_train_name, instance_test_name):
    """Prepare directories and files for ablation analysis."""
    ablation_scenario_dir = get_ablation_scenario_directory(solver_name,
                                                            instance_train_name,
                                                            instance_test_name)
    ablation_scenario_solver_dir = Path(ablation_scenario_dir, "solver/")

    Path(ablation_scenario_dir).mkdir(parents=True, exist_ok=True)
    ablation_scenario_solver_dir.mkdir(parents=True, exist_ok=True)

    # Copy ablation executables to isolated scenario directory
    copy_candidates = ["conf/", "lib/", "ablationAnalysis", "ablationAnalysis.jar",
                       "ablationValidation", "LICENSE.txt", "README.txt"]
    for candidate in copy_candidates:
        recursive = "-r" if candidate[-1] == "/" else ""
        candidate_path = str(PurePath(sgh.ablation_dir, candidate))
        cmd = f"cp {recursive} {candidate_path} {ablation_scenario_dir}"
        os.system(cmd)

    # Copy solver
    solver_directory = r"Solvers/" + solver_name + r"/*"
    cmd = f"cp -r {solver_directory} {ablation_scenario_solver_dir}"
    os.system(cmd)

    return ablation_scenario_dir


def print_ablation_help():
    """Print help information for ablation analysis."""
    call = f"./{sgh.ablation_dir}/ablationAnalysis -h"
    print(os.system(call))


def get_slurm_params(solver_name, instance_train_name, instance_test_name, postfix="",
                     dependency=None):
    """Return the Slurm settings to use."""
    if instance_test_name is not None:
        sbatch_script_name = (
            f"ablation_{solver_name}_"
            f"{instance_train_name}_{instance_test_name}"
        )
    else:
        sbatch_script_name = f"ablation_{solver_name}_{instance_train_name}"
    sbatch_script_name += f"{postfix}"

    scenario_dir = get_ablation_scenario_directory(solver_name, instance_train_name,
                                                   instance_test_name, exec_path=True)
    concurrent_clis = sgh.settings.get_slurm_clis_per_node()

    job_name = "--job-name=" + sbatch_script_name
    output = "--output=" + sbatch_script_name + ".txt"
    error = "--error=" + sbatch_script_name + ".err"
    cpus = f"--cpus-per-task={concurrent_clis}"

    sbatch_options_list = [job_name, output, error, cpus]

    if dependency is not None:
        sbatch_options_list.append(f"--dependency=afterany:{dependency}")

    sbatch_options_list.extend(ssh.get_slurm_sbatch_user_options_list())

    return (scenario_dir, sbatch_script_name, sbatch_options_list)


def generate_slurm_script(solver_name, instance_train_name, instance_test_name,
                          dependency=None):
    """Create a Slurm batch script."""
    scenario_dir, sbatch_script_name, sbatch_options_list = get_slurm_params(
        solver_name, instance_train_name, instance_test_name, postfix="",
        dependency=dependency)
    sbatch_script_name = sbatch_script_name + ".sh"
    sbatch_script_path = scenario_dir + sbatch_script_name

    concurrent_clis = sgh.settings.get_slurm_clis_per_node()
    srun_options_str = f"-N1 -n1 -c{concurrent_clis}"
    target_call_str = ("./ablationAnalysis --optionFile "
                       "ablation_config.txt")

    job_params_list = []
    ssh.generate_sbatch_script_generic(f"{sgh.ablation_dir}{sbatch_script_path}",
                                       sbatch_options_list, job_params_list,
                                       srun_options_str, target_call_str)

    return sbatch_script_name


def generate_callback_slurm_script(solver_name, instance_train_name, instance_test_name,
                                   dependency=None):
    """Create callback Slurm batch script for ablation analysis."""
    scenario_dir, sbatch_script_name, sbatch_options_list = get_slurm_params(
        solver_name, instance_train_name, instance_test_name, postfix="_callback",
        dependency=dependency)
    sbatch_script_name = sbatch_script_name + ".sh"
    sbatch_script_path = scenario_dir + sbatch_script_name

    callback_script_name = "callback.sh"
    callback_script_path = scenario_dir + callback_script_name
    log_path = sgh.sparkle_global_log_dir + "Ablation/" + sbatch_script_name + "/"

    Path(log_path).mkdir(parents=True, exist_ok=True)
    with Path(sgh.ablation_dir + callback_script_path).open("w") as fh:
        fh.write("#!/bin/bash\n")
        fh.write("# Automatically generated by SPARKLE\n\n")
        fh.write("cp log/ablation-run1234.txt ablationPath.txt\n")
        rollback = "../" * (len(scenario_dir.split("/")) + 1)
        fh.write(f"cp -r log/ {rollback}{log_path}\n")
        fh.close()
    os.system(f"chmod 755 {sgh.ablation_dir + callback_script_path}")

    srun_options_str = "-N1 -n1 -c1"
    target_call_str = callback_script_name

    job_params_list = []
    ssh.generate_sbatch_script_generic(f"{sgh.ablation_dir}{sbatch_script_path}",
                                       sbatch_options_list, job_params_list,
                                       srun_options_str, target_call_str)

    return sbatch_script_name


def generate_validation_slurm_script(solver_name, instance_train_name,
                                     instance_test_name, dependency=None):
    """Create a Slurm batch script for ablation analysis validation."""
    scenario_dir, sbatch_script_name, sbatch_options_list = get_slurm_params(
        solver_name, instance_train_name, instance_test_name, postfix="_validation",
        dependency=dependency)
    sbatch_script_name = sbatch_script_name + ".sh"
    sbatch_script_path = scenario_dir + sbatch_script_name

    concurrent_clis = sgh.settings.get_slurm_clis_per_node()
    srun_options_str = f"-N1 -n1 -c{concurrent_clis}"
    target_call_str = ("./ablationValidation --optionFile ablation_config.txt "
                       "--ablationLogFile "
                       "ablationPath.txt")

    job_params_list = []
    ssh.generate_sbatch_script_generic(f"{sgh.ablation_dir}{sbatch_script_path}",
                                       sbatch_options_list, job_params_list,
                                       srun_options_str, target_call_str)

    return sbatch_script_name


def generate_validation_callback_slurm_script(solver_name, instance_train_name,
                                              instance_test_name, dependency=None):
    """Create callback Slurm batch script for ablation analysis validation."""
    scenario_dir, sbatch_script_name, sbatch_options_list = get_slurm_params(
        solver_name, instance_train_name, instance_test_name,
        postfix="_validation_callback", dependency=dependency)
    sbatch_script_name = sbatch_script_name + ".sh"
    sbatch_script_path = scenario_dir + sbatch_script_name

    callback_script_name = "validation_callback.sh"
    callback_script_path = scenario_dir + callback_script_name

    log_path = f"{sgh.sparkle_global_log_dir}Ablation/{sbatch_script_name}_validation/"

    Path(log_path).mkdir(parents=True, exist_ok=True)
    with Path(sgh.ablation_dir + callback_script_path).open("w") as fh:
        fh.write("#!/bin/bash\n")
        fh.write("# Automatically generated by SPARKLE\n\n")
        fh.write("cp log/ablation-validation-run1234.txt ablationValidation.txt"
                 "\n")
        rollback = "../" * (len(sgh.ablation_dir.split("/")) + 1)
        fh.write(f"cp -r log/ {rollback}{log_path}\n")
        fh.close()
    os.system(f"chmod 755 {sgh.ablation_dir + callback_script_path}")

    srun_options_str = "-N1 -n1 -c1"
    target_call_str = callback_script_name

    job_params_list = []
    ssh.generate_sbatch_script_generic(f"{sgh.ablation_dir}{sbatch_script_path}",
                                       sbatch_options_list, job_params_list,
                                       srun_options_str,
                                       target_call_str)

    return sbatch_script_name


def create_configuration_file(solver_name, instance_train_name, instance_test_name):
    """Create a configuration file for ablation analysis."""
    ablation_scenario_dir = get_ablation_scenario_directory(solver_name,
                                                            instance_train_name,
                                                            instance_test_name)

    optimised_configuration_params = scsh.get_optimised_configuration_params(
        solver_name, instance_train_name)

    (smac_run_obj, smac_whole_time_budget, smac_each_run_cutoff_time,
     smac_each_run_cutoff_length, num_of_smac_run_str, num_of_smac_run_in_parallel_str
     ) = scsh.get_smac_settings()
    concurrent_clis = sgh.settings.get_slurm_clis_per_node()
    ablation_racing = sgh.settings.get_ablation_racing_flag()

<<<<<<< HEAD
    with Path("{}/ablation_config.txt".format(ablation_scenario_dir)).open("w") as fout:
=======
    with open(f"{ablation_scenario_dir}/ablation_config.txt", "w") as fout:
>>>>>>> 1a718721
        fout.write("algo = ./sparkle_smac_wrapper.py\n")
        fout.write("execdir = ./solver/\n")
        fout.write("experimentDir = ./\n")

        # USER SETTINGS
        fout.write(f"deterministic = {scsh.get_solver_deterministic(solver_name)}\n")
        fout.write("run_obj = " + smac_run_obj + "\n")
        objective_str = "MEAN10" if smac_run_obj == "RUNTIME" else "MEAN"
        fout.write(f"overall_obj = {objective_str}\n")
        fout.write("cutoffTime = " + str(smac_each_run_cutoff_time) + "\n")
        fout.write("cutoff_length = " + str(smac_each_run_cutoff_length) + "\n")
        fout.write(f"cli-cores = {concurrent_clis}\n")
        fout.write(f"useRacing = {ablation_racing}\n")

        fout.write("seed = 1234\n")
        # Get PCS file name from solver directory
        solver_directory = Path("Solvers/", solver_name)
        pcs_file_name = scsh.get_pcs_file_from_solver_directory(solver_directory)
        pcs_file_path = "./solver/" + str(pcs_file_name)
        fout.write("paramfile = " + pcs_file_path + "\n")
        fout.write("instance_file = instances_train.txt\n")
        fout.write("test_instance_file = instances_test.txt\n")
        fout.write("sourceConfiguration=DEFAULT\n")
        fout.write(f'targetConfiguration="{optimised_configuration_params}"')
        fout.close()
    return


def create_instance_file(instances_directory, ablation_scenario_dir, train_or_test):
    """Create an instance file for ablation analysis."""
    if train_or_test == r"train":
        file_suffix = r"_train.txt"
    elif train_or_test == r"test":
        file_suffix = r"_test.txt"
    else:
        print('Invalid function call of "copy_instances_to_ablation"; stoping execution')
        sys.exit()

    if instances_directory[-1] != "/":
        instances_directory += "/"
    print(f"create_instance_file ({instances_directory}, {ablation_scenario_dir}, "
          f"{train_or_test})")
    list_all_path = sih.get_list_all_path(instances_directory)
    file_instance_path = ablation_scenario_dir + "instances" + file_suffix

    # Relative path
    pwd = Path.cwd()
    full_ablation_scenario_dir = Path(pwd) / ablation_scenario_dir / "solver/"
    full_instances_directory = Path(pwd) / instances_directory
    relative_instance_directory = (Path(full_instances_directory)
                                   / full_ablation_scenario_dir)

    instance_set_name = Path(instances_directory).name

    # If a reference list does not exist this is a single-file instance
    if not sih.check_existence_of_reference_instance_list(instance_set_name):
        list_all_path = [str(instance)[len(instances_directory):]
                         for instance in list_all_path]

        with Path(file_instance_path).open("w") as fh:
            for instance in list_all_path:
                instance_path = f"{os.path.join(relative_instance_directory,instance)}\n"
                fh.write(instance_path)

            fh.close()
    # Otherwise this is a multi-file instance, and instances need to be wrapped in quotes
    # with function below
    # TODO: Check whether this function also works for single-file instances and can be
    # used in all cases
    else:
        relative_instance_directory = relative_instance_directory + "/"
        sih.copy_reference_instance_list(Path(file_instance_path), instance_set_name,
                                         relative_instance_directory)

    return


def check_for_ablation(solver_name, instance_train_name, instance_test_name) -> bool:
    """Run a solver on an instance, only for internal calls from Sparkle."""
    scenario_dir = get_ablation_scenario_directory(solver_name, instance_train_name,
                                                   instance_test_name, exec_path=False)
    table_file = Path(scenario_dir, "ablationValidation.txt")
    if not table_file.is_file():
        return False
    fh = Path(table_file).open("r")
    first_line = fh.readline().strip()
    fh.close()
    if first_line != "Ablation analysis validation complete.":
        return False

    return True


def get_ablation_table(solver_name, instance_train_name, instance_test_name):
    """Run a solver on an instance, only for internal calls from Sparkle."""
    if not check_for_ablation(solver_name, instance_train_name, instance_test_name):
        # No ablation table exists for this solver-instance pair
        return dict()
    scenario_dir = get_ablation_scenario_directory(solver_name, instance_train_name,
                                                   instance_test_name, exec_path=False)
    print(scenario_dir)
    table_file = Path(scenario_dir) / "ablationValidation.txt"

    results = [["Round", "Flipped parameter", "Source value", "Target value",
                "Validation result"]]

    with Path(table_file).open("r") as fh:
        for line in fh.readlines():
            # Pre-process lines from the ablation file and add to the results dictionary.
            # Sometimes ablation rounds switch multiple parameters at once.
            # EXAMPLE: 2 EDR, EDRalpha   0, 0.1   1, 0.1013241633106732 486.31691
            # To split the row correctly, we remove the space before the comma separated
            # parameters and add it back.
            values = re.sub(r"\s+", " ", line.strip())
            values = re.sub(r", ", ",", values)
            values = [val.replace(",", ", ") for val in values.split(" ")]
            if len(values) == 5:
                results.append(values)

        fh.close()

    return results<|MERGE_RESOLUTION|>--- conflicted
+++ resolved
@@ -237,11 +237,7 @@
     concurrent_clis = sgh.settings.get_slurm_clis_per_node()
     ablation_racing = sgh.settings.get_ablation_racing_flag()
 
-<<<<<<< HEAD
-    with Path("{}/ablation_config.txt".format(ablation_scenario_dir)).open("w") as fout:
-=======
-    with open(f"{ablation_scenario_dir}/ablation_config.txt", "w") as fout:
->>>>>>> 1a718721
+    with Path(f"{ablation_scenario_dir}/ablation_config.txt").open("w") as fout:
         fout.write("algo = ./sparkle_smac_wrapper.py\n")
         fout.write("execdir = ./solver/\n")
         fout.write("experimentDir = ./\n")
