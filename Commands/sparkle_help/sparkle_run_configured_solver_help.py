#!/usr/bin/env python3
# -*- coding: UTF-8 -*-
"""Helper functions for the execution of a configured solver."""
from __future__ import annotations

import sys
from pathlib import Path

import runrunner as rrr
from runrunner.base import Runner

from Commands.sparkle_help import sparkle_file_help as sfh
from Commands.sparkle_help import sparkle_global_help as sgh
from Commands.sparkle_help import sparkle_run_solvers_help as srsh
from Commands.sparkle_help.sparkle_command_help import CommandName
from Commands.sparkle_help import sparkle_configure_solver_help as scsh
from Commands.sparkle_help import sparkle_basic_help as sbh
from Commands.sparkle_help import sparkle_slurm_help as ssh
from Commands.sparkle_help import sparkle_instances_help as sih


def call_configured_solver(instance_path_list: list[Path],
                           solver_name: str,
                           config_str: str,
                           parallel: bool,
                           run_on: Runner = Runner.SLURM) -> str:
    """Create list of instance path lists, and call solver in parallel or sequential.

    Args:
        instance_path_list: List of paths to all the instances.
        solver_name: Name of the solver to be used.
        config_str: Configuration to be used.
        parallel: Boolean indicating a parallel call if True. Sequential otherwise.
        run_on: Whether the command is run with Slurm or not.

    Returns:
        str: The Slurm job id, or empty string if local run.
    """
    job_id_str = ""

    # If directory, get instance list from directory as list[list[Path]]
    if len(instance_path_list) == 1 and instance_path_list[0].is_dir():
        instance_directory_path = instance_path_list[0]
        list_all_filename = sih.get_instance_list_from_path(instance_directory_path)

        # Create an instance list keeping in mind possible multi-file instances
        instances_list = []
        for filename_str in list_all_filename:
            instances_list.append([instance_directory_path / name
                                  for name in filename_str.split()])
    # Else single instance turn it into list[list[Path]]
    else:
        instances_list = [instance_path_list]

    # If parallel, pass instances list to parallel function
    if parallel:
        job_id_str = call_configured_solver_parallel(instances_list, solver_name, config_str, run_on=run_on)
    # Else, pass instances list to sequential function
    else:
        call_configured_solver_sequential(instances_list, solver_name, config_str)

    return job_id_str


def call_configured_solver_sequential(instances_list: list[list[Path]], solver_name: str, 
                                      config_str: str) -> None:
    """Prepare to run and run the configured solver sequentially on instances.

    Args:
        instances_list: The paths to all the instances
        solver_name: Name of the solver to be used.
        config_str: Configuration to be used.
    """
    for instance_path_list in instances_list:
        # Use original path for output string
        instance_path_str = " ".join([str(path) for path in instance_path_list])

        # Extend paths to work from execution directory under Tmp/
        instance_path_list = ["../../" / instance for instance in instance_path_list]

        # Run the configured solver
        print(f"c Start running the latest configured solver to solve instance "
              f"{instance_path_str} ...")
        run_configured_solver(instance_path_list, solver_name, config_str)

    return


def call_configured_solver_parallel(
<<<<<<< HEAD
        instances_list: list[list[Path]], solver_name: str, config_str: str,
        run_on: Runner = Runner.SLURM) -> rrr.SlurmRun | rrr.LocalRun:
    """Run the configured solver in parallel on all given instances.
=======
        instances_list: list[list[Path]], run_on: Runner = Runner.SLURM)\
        -> rrr.SlurmRun | rrr.LocalRun:
    """Run the latest configured solver in parallel on all given instances.
>>>>>>> 23201904

    Args:
        instance_list: A list of all paths in a directory of instances.
        run_on: Whether the command is run with Slurm or not.

    Returns:
        str: The Slurm job id str, SlurmJob if RunRunner Slurm or empty string if local
    """
    # Create an instance list[str] keeping in mind possible multi-file instances
    for index, value in enumerate(instances_list):
        # Flatten the second dimension
        if isinstance(value, list):
            instances_list[index] = " ".join([str(path) for path in value])

    num_jobs = len(instances_list)

    perf_name = sgh.settings.get_general_sparkle_objectives()[0].PerformanceMeasure.name
    cmd_list = [f"{sgh.python_executable} "
                f"Commands/sparkle_help/run_configured_solver_core.py "
                f"--instance {instance}"
<<<<<<< HEAD
                f"--solver {solver_name}"
                f"--config {config_str}"
=======
>>>>>>> 23201904
                f"--performance-measure {perf_name}" for instance in instances_list]

    sbatch_options = ssh.get_slurm_options_list()
    srun_options = ["-N1", "-n1"]
    srun_options.extend(ssh.get_slurm_options_list())

    run = rrr.add_to_queue(
        runner=run_on,
        cmd=cmd_list,
        name=CommandName.RUN_CONFIGURED_SOLVER,
        parallel_jobs=num_jobs,
        base_dir=sgh.sparkle_tmp_path,
        path="./",
        sbatch_options=sbatch_options,
        srun_options=srun_options)

    if run_on == Runner.LOCAL:
        run.wait()
    else:
        print(f"Configured solver added to {run_on} queue.")
<<<<<<< HEAD
=======

    return run


def get_latest_configured_solver_and_configuration() -> tuple[str, str]:
    """Return the name and parameter string of the latest configured solver.

    Returns:
        Tuple(str, str): A tuple containing the solver name and its configuration string.
    """
    # Get latest configured solver + instance set
    solver_name = sfh.get_last_level_directory_name(
        str(sgh.latest_scenario().get_config_solver()))
    instance_set_name = sfh.get_last_level_directory_name(
        str(sgh.latest_scenario().get_config_instance_set_train()))

    if solver_name is None or instance_set_name is None:
        # Print error and stop execution
        print("ERROR: No configured solver found! Stopping execution.")
        sys.exit(-1)

    # Get optimised configuration
    config_str = scsh.get_optimised_configuration_params(solver_name, instance_set_name)
>>>>>>> 23201904

    return run


def run_configured_solver(instance_path_list: list[Path], solver_name: str, 
                          config_str: str) -> None:
    """Run solver with the configuration on the given instance.

    Args:
        instance_path_list: List of paths to the instances.
        solver_name: Name of the solver to be used.
        config_str: Configuration to be used.
    """
    # a) Create cmd_solver_call that could call sparkle_smac_wrapper
    instance_path_str = " ".join([str(path) for path in instance_path_list])
    # Set specifics to the unique string 'rawres' to request sparkle_smac_wrapper to
    # write a '.rawres' file with raw solver output in the tmp/ subdirectory of the
    # execution directory:
    solver_params = {"instance": instance_path_str,
                     "specifics": "rawres",
                     "cutoff_time": sgh.settings.get_general_target_cutoff_time(),
                     "run_length": "2147483647",  # Arbitrary, not used by SMAC wrapper
                     "seed": sgh.get_seed()}
    config_list = config_str.split(" ")

    # Prepare paths
    solver_path = Path(f"Solvers/{solver_name}")
    instance_name = "_".join([path.name for path in instance_path_list])
    raw_result_path = Path(f"{sgh.sparkle_tmp_path}{solver_path.name}_"
                           f"{instance_name}_{sbh.get_time_pid_random_string()}.rawres")
    runsolver_values_path = Path(str(raw_result_path).replace(".rawres", ".val"))

    solver_params["solver_dir"] = './'
    for i in range((len(config_list) - 1)):
        solver_params[config_list[i]] = config_list[i + 1]
    cmd_solver_call = f"{sgh.sparkle_solver_wrapper} {solver_params}"

    # b) Run the solver
    rawres_solver = srsh.run_solver_on_instance_with_cmd(solver_path, cmd_solver_call,
                                                         raw_result_path,
                                                         runsolver_values_path,
                                                         is_configured=True)

    # Process 'Result for SMAC' line from raw_result_path
    with Path(rawres_solver).open("r") as infile:
        results_good = False

        for line in infile:
            if "Result for SMAC:" in line:
                results_good = True
                words = line.strip().split()

                # Check the result line has the correct number of words
                if len(words) != 9:
                    print('ERROR: Invalid number of words in "result for SMAC" line.')
                    results_good = False
                    break

                # Skip runsolver time measurement and the words 'Result for SMAC:'
                # Retrieve result information
                status = words[4].strip(",")
                runtime = words[5].strip(",")
                # Unused parts of the result string:
                # runlength = words[6].strip(',')
                # quality = words[7].strip(',')
                # seed = words[8]
                break
            elif "EOF" in line:
                # Handle the timeout case
                results_good = True
                status = "TIMEOUT"
                _, wc_time = srsh.get_runtime_from_runsolver(str(runsolver_values_path))
                runtime = wc_time

        if not results_good:
            print(f"ERROR: Results in {str(raw_result_path)} appear to be faulty. "
                  "Stopping execution!")
            sys.exit(0)

    # Output results to user, including path to rawres_solver (e.g. SAT solution)
    print(f"Execution on instance {instance_name} completed with status {status}"
          f" in {runtime} seconds.")

    if status == "SUCCESS":
        print(f"Solver output of the results can be found at: {str(rawres_solver)}")

    return<|MERGE_RESOLUTION|>--- conflicted
+++ resolved
@@ -87,15 +87,9 @@
 
 
 def call_configured_solver_parallel(
-<<<<<<< HEAD
         instances_list: list[list[Path]], solver_name: str, config_str: str,
         run_on: Runner = Runner.SLURM) -> rrr.SlurmRun | rrr.LocalRun:
     """Run the configured solver in parallel on all given instances.
-=======
-        instances_list: list[list[Path]], run_on: Runner = Runner.SLURM)\
-        -> rrr.SlurmRun | rrr.LocalRun:
-    """Run the latest configured solver in parallel on all given instances.
->>>>>>> 23201904
 
     Args:
         instance_list: A list of all paths in a directory of instances.
@@ -116,11 +110,8 @@
     cmd_list = [f"{sgh.python_executable} "
                 f"Commands/sparkle_help/run_configured_solver_core.py "
                 f"--instance {instance}"
-<<<<<<< HEAD
                 f"--solver {solver_name}"
                 f"--config {config_str}"
-=======
->>>>>>> 23201904
                 f"--performance-measure {perf_name}" for instance in instances_list]
 
     sbatch_options = ssh.get_slurm_options_list()
@@ -141,8 +132,6 @@
         run.wait()
     else:
         print(f"Configured solver added to {run_on} queue.")
-<<<<<<< HEAD
-=======
 
     return run
 
@@ -166,9 +155,8 @@
 
     # Get optimised configuration
     config_str = scsh.get_optimised_configuration_params(solver_name, instance_set_name)
->>>>>>> 23201904
-
-    return run
+
+    return solver_name, config_str
 
 
 def run_configured_solver(instance_path_list: list[Path], solver_name: str, 
