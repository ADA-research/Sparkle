--- conflicted
+++ resolved
@@ -6,11 +6,7 @@
 from pathlib import Path
 import time
 
-<<<<<<< HEAD
-import runrunner as rrr
-=======
 from runrunner import SlurmRun
->>>>>>> 23201904
 from runrunner.base import Status
 
 from Commands.sparkle_help.sparkle_command_help import CommandName
@@ -89,11 +85,7 @@
         wait_for_job(job_id)
 
 
-<<<<<<< HEAD
-def wait_for_job(job: str | rrr.SlurmRun) -> None:
-=======
 def wait_for_job(job: str | SlurmRun) -> None:
->>>>>>> 23201904
     """Wait for a given Slurm job to finish executing.
 
     Args:
@@ -107,11 +99,7 @@
 
 
 def find_run(job_id: str, path: Path = Path(sgh.sparkle_tmp_path))\
-<<<<<<< HEAD
-        -> rrr.SlurmRun:
-=======
         -> SlurmRun:
->>>>>>> 23201904
     """Retrieve a specific RunRunner Slurm run using the job_id.
 
     Args:
@@ -128,11 +116,7 @@
 
 
 def get_runs_from_file(path: Path = Path(sgh.sparkle_tmp_path))\
-<<<<<<< HEAD
-        -> list[rrr.SlurmRun]:
-=======
         -> list[SlurmRun]:
->>>>>>> 23201904
     """Retrieve all run objects from file storage.
 
     Args:
@@ -149,11 +133,7 @@
             # TODO: RunRunner should be adapted to have more general methods for runs
             # So this method can work for both local and slurm
             try:
-<<<<<<< HEAD
-                run_obj = rrr.SlurmRun.from_file(file)
-=======
                 run_obj = SlurmRun.from_file(file)
->>>>>>> 23201904
                 runs.append(run_obj)
             except Exception:
                 # TODO: When we have a more sophisticated version of managing/
@@ -162,11 +142,7 @@
     return runs
 
 
-<<<<<<< HEAD
-def get_running_jobs() -> list[rrr.SlurmRun]:
-=======
 def get_running_jobs() -> list[SlurmRun]:
->>>>>>> 23201904
     """Returns all waiting or running jobs."""
     return [run for run in get_runs_from_file()
             if run.status == Status.WAITING or run.status == Status.RUNNING]
@@ -175,7 +151,6 @@
 def wait_for_all_jobs() -> None:
     """Wait for all active jobs to finish executing."""
     running_jobs = get_running_jobs()
-<<<<<<< HEAD
     latest_length = len(running_jobs)
     print(f"Waiting for {len(running_jobs)} jobs...", flush=True)
     while latest_length > 0:
@@ -185,16 +160,6 @@
             print(f"Waiting for {len(running_jobs)} jobs...", flush=True)
         latest_length = len(running_jobs)
         time.sleep(10.0)
-=======
-    prev_jobs = len(running_jobs) + 1
-    while len(running_jobs) > 0:
-        if len(running_jobs) < prev_jobs:
-            print(f"Waiting for {len(running_jobs)} jobs...", flush=True)
-        time.sleep(10.0)
-        prev_jobs = len(running_jobs)
-        running_jobs = [run for run in running_jobs
-                        if run.status == Status.WAITING or run.status == Status.RUNNING]
->>>>>>> 23201904
 
     print("All jobs done!")
 
