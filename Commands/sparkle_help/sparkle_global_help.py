#!/usr/bin/env python3
"""Definitions of constants broadly used in Sparkle."""

import fcntl
import ast
from pathlib import Path
from pathlib import PurePath
from enum import Enum

from sparkle import about
<<<<<<< HEAD
from Commands.structures.solver import Solver
=======
from Commands.structures.reporting_scenario import ReportingScenario
>>>>>>> a657ccfa


# TODO: Handle different seed requirements; for the moment this is a dummy function
def get_seed() -> int:
    """Return a seed."""
    return 1


_latest_scenario = None


def latest_scenario() -> ReportingScenario:
    """Function to get the global latest scenario object."""
    global _latest_scenario
    if _latest_scenario is None:
        _latest_scenario = ReportingScenario()
    return _latest_scenario


sparkle_version = str(about.about_info["version"])

sparkle_maximum_int = 2147483647
sparkle_missing_value = -(sparkle_maximum_int - 1)
sparkle_minimum_int = -(sparkle_maximum_int - 2)

sparkle_special_string = "__@@SPARKLE@@__"

python_executable = "python3"

sparkle_slurm_settings_path = "Settings/sparkle_slurm_settings.txt"

sparkle_global_output_dir = Path("Output")


class ReportType(str, Enum):
    """enum for separating different types of reports."""
    ALGORITHM_SELECTION = "algorithm_selection"
    ALGORITHM_CONFIGURATION = "algorithm_configuration"
    PARALLEL_PORTFOLIO = "parallel_portfolio"


# Log that keeps track of which commands were executed and where output details can be
# found
sparkle_global_log_file = "sparkle.log"
sparkle_global_log_dir = "Log/"
sparkle_global_log_path = PurePath(sparkle_global_output_dir / sparkle_global_log_file)

sparkle_tmp_path = "Tmp/"

sparkle_log_path = sparkle_tmp_path + "sparkle_log.out"
sparkle_err_path = sparkle_tmp_path + "sparkle_log.err"

sparkle_system_log_path = "Log/sparkle_system_log_path.txt"

snapshot_dir = Path("Snapshots/")
sparkle_algorithm_selector_dir = Path("Sparkle_Portfolio_Selector/")

sparkle_algorithm_selector_name = f"sparkle_portfolio_selector{sparkle_special_string}"

sparkle_algorithm_selector_path = (
    sparkle_algorithm_selector_dir / sparkle_algorithm_selector_name)

output_dir = Path("Output/")
instance_dir = Path("Instances/")
solver_dir = Path("Solvers/")
test_data_dir = Path("Test_Data/")
extractor_dir = Path("Extractors/")
feature_data_dir = Path("Feature_Data/")
performance_data_dir = Path("Performance_Data")

sparkle_parallel_portfolio_dir = Path("Sparkle_Parallel_Portfolio/")
sparkle_parallel_portfolio_name = Path("sparkle_parallel_portfolio/")

sparkle_marginal_contribution_perfect_path = (
    sparkle_algorithm_selector_dir / "margi_contr_perfect.csv")

sparkle_marginal_contribution_actual_path = (
    sparkle_algorithm_selector_dir / "margi_contr_actual.csv")

sparkle_last_test_file_name = "last_test_configured_default.txt"

sparkle_report_path = "Components/Sparkle-latex-generator/Sparkle_Report.pdf"
sparkle_report_bibliography_path =\
    Path("Components/Sparkle-latex-generator/SparkleReport.bib")

runsolver_path = "Components/runsolver/src/runsolver"
sat_verifier_path = "Components/Sparkle-SAT-verifier/SAT"
autofolio_path = "Components/AutoFolio/scripts/autofolio"

sparkle_run_default_wrapper = "sparkle_run_default_wrapper.py"

smac_target_algorithm = "smac_target_algorithm.py"
sparkle_solver_wrapper = "sparkle_solver_wrapper.py"

ablation_dir = "Components/ablationAnalysis-0.9.4/"

feature_data_csv_path = "Feature_Data/sparkle_feature_data.csv"
feature_data_id_path = "Feature_Data/sparkle_feature_data.id"
performance_data_csv_path = "Performance_Data/sparkle_performance_data.csv"
performance_data_id_path = "Performance_Data/sparkle_performance_data.id"
pap_performance_data_tmp_path = Path("Performance_Data/Tmp_PaP/")
pap_sbatch_tmp_path = Path(f"{sparkle_tmp_path}SBATCH_Parallel_Portfolio_Jobs/")
run_solvers_sbatch_tmp_path = Path(f"{sparkle_tmp_path}SBATCH_Solver_Jobs/")

reference_list_dir = Path("Reference_Lists/")
instance_list_postfix = "_instance_list.txt"
extractor_nickname_list_path = (
    f"{str(reference_list_dir)}/sparkle_extractor_nickname_list.txt")
extractor_list_path = str(reference_list_dir) + "/sparkle_extractor_list.txt"
extractor_feature_vector_size_list_path = (
    f"{str(reference_list_dir)}/extractor_feature_vector_size_list.txt")
solver_nickname_list_path = str(reference_list_dir) + "/sparkle_solver_nickname_list.txt"
solver_list_path = str(Solver.solver_list_path)
instance_list_file = Path("sparkle" + instance_list_postfix)
instance_list_path = Path(reference_list_dir / instance_list_file)

working_dirs = [instance_dir, output_dir, solver_dir, extractor_dir,
                feature_data_dir, performance_data_dir, reference_list_dir,
                sparkle_algorithm_selector_dir, sparkle_parallel_portfolio_dir,
                test_data_dir]

file_storage_data_mapping = {Solver.solver_list_path: Solver.get_solver_list(),
                             Path(solver_nickname_list_path): {},
                             Path(extractor_list_path): [],
                             Path(extractor_nickname_list_path): {},
                             Path(extractor_feature_vector_size_list_path): {},
                             instance_list_path: []}

for data_path in file_storage_data_mapping.keys():
    if data_path.exists():
        with data_path.open("r+") as fo:
            fcntl.flock(fo.fileno(), fcntl.LOCK_EX)
            file_storage_data_mapping[data_path] = ast.literal_eval(fo.read())

solver_list = file_storage_data_mapping[Solver.solver_list_path]
solver_nickname_mapping = file_storage_data_mapping[Path(solver_nickname_list_path)]
extractor_list = file_storage_data_mapping[Path(extractor_list_path)]
extractor_nickname_mapping =\
    file_storage_data_mapping[Path(extractor_nickname_list_path)]
extractor_feature_vector_size_mapping =\
    file_storage_data_mapping[Path(extractor_feature_vector_size_list_path)]
instance_list = file_storage_data_mapping[instance_list_path]<|MERGE_RESOLUTION|>--- conflicted
+++ resolved
@@ -8,11 +8,8 @@
 from enum import Enum
 
 from sparkle import about
-<<<<<<< HEAD
 from Commands.structures.solver import Solver
-=======
 from Commands.structures.reporting_scenario import ReportingScenario
->>>>>>> a657ccfa
 
 
 # TODO: Handle different seed requirements; for the moment this is a dummy function
