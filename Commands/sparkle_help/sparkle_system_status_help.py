#!/usr/bin/env python3
# -*- coding: UTF-8 -*-
"""Helper functions to inform about Sparkle's system status."""


from Commands.sparkle_help import sparkle_global_help as sgh
from Commands.sparkle_help import sparkle_file_help as sfh
from Commands.sparkle_help import sparkle_feature_data_csv_help as sfdcsv
from Commands.sparkle_help import sparkle_performance_data_csv_help as spdcsv
from Commands.sparkle_help import sparkle_job_help


def print_solver_list(verbose: bool = False) -> None:
    """Print the list of solvers in Sparkle.

    Args:
        verbose: Indicating if output should be verbose
    """
    solver_list = sgh.solver_list
    print("")
    print("Currently Sparkle has " + str(len(solver_list)) + " solvers"
          + (":" if verbose else ""))

    if verbose:
        i = 1
        for solver in solver_list:
            print(f"[{str(i)}]: Solver: {sfh.get_last_level_directory_name(solver)}")
            i += 1

    print("")
    return


def print_extractor_list(verbose: bool = False) -> None:
    """Print the list of feature extractors in Sparkle.

    Args:
        verbose: Indicating if output should be verbose
    """
    extractor_list = sgh.extractor_list
    print("")
    print("Currently Sparkle has " + str(len(extractor_list)) + " feature extractors"
          + (":" if verbose else ""))

    if verbose:
        i = 1
        for extractor in extractor_list:
            print(
                f"[{str(i)}]: Extractor: {sfh.get_last_level_directory_name(extractor)}")
            i += 1

    print("")
    return


def print_instance_list(verbose: bool = False) -> None:
    """Print the list of instances in Sparkle.

    Args:
        verbose: Indicating, if output should be verbose
    """
    instance_list = sgh.instance_list
    print("")
    print("Currently Sparkle has " + str(len(instance_list)) + " instances"
          + (":" if verbose else ""))
    if verbose:
        i = 1
        for instance in instance_list:
            instance_dir = sfh.get_directory(instance).split("Instances/")[1][:-1]
            print(f"[{str(i)}]: [{instance_dir}] Instance: ",
                  f"{sfh.get_last_level_directory_name(instance)}")
            i += 1

    print("")
    return


def print_list_remaining_feature_computation_job(feature_data_csv_path: str,
                                                 verbose: bool = False) -> None:
    """Print a list of remaining feature computation jobs.

    Args:
        feature_data_csv_path: path to the feature data csv
        verbose: Indicating, if output should be verbose
    """
    try:
        feature_data_csv = sfdcsv.SparkleFeatureDataCSV(feature_data_csv_path)
        list_feature_computation_job = (
            feature_data_csv.get_list_remaining_feature_computation_job())
    except Exception:
        list_feature_computation_job = []
    total_job_num = sparkle_job_help.get_num_of_total_job_from_list(
        list_feature_computation_job)

    print("")
    print(f"Currently Sparkle has {str(total_job_num)} remaining feature computation "
          "jobs that need to be performed before creating an algorithm selector"
          + (":" if verbose else ""))

    if verbose:
        current_job_num = 1
        for i in range(0, len(list_feature_computation_job)):
            instance_path = list_feature_computation_job[i][0]
            extractor_list = list_feature_computation_job[i][1]
            len_extractor_list = len(extractor_list)
            for j in range(0, len_extractor_list):
                extractor_path = extractor_list[j]
                print(f"[{str(current_job_num)}]: Extractor: "
                      f"{sfh.get_last_level_directory_name(extractor_path)}, Instance: "
                      f"{sfh.get_last_level_directory_name(instance_path)}")
                current_job_num += 1

    print("")
    return


def print_list_remaining_performance_computation_job(performance_data_csv_path: str,
                                                     verbose: bool = False) -> None:
    """Print a list of remaining performance computation jobs.

    Args:
        performance_data_csv_path: path to the performance data csv
        verbose: Indicating, if output should be verbose
    """
    try:
        performance_data_csv = spdcsv.SparklePerformanceDataCSV(
            performance_data_csv_path)
        list_performance_computation_job = (
            performance_data_csv.get_list_remaining_performance_computation_job())
    except Exception:
        list_performance_computation_job = []
    total_job_num = sparkle_job_help.get_num_of_total_job_from_list(
        list_performance_computation_job)

    print("")
    print(f"Currently Sparkle has {str(total_job_num)} remaining performance computation"
          " jobs that need to be performed before creating an algorithm selector"
          + (":" if verbose else ""))

    if verbose:
        current_job_num = 1
        for i in range(0, len(list_performance_computation_job)):
            instance_path = list_performance_computation_job[i][0]
            solver_list = list_performance_computation_job[i][1]
            len_solver_list = len(solver_list)
            for j in range(0, len_solver_list):
                solver_path = solver_list[j]
                print(f"[{str(current_job_num)}]: Solver: "
                      f"{sfh.get_last_level_directory_name(solver_path)}, Instance: "
                      f"{sfh.get_last_level_directory_name(instance_path)}")
                current_job_num += 1

    print("")
    return

<<<<<<< HEAD
=======

def print_algorithm_selector_info() -> None:
    """Print information about the Sparkle algorithm selector."""
    sparkle_algorithm_selector_path = sgh.sparkle_algorithm_selector_path
    print("")
    print("Status of algorithm selector in Sparkle:")

    key_str = "construct_sparkle_algorithm_selector"
    task_run_status_path = f"Tmp/{sgh.algorithm_selector_job_path}/{key_str}.statusinfo"
    if Path(task_run_status_path).is_file():
        print("Currently Sparkle algorithm selector is constructing ...")
    elif Path(sparkle_algorithm_selector_path).is_file():
        print(f"Path: {sparkle_algorithm_selector_path}")
        print("Last modified time: "
              f"{get_file_modify_time(sparkle_algorithm_selector_path)}")
    else:
        print("No algorithm selector exists!")
    print("")
    return


def print_parallel_portfolio_info() -> None:
    """Print information about the Sparkle parallel portfolio."""
    sparkle_parallel_portfolio_path = sgh.sparkle_parallel_portfolio_path
    print("")
    print("Status of parallel portfolio in Sparkle:")

    key_str = "construct_sparkle_parallel_portfolio"
    task_run_status_path = f"Tmp/{sgh.pap_sbatch_tmp_path}/{key_str}.statusinfo"
    if Path(task_run_status_path).is_file():
        print("Currently Sparkle parallel portfolio is constructing ...")
    elif Path(sparkle_parallel_portfolio_path).is_file():
        print(f"Path: {sparkle_parallel_portfolio_path}")
        print("Last modified time: "
              f"{get_file_modify_time(sparkle_parallel_portfolio_path)}")
    else:
        print("No parallel portfolio exists!")
    print("")
    return


def print_algorithm_configuration_info() -> None:
    """Print information about the Sparkle algorithm configuration."""
    print("")
    print("Status of algorithm configuration in Sparkle:")

    key_str = "algorithm_configuration"
    task_run_status_path = f"Tmp/{sgh.configuration_job_path}/{key_str}.statusinfo"
    if Path(task_run_status_path).is_file():
        print("Currently Sparkle configurator is constructing ...")
    elif sgh.latest_scenario is not None:
        solver = sgh.latest_scenario.get_config_solver()
        instance_set_train = sgh.latest_scenario.get_config_instance_set_train()
        last_configuration_file_path = Path(
            sgh.smac_dir,
            "example_scenarios",
            f"{solver.name}_{instance_set_train.name}",
            sgh.sparkle_last_configuration_file_name
        )
        if last_configuration_file_path.is_file():
            print(f"Path: {last_configuration_file_path}")
            print("Last modified time: "
                  f"{get_file_modify_time(last_configuration_file_path)}")
    else:
        print("No configurator exists!")
    print("")


def print_algorithm_selection_report_info() -> None:
    """Print the current status of a Sparkle algorithm selection report."""
    sparkle_report_path = Path("Components/Sparkle-latex-generator/Sparkle_Report.pdf")
    print("")
    print("Status of algorithm selection report in Sparkle:")

    key_str = f"generate_report_{sgh.ReportType.ALGORITHM_SELECTION}"
    task_run_status_path = f"Tmp/{sgh.report_job_path}/{key_str}.statusinfo"
    if Path(task_run_status_path).is_file():
        print("Currently Sparkle algorithm selection report is generating ...")
    elif Path(sparkle_report_path).is_file():
        print(f"Path :{sparkle_report_path}")
        print(f"Last modified time: {get_file_modify_time(sparkle_report_path)}")
    else:
        print("No algorithm selection report exists!")
    print("")
    return


def print_algorithm_configuration_report_info() -> None:
    """Print the current status of the Sparkle algorithm configuration report."""
    sparkle_report_base_path = Path("Configuration_Reports")
    report_file_name = \
        "Sparkle-latex-generator-for-configuration/Sparkle_Report_for_Configuration.pdf"
    print("")
    print("Status of algorithm configuration report in Sparkle:")

    key_str = f"generate_report_{sgh.ReportType.ALGORITHM_CONFIGURATION}"
    task_run_status_path = f"Tmp/{sgh.report_job_path}/{key_str}.statusinfo"
    if Path(task_run_status_path).is_file():
        print("Currently Sparkle algorithm configuration report is generating ...")
    elif sparkle_report_base_path.is_dir():
        for folder in [x for x in sparkle_report_base_path.iterdir() if x.is_dir()]:
            act_path = (folder / report_file_name)
            if act_path.is_file():
                print(f"Path: {str(act_path)}")
                print(f"Last modified time: {get_file_modify_time(act_path)}")
                print("")
    else:
        print("No algorthm configuration report exists!")
    print("")
    return


def print_parallel_portfolio_report_info() -> None:
    """Print the current status of a Sparkle parallel portfolio report."""
    sparkle_report_path = Path("Components/Sparkle-latex-generator"
                               + "-for-parallel-portfolio/template-Sparkle.pdf")
    print("")
    print("Status of parallel portfolio report in Sparkle:")

    key_str = f"generate_report_{sgh.ReportType.ALGORITHM_SELECTION}"
    task_run_status_path = f"Tmp/{sgh.report_job_path}/{key_str}.statusinfo"
    if Path(task_run_status_path).is_file():
        print("Currently Sparkle parallel portfolio report is generating ...")
    elif Path(sparkle_report_path).is_file():
        print(f"Path: {sparkle_report_path}")
        print(f"Last modified time: {get_file_modify_time(sparkle_report_path)}")
    else:
        print("No parallel portfolio report exists!")
    print("")
    return


def timestamp_to_time(timestamp: float) -> str:
    """Return a timestamp as a readable str."""
    time_struct = time.gmtime(timestamp)
    return time.strftime("%Y-%m-%d %H:%M:%S", time_struct)


def get_file_modify_time(file_path: str) -> str:
    """Return the last time a file was modified."""
    timestamp = os.path.getmtime(file_path)
    return timestamp_to_time(timestamp) + " (UTC+0)"


def generate_task_run_status(command_name: sch.CommandName, job_path: Path) -> None:
    """Generate run status info files for Slurm batch jobs.

    Args:
        command_name: enum name of the executed command
        job_path: path to the commands job folder
    """
    task_run_status_path = Path(f"{job_path}/{command_name}.statusinfo")
    status_info_str = "Status: Running\n"
    sfh.write_string_to_file(task_run_status_path, status_info_str)

    return


def delete_task_run_status(command_name: sch.CommandName, job_path: Path) -> None:
    """Remove run status info files for Slurm batch jobs.

    Args:
        command_name: enum name of the executed command
        job_path: path to the commands job folder
    """
    task_run_status_path = Path(f"{job_path}/{command_name}.statusinfo")
    task_run_status_path.unlink()

    return
>>>>>>> 1b0a1cc8
<|MERGE_RESOLUTION|>--- conflicted
+++ resolved
@@ -153,175 +153,3 @@
     print("")
     return
 
-<<<<<<< HEAD
-=======
-
-def print_algorithm_selector_info() -> None:
-    """Print information about the Sparkle algorithm selector."""
-    sparkle_algorithm_selector_path = sgh.sparkle_algorithm_selector_path
-    print("")
-    print("Status of algorithm selector in Sparkle:")
-
-    key_str = "construct_sparkle_algorithm_selector"
-    task_run_status_path = f"Tmp/{sgh.algorithm_selector_job_path}/{key_str}.statusinfo"
-    if Path(task_run_status_path).is_file():
-        print("Currently Sparkle algorithm selector is constructing ...")
-    elif Path(sparkle_algorithm_selector_path).is_file():
-        print(f"Path: {sparkle_algorithm_selector_path}")
-        print("Last modified time: "
-              f"{get_file_modify_time(sparkle_algorithm_selector_path)}")
-    else:
-        print("No algorithm selector exists!")
-    print("")
-    return
-
-
-def print_parallel_portfolio_info() -> None:
-    """Print information about the Sparkle parallel portfolio."""
-    sparkle_parallel_portfolio_path = sgh.sparkle_parallel_portfolio_path
-    print("")
-    print("Status of parallel portfolio in Sparkle:")
-
-    key_str = "construct_sparkle_parallel_portfolio"
-    task_run_status_path = f"Tmp/{sgh.pap_sbatch_tmp_path}/{key_str}.statusinfo"
-    if Path(task_run_status_path).is_file():
-        print("Currently Sparkle parallel portfolio is constructing ...")
-    elif Path(sparkle_parallel_portfolio_path).is_file():
-        print(f"Path: {sparkle_parallel_portfolio_path}")
-        print("Last modified time: "
-              f"{get_file_modify_time(sparkle_parallel_portfolio_path)}")
-    else:
-        print("No parallel portfolio exists!")
-    print("")
-    return
-
-
-def print_algorithm_configuration_info() -> None:
-    """Print information about the Sparkle algorithm configuration."""
-    print("")
-    print("Status of algorithm configuration in Sparkle:")
-
-    key_str = "algorithm_configuration"
-    task_run_status_path = f"Tmp/{sgh.configuration_job_path}/{key_str}.statusinfo"
-    if Path(task_run_status_path).is_file():
-        print("Currently Sparkle configurator is constructing ...")
-    elif sgh.latest_scenario is not None:
-        solver = sgh.latest_scenario.get_config_solver()
-        instance_set_train = sgh.latest_scenario.get_config_instance_set_train()
-        last_configuration_file_path = Path(
-            sgh.smac_dir,
-            "example_scenarios",
-            f"{solver.name}_{instance_set_train.name}",
-            sgh.sparkle_last_configuration_file_name
-        )
-        if last_configuration_file_path.is_file():
-            print(f"Path: {last_configuration_file_path}")
-            print("Last modified time: "
-                  f"{get_file_modify_time(last_configuration_file_path)}")
-    else:
-        print("No configurator exists!")
-    print("")
-
-
-def print_algorithm_selection_report_info() -> None:
-    """Print the current status of a Sparkle algorithm selection report."""
-    sparkle_report_path = Path("Components/Sparkle-latex-generator/Sparkle_Report.pdf")
-    print("")
-    print("Status of algorithm selection report in Sparkle:")
-
-    key_str = f"generate_report_{sgh.ReportType.ALGORITHM_SELECTION}"
-    task_run_status_path = f"Tmp/{sgh.report_job_path}/{key_str}.statusinfo"
-    if Path(task_run_status_path).is_file():
-        print("Currently Sparkle algorithm selection report is generating ...")
-    elif Path(sparkle_report_path).is_file():
-        print(f"Path :{sparkle_report_path}")
-        print(f"Last modified time: {get_file_modify_time(sparkle_report_path)}")
-    else:
-        print("No algorithm selection report exists!")
-    print("")
-    return
-
-
-def print_algorithm_configuration_report_info() -> None:
-    """Print the current status of the Sparkle algorithm configuration report."""
-    sparkle_report_base_path = Path("Configuration_Reports")
-    report_file_name = \
-        "Sparkle-latex-generator-for-configuration/Sparkle_Report_for_Configuration.pdf"
-    print("")
-    print("Status of algorithm configuration report in Sparkle:")
-
-    key_str = f"generate_report_{sgh.ReportType.ALGORITHM_CONFIGURATION}"
-    task_run_status_path = f"Tmp/{sgh.report_job_path}/{key_str}.statusinfo"
-    if Path(task_run_status_path).is_file():
-        print("Currently Sparkle algorithm configuration report is generating ...")
-    elif sparkle_report_base_path.is_dir():
-        for folder in [x for x in sparkle_report_base_path.iterdir() if x.is_dir()]:
-            act_path = (folder / report_file_name)
-            if act_path.is_file():
-                print(f"Path: {str(act_path)}")
-                print(f"Last modified time: {get_file_modify_time(act_path)}")
-                print("")
-    else:
-        print("No algorthm configuration report exists!")
-    print("")
-    return
-
-
-def print_parallel_portfolio_report_info() -> None:
-    """Print the current status of a Sparkle parallel portfolio report."""
-    sparkle_report_path = Path("Components/Sparkle-latex-generator"
-                               + "-for-parallel-portfolio/template-Sparkle.pdf")
-    print("")
-    print("Status of parallel portfolio report in Sparkle:")
-
-    key_str = f"generate_report_{sgh.ReportType.ALGORITHM_SELECTION}"
-    task_run_status_path = f"Tmp/{sgh.report_job_path}/{key_str}.statusinfo"
-    if Path(task_run_status_path).is_file():
-        print("Currently Sparkle parallel portfolio report is generating ...")
-    elif Path(sparkle_report_path).is_file():
-        print(f"Path: {sparkle_report_path}")
-        print(f"Last modified time: {get_file_modify_time(sparkle_report_path)}")
-    else:
-        print("No parallel portfolio report exists!")
-    print("")
-    return
-
-
-def timestamp_to_time(timestamp: float) -> str:
-    """Return a timestamp as a readable str."""
-    time_struct = time.gmtime(timestamp)
-    return time.strftime("%Y-%m-%d %H:%M:%S", time_struct)
-
-
-def get_file_modify_time(file_path: str) -> str:
-    """Return the last time a file was modified."""
-    timestamp = os.path.getmtime(file_path)
-    return timestamp_to_time(timestamp) + " (UTC+0)"
-
-
-def generate_task_run_status(command_name: sch.CommandName, job_path: Path) -> None:
-    """Generate run status info files for Slurm batch jobs.
-
-    Args:
-        command_name: enum name of the executed command
-        job_path: path to the commands job folder
-    """
-    task_run_status_path = Path(f"{job_path}/{command_name}.statusinfo")
-    status_info_str = "Status: Running\n"
-    sfh.write_string_to_file(task_run_status_path, status_info_str)
-
-    return
-
-
-def delete_task_run_status(command_name: sch.CommandName, job_path: Path) -> None:
-    """Remove run status info files for Slurm batch jobs.
-
-    Args:
-        command_name: enum name of the executed command
-        job_path: path to the commands job folder
-    """
-    task_run_status_path = Path(f"{job_path}/{command_name}.statusinfo")
-    task_run_status_path.unlink()
-
-    return
->>>>>>> 1b0a1cc8
