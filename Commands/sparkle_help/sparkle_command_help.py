#!/usr/bin/env python3
# -*- coding: UTF-8 -*-
"""Command names and dependency associations."""

from enum import Enum


class CommandName(str, Enum):
    """Enum of all command names."""

    ABOUT = "ABOUT"
    ADD_FEATURE_EXTRACTOR = "ADD_FEATURE_EXTRACTOR"
    ADD_INSTANCES = "ADD_INSTANCES"
    ADD_SOLVER = "ADD_SOLVER"
    CLEANUP_CURRENT_SPARKLE_PLATFORM = "CLEANUP_CURRENT_SPARKLE_PLATFORM"
    CLEANUP_TEMPORARY_FILES = "CLEANUP_TEMPORARY_FILES"
    COMPUTE_FEATURES = "COMPUTE_FEATURES"
    COMPUTE_MARGINAL_CONTRIBUTION = "COMPUTE_MARGINAL_CONTRIBUTION"
    CONFIGURE_SOLVER = "CONFIGURE_SOLVER"
    CONSTRUCT_SPARKLE_PORTFOLIO_SELECTOR = "CONSTRUCT_SPARKLE_PORTFOLIO_SELECTOR"
    GENERATE_REPORT = "GENERATE_REPORT"
    INITIALISE = "INITIALISE"
    LOAD_SNAPSHOT = "LOAD_SNAPSHOT"
    REMOVE_FEATURE_EXTRACTOR = "REMOVE_FEATURE_EXTRACTOR"
    REMOVE_INSTANCES = "REMOVE_INSTANCES"
<<<<<<< HEAD
    REMOVE_SNAPSHOT = "REMOVE_SNAPSHOT"
=======
>>>>>>> 2534816a
    REMOVE_SOLVER = "REMOVE_SOLVER"
    RUN_ABLATION = "RUN_ABLATION"
    RUN_SOLVERS = "RUN_SOLVERS"
    RUN_SPARKLE_PORTFOLIO_SELECTOR = "RUN_SPARKLE_PORTFOLIO_SELECTOR"
    RUN_STATUS = "RUN_STATUS"
    SAVE_SNAPSHOT = "SAVE_SNAPSHOT"
    SPARKLE_WAIT = "SPARKLE_WAIT"
    SYSTEM_STATUS = "SYSTEM_STATUS"
    VALIDATE_CONFIGURED_VS_DEFAULT = "VALIDATE_CONFIGURED_VS_DEFAULT"
    RUN_CONFIGURED_SOLVER = "RUN_CONFIGURED_SOLVER"
    CONSTRUCT_SPARKLE_PARALLEL_PORTFOLIO = "CONSTRUCT_SPARKLE_PARALLEL_PORTFOLIO"
    RUN_SPARKLE_PARALLEL_PORTFOLIO = "RUN_SPARKLE_PARALLEL_PORTFOLIO"

    @staticmethod
    def from_str(command_name: str):
        """Convert a given str to a CommandName."""
        return CommandName(command_name)


# NOTE: This dependency list contains all possible direct dependencies, including
# optional dependencies, and 'either or' dependencies
#
# Optional dpendency: GENERATE_REPORT is possible based on just CONFIGURE_SOLVER,
# but can optionally wait for VALIDATE_CONFIGURED_VS_DEFAULT as well
#
# 'Either or' dependency: GENERATE_REPORT can run after CONFIGURE_SOLVER, but
# also after CONSTRUCT_SPARKLE_PORTFOLIO_SELECTOR, but does not need both
#
# TODO: Check if empty dependency lists are correct. These were not important
# when this was implemented, but might have 'trivial' dependencies, such as the
# INITIALISE command.
COMMAND_DEPENDENCIES = {
    CommandName.ABOUT: [],
    CommandName.ADD_FEATURE_EXTRACTOR: [],
    CommandName.ADD_INSTANCES: [],
    CommandName.ADD_SOLVER: [],
    CommandName.CLEANUP_CURRENT_SPARKLE_PLATFORM: [],
    CommandName.CLEANUP_TEMPORARY_FILES: [],
    CommandName.COMPUTE_FEATURES: [CommandName.ADD_FEATURE_EXTRACTOR,
                                   CommandName.ADD_INSTANCES],
    CommandName.COMPUTE_MARGINAL_CONTRIBUTION: [
        CommandName.CONSTRUCT_SPARKLE_PORTFOLIO_SELECTOR],
    CommandName.CONFIGURE_SOLVER: [CommandName.ADD_INSTANCES, CommandName.ADD_SOLVER],
    CommandName.CONSTRUCT_SPARKLE_PORTFOLIO_SELECTOR: [CommandName.COMPUTE_FEATURES,
                                                       CommandName.RUN_SOLVERS],
    CommandName.GENERATE_REPORT: [CommandName.CONFIGURE_SOLVER,
                                  CommandName.VALIDATE_CONFIGURED_VS_DEFAULT,
                                  CommandName.RUN_ABLATION,
                                  CommandName.CONSTRUCT_SPARKLE_PORTFOLIO_SELECTOR,
                                  CommandName.RUN_SPARKLE_PORTFOLIO_SELECTOR],
    CommandName.INITIALISE: [],
    CommandName.LOAD_SNAPSHOT: [],
    CommandName.REMOVE_FEATURE_EXTRACTOR: [],
    CommandName.REMOVE_INSTANCES: [],
<<<<<<< HEAD
    CommandName.REMOVE_SNAPSHOT: [],
=======
>>>>>>> 2534816a
    CommandName.REMOVE_SOLVER: [],
    CommandName.RUN_ABLATION: [CommandName.CONFIGURE_SOLVER],
    CommandName.RUN_SOLVERS: [CommandName.ADD_INSTANCES, CommandName.ADD_SOLVER],
    CommandName.RUN_SPARKLE_PORTFOLIO_SELECTOR: [
        CommandName.CONSTRUCT_SPARKLE_PORTFOLIO_SELECTOR],
    CommandName.RUN_STATUS: [],
    CommandName.SAVE_SNAPSHOT: [],
    CommandName.SPARKLE_WAIT: [],
    CommandName.SYSTEM_STATUS: [],
    CommandName.VALIDATE_CONFIGURED_VS_DEFAULT: [CommandName.CONFIGURE_SOLVER],
    CommandName.RUN_CONFIGURED_SOLVER: [CommandName.CONFIGURE_SOLVER],
    CommandName.RUN_SPARKLE_PARALLEL_PORTFOLIO: [
        CommandName.CONSTRUCT_SPARKLE_PARALLEL_PORTFOLIO]
}<|MERGE_RESOLUTION|>--- conflicted
+++ resolved
@@ -23,10 +23,6 @@
     LOAD_SNAPSHOT = "LOAD_SNAPSHOT"
     REMOVE_FEATURE_EXTRACTOR = "REMOVE_FEATURE_EXTRACTOR"
     REMOVE_INSTANCES = "REMOVE_INSTANCES"
-<<<<<<< HEAD
-    REMOVE_SNAPSHOT = "REMOVE_SNAPSHOT"
-=======
->>>>>>> 2534816a
     REMOVE_SOLVER = "REMOVE_SOLVER"
     RUN_ABLATION = "RUN_ABLATION"
     RUN_SOLVERS = "RUN_SOLVERS"
@@ -81,17 +77,13 @@
     CommandName.LOAD_SNAPSHOT: [],
     CommandName.REMOVE_FEATURE_EXTRACTOR: [],
     CommandName.REMOVE_INSTANCES: [],
-<<<<<<< HEAD
-    CommandName.REMOVE_SNAPSHOT: [],
-=======
->>>>>>> 2534816a
     CommandName.REMOVE_SOLVER: [],
     CommandName.RUN_ABLATION: [CommandName.CONFIGURE_SOLVER],
     CommandName.RUN_SOLVERS: [CommandName.ADD_INSTANCES, CommandName.ADD_SOLVER],
     CommandName.RUN_SPARKLE_PORTFOLIO_SELECTOR: [
         CommandName.CONSTRUCT_SPARKLE_PORTFOLIO_SELECTOR],
     CommandName.RUN_STATUS: [],
-    CommandName.SAVE_SNAPSHOT: [],
+    CommandName.SAVE_RECORD: [],
     CommandName.SPARKLE_WAIT: [],
     CommandName.SYSTEM_STATUS: [],
     CommandName.VALIDATE_CONFIGURED_VS_DEFAULT: [CommandName.CONFIGURE_SOLVER],
