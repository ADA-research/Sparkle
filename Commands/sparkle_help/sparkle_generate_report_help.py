--- conflicted
+++ resolved
@@ -485,11 +485,7 @@
 	fout.write(report_content)
 	fout.close()
 
-<<<<<<< HEAD
-	compile_command = r'cd ' + latex_directory_path + r'; pdflatex ' + latex_report_filename + r'.tex'
-=======
 	compile_command = r'cd ' + latex_directory_path + r'; pdflatex -interaction=nonstopmode ' + latex_report_filename + r'.tex 1> /dev/null 2>&1'
->>>>>>> 5fda1413
 	os.system(compile_command)
 	os.system(compile_command)
 
@@ -497,11 +493,7 @@
 	os.system(compile_command)
 	os.system(compile_command)
 
-<<<<<<< HEAD
-	compile_command = r'cd ' + latex_directory_path + r'; pdflatex ' + latex_report_filename + r'.tex'
-=======
 	compile_command = r'cd ' + latex_directory_path + r'; pdflatex -interaction=nonstopmode ' + latex_report_filename + r'.tex 1> /dev/null 2>&1'
->>>>>>> 5fda1413
 	os.system(compile_command)
 	os.system(compile_command)
 
