--- conflicted
+++ resolved
@@ -8,22 +8,12 @@
 from shutil import which
 from pathlib import Path
 
-<<<<<<< HEAD
-from sparkle_help import sparkle_global_help as sgh
-from sparkle_help import sparkle_file_help as sfh
-from sparkle_help import sparkle_performance_data_csv_help as spdcsv
-from sparkle_help import sparkle_compute_marginal_contribution_help as scmch
-from sparkle_help import sparkle_logging as sl
-from sparkle_help import sparkle_tex_help as stex
-from sparkle_help import sparkle_compute_marginal_contribution_help as scmc
-=======
 from Commands.sparkle_help import sparkle_global_help as sgh
 from Commands.sparkle_help import sparkle_file_help as sfh
 from Commands.sparkle_help import sparkle_performance_data_csv_help as spdcsv
 from Commands.sparkle_help import sparkle_compute_marginal_contribution_help as scmch
 from Commands.sparkle_help import sparkle_logging as sl
 from Commands.sparkle_help import sparkle_tex_help as stex
->>>>>>> c16ec4f8
 
 
 def underscore_for_latex(string: str) -> str:
@@ -203,11 +193,7 @@
         Solvers in the VBS (virtual best solver) ranked by marginal contribution as LaTeX
         str.
     """
-<<<<<<< HEAD
-    rank_list = scmc.compute_perfect()
-=======
     rank_list = scmch.compute_perfect()
->>>>>>> c16ec4f8
     str_value = ""
 
     for i in range(0, len(rank_list)):
@@ -226,11 +212,7 @@
         Solvers in the Sparkle portfolio selector ranked by marginal contribution as
         LaTeX str.
     """
-<<<<<<< HEAD
-    rank_list = scmc.compute_actual()
-=======
     rank_list = scmch.compute_actual()
->>>>>>> c16ec4f8
     str_value = ""
 
     for i in range(0, len(rank_list)):
