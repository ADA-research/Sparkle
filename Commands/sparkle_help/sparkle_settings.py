--- conflicted
+++ resolved
@@ -90,19 +90,14 @@
 
 		self.__smac_target_cutoff_length_set = SettingState.NOT_SET
 
-<<<<<<< HEAD
+		self.__ablation_racing_flag_set = SettingState.NOT_SET
+
 		if file_path == None:
 			# Initialise settings from default file path
 			self.read_settings_ini()
 		else:
 			# Initialise settings from a given file path
 			self.read_settings_ini(file_path)
-=======
-		self.__ablation_racing_flag_set = SettingState.NOT_SET
-
-		# Initialise settings from default file path
-		self.read_settings_ini()
->>>>>>> dc8392c3
 
 		return
 
@@ -135,7 +130,6 @@
 					self.set_general_target_cutoff_time(value, state)
 					file_settings.remove_option(section, option)
 
-<<<<<<< HEAD
 			option_names = ('penalty_multiplier', 'penalty_number')
 			for option in option_names:
 				if file_settings.has_option(section, option):
@@ -143,8 +137,6 @@
 					self.set_general_penalty_multiplier(value, state)
 					file_settings.remove_option(section, option)
 
-=======
->>>>>>> dc8392c3
 			section = 'configuration'
 			option_names = ('budget_per_run', 'smac_whole_time_budget')
 			for option in option_names:
@@ -152,7 +144,6 @@
 					value = file_settings.getint(section, option)
 					self.set_config_budget_per_run(value, state)
 					file_settings.remove_option(section, option)
-
 
 			section = 'configuration'
 			option_names = ('number_of_runs', 'num_of_smac_runs')
