--- conflicted
+++ resolved
@@ -121,30 +121,15 @@
            "--cpu-limit", str(custom_cutoff),
            "-w", runsolver_watch_data_path,
            "-v", runsolver_values_log,
-<<<<<<< HEAD
            "-o", raw_result_path_option,
            f"{solver_path}/{cmd_solver_name}", cmd_solver_args]
 
-=======
-           "-o", raw_result_path_option]
-    cmd += (str(solver_path) + "/" + cmd_solver_call).split(" ", 1)
-    print('TEEEESSSTTT ---')
-    print(cmd_solver_call)
-    print('TEEEESSSTTT ---')
-    print(cmd)
-    print("--------")
-    print(exec_path)
->>>>>>> 1b901555
     #Not sure if cwd=exec_path is the correct implementation
     process = subprocess.run(cmd, cwd=exec_path, capture_output=True)
     import time
 
     start_time = time.time()
-<<<<<<< HEAD
-    while time.time() - start_time < 10000:
-=======
     while time.time() - start_time < 4:
->>>>>>> 1b901555
         elapsed_time = int(time.time() - start_time)
         print(f"Elapsed Time: {elapsed_time} seconds")
         time.sleep(1)
@@ -157,30 +142,8 @@
     else:
         # TODO: Clean up on success
         if is_configured:
-<<<<<<< HEAD
             tmp_raw_res = f"{exec_path}tmp/"
             tmp_paths = list(Path(tmp_raw_res).glob("*.rawres"))
-=======
-            # Move .rawres file from tmp/ directory in the execution directory
-            # to raw_result_path + '_solver'
-            raw_result_solver_path = str(raw_result_path).replace(".rawres",
-                                                                  ".rawres_solver")
-            # Only one result should exist
-            if not Path(raw_result_path).is_file():
-                print(f"WARNING: Raw result not found in {raw_result_path}, assuming "
-                      "timeout...")
-                sfh.create_new_empty_file(raw_result_solver_path)
-            else:
-                Path(raw_result_path).rename(Path(raw_result_solver_path))
-            # Remove execution directory (should contain nothing of interest on succes
-            # after moving the .rawres file)
-            shutil.rmtree(Path(exec_path))
-            # Check .rawres_solver output
-            check_solver_output_for_errors(Path(raw_result_solver_path))
-        else:
-            # Check for known errors/issues
-            check_solver_output_for_errors(raw_result_path)
->>>>>>> 1b901555
 
             # The result should exist
             if len(tmp_paths) == 0:
@@ -188,14 +151,9 @@
                       "subprocess...")
                 Path(raw_result_path).open("w").write(process.stdout.decode())
 
-<<<<<<< HEAD
             if check_solver_output_for_errors(Path(raw_result_path)):
                 sfh.rmfiles(runsolver_watch_data_path)
 
-=======
-    if is_configured:
-        return raw_result_solver_path
->>>>>>> 1b901555
     return raw_result_path
 
 
