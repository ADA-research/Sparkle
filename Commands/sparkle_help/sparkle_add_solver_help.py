#!/usr/bin/env python3
# -*- coding: UTF-8 -*-
"""Helper functions for adding solvers."""

import os

try:
    from sparkle_help import sparkle_file_help as sfh
except ImportError:
    import sparkle_file_help as sfh


def get_solver_directory(solver_name: str) -> str:
<<<<<<< HEAD
    """Return the directory a solver is stored in as str.

    Args:
        solver_name: Name of the solver.

    Returns:
        A str of the path to the solver.
    """
    return f"Solvers/{solver_name}"
=======
    """A helper function that returs the path to a solver.

    Args:
        solver_name: The name of the solver for which the path is needed.

    Returns:
        The relative path of the solver as a string.
    """
    return "Solvers/" + solver_name
>>>>>>> 9ab55051


def check_adding_solver_contain_pcs_file(solver_directory: str) -> bool:
    """Returns whether the directory of the solver being added contains a PCS file.

    Args:
        solver_directory: The directory to be checked if it contains a PCS file.

    Returns:
        A Boolean that is true if and only if
        solver_directory contains exactly one PCS file.
    """
    list_files = os.listdir(solver_directory)

    pcs_count = 0

    for file_name in list_files:
        file_extension = sfh.get_file_least_extension(file_name)

        if file_extension == "pcs":
            pcs_count += 1

    return False if pcs_count != 1 else True<|MERGE_RESOLUTION|>--- conflicted
+++ resolved
@@ -11,7 +11,6 @@
 
 
 def get_solver_directory(solver_name: str) -> str:
-<<<<<<< HEAD
     """Return the directory a solver is stored in as str.
 
     Args:
@@ -21,17 +20,6 @@
         A str of the path to the solver.
     """
     return f"Solvers/{solver_name}"
-=======
-    """A helper function that returs the path to a solver.
-
-    Args:
-        solver_name: The name of the solver for which the path is needed.
-
-    Returns:
-        The relative path of the solver as a string.
-    """
-    return "Solvers/" + solver_name
->>>>>>> 9ab55051
 
 
 def check_adding_solver_contain_pcs_file(solver_directory: str) -> bool:
