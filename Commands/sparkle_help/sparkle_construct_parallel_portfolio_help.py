--- conflicted
+++ resolved
@@ -6,15 +6,6 @@
 from Commands.sparkle_help import sparkle_file_help as sfh
 
 
-<<<<<<< HEAD
-def add_solvers(sparkle_parallel_portfolio_path: Path, solver_list: list[str]) -> None:
-    """
-    Create a file containing the list of solvers within the given portfolio path.
-
-    Args:
-        sparkle_parallel_portfolio_path: portfolio path.
-        solver_list: list of solvers to be added.
-=======
 def add_solvers(sparkle_parallel_portfolio_path: Path, solver_list: list[str]) -> bool:
     """Create a file containing the list of solvers within the given portfolio path.
 
@@ -25,7 +16,6 @@
 
     Returns:
         A Boolean which is set to True if the file was successfully created.
->>>>>>> 2a08dc4f
     """
     solvers_file = f"{sparkle_parallel_portfolio_path}/solvers.txt"
     sfh.create_new_empty_file(str(solvers_file))
@@ -42,18 +32,6 @@
 def construct_sparkle_parallel_portfolio(sparkle_parallel_portfolio_path: Path,
                                          overwrite: bool,
                                          solver_list: list[str]) -> bool:
-<<<<<<< HEAD
-    """
-    Create the parallel portfolio by preparing a directory and the solver list.
-
-    Args:
-        sparkle_parallel_portfolio_path: portfolio path.
-        overwrite: whether overwriting is allowed.
-        solver_list: list of solvers to be added.
-
-    Returns:
-        True if portfolio construction successful
-=======
     """Create the parallel portfolio by preparing a directory and the solver list.
 
     Args:
@@ -66,7 +44,6 @@
     Returns:
         A Boolean which is set to True if the portfolio was successfully constructed.
 
->>>>>>> 2a08dc4f
     """
     if sparkle_parallel_portfolio_path.is_dir():
         if overwrite:
