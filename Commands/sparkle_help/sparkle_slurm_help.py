--- conflicted
+++ resolved
@@ -38,19 +38,15 @@
 
 	return slurm_options_list
 
-
 # Get a list of options to be used with sbatch calls
 def get_slurm_sbatch_user_options_list(path_modifier=None):
 	return get_slurm_options_list(path_modifier)
 
-
 def get_slurm_sbatch_default_options_list():
 	return ['--partition=graceADA']
 
-
 def get_slurm_srun_user_options_list(path_modifier=None):
 	return get_slurm_options_list(path_modifier)
-
 
 def get_slurm_srun_user_options_str(path_modifier=None):
 	srun_options_list = get_slurm_srun_user_options_list(path_modifier)
@@ -60,7 +56,6 @@
 		srun_options_str += i + ' '
 
 	return srun_options_str
-
 
 def generate_sbatch_script_generic(sbatch_script_path, sbatch_options_list, job_params_list, srun_options_str, target_call_str, job_output_list=None):
 	fout = open(sbatch_script_path, 'w+') # open the file of sbatch script
@@ -108,7 +103,6 @@
 	fout.close() # close the file of the sbatch script
 
 	return
-
 
 def generate_sbatch_script_for_validation(solver_name, instance_set_train_name, instance_set_test_name=None):
 	## Set script name and path
@@ -197,16 +191,6 @@
 
 	return sbatch_script_name
 
-<<<<<<< HEAD
-def submit_sbatch_script(sbatch_script_name,execdir=None):
-	if execdir is None:
-		execdir = sgh.smac_dir
-	sbatch_script_path = execdir + sbatch_script_name
-	os.system(r'chmod a+x ' + sbatch_script_path)
-	ori_path = os.getcwd()
-	command = 'cd ' + execdir + ' ; sbatch ' + sbatch_script_name + ' ; cd ' + ori_path
-=======
-
 def generate_sbatch_script_for_feature_computation(n_jobs, feature_data_csv_path, list_jobs):
 	## Set script name and path
 	sbatch_script_name = 'computing_features_sbatch_shell_script_' + str(n_jobs) + '_' + sbh.get_time_pid_random_string() + r'.sh'
@@ -248,14 +232,14 @@
 
 	return sbatch_script_name, sbatch_script_dir
 
-
-def submit_sbatch_script(sbatch_script_path, execution_dir):
-	print('path', sbatch_script_path)
-	print('dir', execution_dir)
+def submit_sbatch_script(sbatch_script_name,execution_dir=None):
+	if execution_dir is None:
+		execution_dir = sgh.smac_dir
+	sbatch_script_path = execution_dir + sbatch_script_name
+	os.system(r'chmod a+x ' + sbatch_script_path)
 	ori_path = os.getcwd()
 	os.system('cd ' + execution_dir + ' ; chmod a+x ' + sbatch_script_path)
 	command = 'cd ' + execution_dir + ' ; sbatch ' + sbatch_script_path + ' ; cd ' + ori_path
->>>>>>> 8733538e
 
 	output_list = os.popen(command).readlines()
 
