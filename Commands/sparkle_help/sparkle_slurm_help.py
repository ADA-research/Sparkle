#!/usr/bin/env python3
# -*- coding: UTF-8 -*-
"""Helper functions for interaction with Slurm."""

import os
import fcntl
import shlex
import subprocess
import sys
from pathlib import Path

try:
    from sparkle_help import sparkle_global_help as sgh
    from sparkle_help import sparkle_basic_help as sbh
    from sparkle_help import sparkle_configure_solver_help as scsh
    from sparkle_help import sparkle_logging as sl
    from sparkle_help import sparkle_file_help as sfh
    from sparkle_help.sparkle_command_help import CommandName
    from sparkle_help import sparkle_job_help as sjh
except ImportError:
    import sparkle_global_help as sgh
    import sparkle_basic_help as sbh
    import sparkle_configure_solver_help as scsh
    import sparkle_logging as sl
    import sparkle_file_help as sfh
    from sparkle_command_help import CommandName
    import sparkle_job_help as sjh


def get_slurm_options_list(path_modifier: str = None) -> list[str]:
    """Return a list with the Slurm options given in the Slurm settings file.

    Args:
      path_modifier: An optional prefix path for the sparkle Slurm settings.
        Default is None which is interpreted as an empty prefix.

    Returns:
      List of strings (the actual Slurm settings, e.g., ['--mem-per-cpu=3000']).
    """
    if path_modifier is None:
        path_modifier = ""

    slurm_options_list = []

    sparkle_slurm_settings_path = str(path_modifier) + sgh.sparkle_slurm_settings_path

    settings_file = Path(sparkle_slurm_settings_path).open("r")
    while True:
        current_line = settings_file.readline()
        if not current_line:
            break
        if current_line[0] == "-":
            current_line = current_line.strip()
            slurm_options_list.append(current_line)
    settings_file.close()

    return slurm_options_list


def get_slurm_sbatch_user_options_list(path_modifier: str = None) -> list[str]:
    """Return a list with Slurm batch options given by the user.

    Args:
      path_modifier: An optional prefix path for the sparkle Slurm settings.
        Default is None which is interpreted as an empty prefix.

    Returns:
      List of strings (the actual Slurm settings, e.g., ['--mem-per-cpu=3000']).
    """
    return get_slurm_options_list(path_modifier)


def get_slurm_sbatch_default_options_list() -> list[str]:
    """Return the default list of Slurm batch options.

    Returns:
      List of strings. Currently, this is the empty list.
    """
    return list()


def get_slurm_srun_user_options_list(path_modifier: str = None) -> list[str]:
    """Return a list with the Slurm run options given by the user.

    Args:
      path_modifier: An optional prefix path for the sparkle Slurm settings.
        Default is None which is interpreted as an empty prefix.

    Returns:
      List of strings (the actual Slurm settings, e.g., ['--mem-per-cpu=3000']).
    """
    return get_slurm_options_list(path_modifier)


def get_slurm_srun_user_options_str(path_modifier: str = None) -> str:
    """Return a single string with the Slurm run option given by the user.

    Args:
      path_modifier: An optional prefix path for the sparkle Slurm settings.
        Default is None which is interpreted as an empty prefix.

    Returns:
      A single string of Slurm options.
    """
    srun_options_list = get_slurm_srun_user_options_list(path_modifier)
    srun_options_str = ""

    for i in srun_options_list:
        srun_options_str += i + " "

    return srun_options_str


def check_slurm_option_compatibility(srun_option_string: str) -> tuple[bool, str]:
    """Check if the given srun_option_string is compatible with the Slurm cluster.

    Args:
      srun_option_string: Specific run option string.

    Returns:
      A 2-tuple of type (combatible, message). The first entry is a Boolean
      incidating the compatibility and the second is a additional informative
      string message.
    """
    args = shlex.split(srun_option_string)
    kwargs = {}

    for i in range(len(args)):
        arg = args[i]
        if "=" in arg:
            splitted = arg.split("=")
            kwargs[splitted[0]] = splitted[1]
        elif i < len(args) and "-" not in args[i + 1]:
            kwargs[arg] = args[i + 1]

    if not ("--partition" in kwargs.keys() or "-p" in kwargs.keys()):
        print("###Could not check slurm compatibility because no partition was "
              "specified; continuing###")
        return True, "Could not Check"

    partition = kwargs.get("--partition", kwargs.get("-p", None))

    output = str(subprocess.check_output(["sinfo", "--nohead", "--format", '"%c;%m"',
                                          "--partition", partition]))
    # we expect a string of the form b'"{};{}"\n'
    cpus, memory = output[3:-4].split(";")
    cpus = int(cpus)
    memory = float(memory)

    if "--cpus-per-task" in kwargs.keys() or "-c" in kwargs.keys():
        requested_cpus = int(kwargs.get("--cpus-per-task", kwargs.get("-c", 0)))
        if requested_cpus > cpus:
            return False, f"ERROR: CPU specification of {requested_cpus} cannot be " \
                          f"satisfied for {partition}, only got {cpus}"

    if "--mem-per-cpu" in kwargs.keys() or "-m" in kwargs.keys():
        requested_memory = float(kwargs.get("--mem-per-cpu", kwargs.get("-m", 0))) * \
            int(kwargs.get("--cpus-per-task", kwargs.get("-c", cpus)))
        if requested_memory > memory:
            return False, f"ERROR: Memory specification {requested_memory}MB can " \
                          f"not be satisfied for {partition}, only got {memory}MB"

    return True, "Check successful"


def generate_sbatch_script_generic(sbatch_script_path: str,
                                   sbatch_options_list: list[str],
                                   job_params_list: list[str],
                                   srun_options_str: str,
                                   target_call_str: str,
<<<<<<< HEAD
                                   job_output_list: list[str] = None) -> None:
    """Generate the generic components of a Slurm batch script.

    Args:
      sbatch_script_path: Path to batch script.
      sbatch_options_list: List of Slurm options for batch script execution.
      job_params_list: List of job parameters.
      srun_options_str: A string with run options.
      target_call_str: The target call string.
      job_output_list: Optional list of job outputs that should be appended to
        the job output. Default is None.
    """
    fout = open(sbatch_script_path, "w+")  # open the file of sbatch script
=======
                                   job_output_list: List[str] = None):
    """Generate the generic components of a Slurm batch script."""
    fout = Path(sbatch_script_path).open("w+")  # open the file of sbatch script
>>>>>>> 3970cd7d
    # using the UNIX file lock to prevent other attempts to visit this sbatch script
    fcntl.flock(fout.fileno(), fcntl.LOCK_EX)

    # specify the options of sbatch in the top of this sbatch script
    # fout.write(f"#!{os.environ['SHELL']}\n")
    fout.write("#!/usr/local_rwth/bin/zsh\n")  # use bash to execute this script
    # fout.write("#!/usr/bin/env python\n")
    fout.write("###\n")
    fout.write("###\n")

    for i in sbatch_options_list:
        fout.write("#SBATCH " + str(i) + "\n")

    fout.write("###\n")
    fout.write("export CONDA_ROOT=$HOME/miniconda3\n")
    fout.write(". $CONDA_ROOT/etc/profile.d/conda.sh\n")
    fout.write('export PATH="$CONDA_ROOT/bin:$PATH"\n')
    fout.write("conda activate sparkle\n")

    # specify the array of parameters for each command
    if len(job_params_list) > 0:
        fout.write("params=( \\" + "\n")

        for i in range(0, len(job_params_list)):
            fout.write(f"'{job_params_list[i]}' \\\n")

        fout.write(")" + "\n")

    # if there is a list of output file paths, write the output parameter
    if job_output_list is not None:
        fout.write("output=( \\" + "\n")

        for i in range(0, len(job_output_list)):
            fout.write(f"'{job_output_list[i]}' \\\n")

        fout.write(")" + "\n")

    # specify the prefix of the executing command
    command_prefix = "srun " + srun_options_str + " " + target_call_str
    # specify the complete command
    command_line = command_prefix
    if len(job_params_list) > 0:
        command_line += " " + "${params[$SLURM_ARRAY_TASK_ID]}"

    # add output file paths to the command if given
    if job_output_list is not None:
        command_line += " > ${output[$SLURM_ARRAY_TASK_ID]}"

    # write the complete command in this sbatch script
    fout.write(command_line + "\n")
    fout.close()  # close the file of the sbatch script


def get_sbatch_options_list(sbatch_script_path: Path,
                            num_jobs: int,
                            job: str,
                            smac: bool = True) -> list[str]:
    """Return and write output paths for a list of standardised Slurm batch options.

    Args:
      sbatch_script_path: Path object representing the batch script.
      num_jobs: The number of jobs.
      job: The job identifier.
      smac: A Boolean indicating whether SMAC should be used. Default is True.

    Returns:
      A list of batch options for Slurm.
    """
    if smac:
        tmp_dir = sgh.smac_dir + "tmp/"
    else:
        tmp_dir = "Tmp/"

    sbatch_script_name = sfh.get_file_name(str(sbatch_script_path))

    # Set sbatch options
    max_jobs = sgh.settings.get_slurm_number_of_runs_in_parallel()
    if num_jobs < max_jobs:
        max_jobs = num_jobs
    std_out = f"{tmp_dir}{sbatch_script_name}.txt"
    std_err = f"{tmp_dir}{sbatch_script_name}.err"
    job_name = f"--job-name={sbatch_script_name}"
    output = f"--output={std_out}"
    error = f"--error={std_err}"
    array = f"--array=0-{str(num_jobs - 1)}%{str(max_jobs)}"
    sbatch_options_list = [job_name, output, error, array]

    # Log script and output paths
    sl.add_output(str(sbatch_script_path), f"Slurm batch script for {job}")
    sl.add_output(std_out,
                  f"Standard output of Slurm batch script for {job}")
    sl.add_output(std_err,
                  f"Error output of Slurm batch script for {job}")

    # Remove possible old output
    sfh.rmfile(Path(std_out))
    sfh.rmfile(Path(std_err))

    return sbatch_options_list


def generate_sbatch_script_for_validation(solver_name: str,
                                          instance_set_train_name: str,
                                          instance_set_test_name: str = None) -> str:
    """Generate a Slurm batch script for algorithm configuration validation.

    Args:
      solver_name: Name of the solver.
      instance_set_train_name: The name of the instance set for training.
      instance_set_test_name: Optional name of the instance set for testing.

    Returns:
      Path to the generated Slurm batch script file.
    """
    # Set script name and path
    if instance_set_test_name is not None:
        sbatch_script_name = (f"{solver_name}_{instance_set_train_name}_"
                              f"{instance_set_test_name}_validation_sbatch.sh")
    else:
        sbatch_script_name = (f"{solver_name}_{instance_set_train_name}_validation_"
                              "sbatch.sh")

    sbatch_script_path = sgh.smac_dir + sbatch_script_name

    # Get sbatch options
    num_jobs = 3
    job = "validation"
    sbatch_options_list = get_sbatch_options_list(Path(sbatch_script_path), num_jobs,
                                                  job)

    scenario_dir = "example_scenarios/" + solver_name + "_" + instance_set_train_name

    # Train default
    default = True
    scenario_file_name = scsh.create_file_scenario_validate(
        solver_name, instance_set_train_name, instance_set_train_name,
        scsh.InstanceType.TRAIN, default)
    scenario_file_path = scenario_dir + "/" + scenario_file_name
    exec_dir = scenario_dir + "/validate_train_default/"
    configuration_str = "DEFAULT"
    train_default_out = "results/" + solver_name + "_validation_" + scenario_file_name

    train_default = (f"--scenario-file {scenario_file_path} --execdir {exec_dir}"
                     f" --configuration {configuration_str}")

    # Create job list
    job_params_list = [train_default]
    job_output_list = [train_default_out]

    # If given, also validate on the test set
    if instance_set_test_name is not None:
        # Test default
        default = True
        scenario_file_name = scsh.create_file_scenario_validate(
            solver_name, instance_set_train_name, instance_set_test_name,
            scsh.InstanceType.TEST, default)
        scenario_file_path = scenario_dir + "/" + scenario_file_name
        exec_dir = f"{scenario_dir}/validate_{instance_set_test_name}_test_default/"
        configuration_str = "DEFAULT"
        test_default_out = "results/" + solver_name + "_validation_" + scenario_file_name

        test_default = (f"--scenario-file {scenario_file_path} --execdir {exec_dir}"
                        f" --configuration {configuration_str}")

        # Test configured
        default = False
        scenario_file_name = scsh.create_file_scenario_validate(
            solver_name, instance_set_train_name, instance_set_test_name,
            scsh.InstanceType.TEST, default)
        scenario_file_path = scenario_dir + "/" + scenario_file_name
        optimised_configuration_str, _, _ = scsh.get_optimised_configuration(
            solver_name, instance_set_train_name)
        exec_dir = f"{scenario_dir}/validate_{instance_set_test_name}_test_configured/"
        configuration_str = '"' + str(optimised_configuration_str) + '"'

        # Write configuration to file to be used by smac-validate
        config_file_path = scenario_dir + "/configuration_for_validation.txt"
        # open the file of sbatch script
        fout = Path(sgh.smac_dir + config_file_path).open("w+")
        # using the UNIX file lock to prevent other attempts to visit this sbatch script
        fcntl.flock(fout.fileno(), fcntl.LOCK_EX)
        fout.write(optimised_configuration_str + "\n")

        test_configured_out = f"results/{solver_name}_validation_{scenario_file_name}"

        test_configured = (f"--scenario-file {scenario_file_path} --execdir {exec_dir}"
                           f" --configuration-list {config_file_path}")

        # Extend job list
        job_params_list.extend([test_default, test_configured])
        job_output_list.extend([test_default_out, test_configured_out])

    # Number of cores available on a CPU of this cluster
    n_cpus = sgh.settings.get_slurm_clis_per_node()

    # Adjust maximum number of cores to be the maximum of the instances we validate on
    instance_sizes = []
    # Get instance set sizes
    for instance_set_name, inst_type in [(instance_set_train_name, "train"),
                                         (instance_set_test_name, "test")]:
        if instance_set_name is not None:
            smac_instance_file = (f"{sgh.smac_dir}{scenario_dir}/{instance_set_name}_"
                                  f"{inst_type}.txt")
            if Path(smac_instance_file).is_file():
                instance_count = sum(1 for _ in open(smac_instance_file, "r"))
                instance_sizes.append(instance_count)

    # Adjust cpus when nessacery
    if len(instance_sizes) > 0:
        max_instance_count = (max(*instance_sizes) if len(instance_sizes) > 1
                              else instance_sizes[0])
        n_cpus = min(n_cpus, max_instance_count)

    # Extend sbatch options
    cpus = "--cpus-per-task=" + str(n_cpus)
    sbatch_options_list.append(cpus)
    sbatch_options_list.extend(get_slurm_sbatch_default_options_list())
    # Get user options second to overrule defaults
    sbatch_options_list.extend(get_slurm_sbatch_user_options_list())

    # Set srun options
    srun_options_str = "--nodes=1 --ntasks=1 --cpus-per-task " + str(n_cpus)
    srun_options_str = srun_options_str + " " + get_slurm_srun_user_options_str()

    result, msg = check_slurm_option_compatibility(srun_options_str)

    if not result:
        print(f"Slurm config Error: {msg}")
        sys.exit()

    # Create target call
    target_call_str = ("./smac-validate --use-scenario-outdir true --num-run 1 "
                       f"--cli-cores {str(n_cpus)}")

    # Remove possible old results
    for result_output_file in job_output_list:
        sfh.rmfile(Path(result_output_file))

    # Generate script
    generate_sbatch_script_generic(sbatch_script_path, sbatch_options_list,
                                   job_params_list, srun_options_str, target_call_str,
                                   job_output_list)

    return sbatch_script_name


def generate_sbatch_script_for_feature_computation(
        n_jobs: int,
        feature_data_csv_path: str,
        list_jobs: list[str]) -> tuple(str, str):
    """Generate a Slurm batch script for feature computation.

    Args:
      n_jobs: The number of jobs.
      feature_data_csv_path: Path to the feature data in CSV format.
      list_jobs: List of job IDs.

    Returns:
      A 2-tuple: Name of the generated Slurm batch script file and the full path
      to this file.
    """
    # Set script name and path
    sbatch_script_name = (f"computing_features_sbatch_shell_script_{str(n_jobs)}_"
                          f"{sbh.get_time_pid_random_string()}.sh")
    sbatch_script_dir = sgh.sparkle_tmp_path
    sbatch_script_path = sbatch_script_dir + sbatch_script_name

    # Set sbatch options
    max_jobs = sgh.settings.get_slurm_number_of_runs_in_parallel()
    num_jobs = n_jobs
    if num_jobs < max_jobs:
        max_jobs = num_jobs
    job_name = "--job-name=" + sbatch_script_name
    output = "--output=" + sbatch_script_path + ".txt"
    error = "--error=" + sbatch_script_path + ".err"
    array = "--array=0-" + str(num_jobs - 1) + "%" + str(max_jobs)

    sbatch_options_list = [job_name, output, error, array]
    sbatch_options_list.extend(get_slurm_sbatch_default_options_list())
    # Get user options second to overrule defaults
    sbatch_options_list.extend(get_slurm_sbatch_user_options_list())

    # Create job list
    job_params_list = []

    for i in range(0, num_jobs):
        instance_path = list_jobs[i][0]
        extractor_path = list_jobs[i][1]
        job_params = (f"--instance {instance_path} --extractor {extractor_path} "
                      f"--feature-csv {feature_data_csv_path}")
        job_params_list.append(job_params)

    # Set srun options
    srun_options_str = "-N1 -n1"
    srun_options_str = srun_options_str + " " + get_slurm_srun_user_options_str()

    # Create target call
    target_call_str = "Commands/sparkle_help/compute_features_core.py"

    # Generate script
    generate_sbatch_script_generic(sbatch_script_path, sbatch_options_list,
                                   job_params_list, srun_options_str, target_call_str)

    return sbatch_script_name, sbatch_script_dir


def submit_sbatch_script(sbatch_script_name: str,
                         command_name: CommandName,
                         execution_dir: str | None = None) -> str:
    """Submit a Slurm batch script.

    Args:
      sbatch_script_name: Name of the batch script.
      command_name: Command name.
      execution_dir: Optionallly the directory from which the batch script is
        to be executed.

    Returns:
      String job identifier or empty string if the job was not submitted
      successfully. Defaults to the SMAC directory.
    """
    if execution_dir is None:
        execution_dir = sgh.smac_dir

    sbatch_script_path = sbatch_script_name
    ori_path = Path.cwd()
    os.system(f"cd {execution_dir} ; chmod a+x {sbatch_script_path} ; cd {ori_path}")
    # unset fix https://bugs.schedmd.com/show_bug.cgi?id=14298
    command = f"cd {execution_dir} ; unset SLURM_CPU_BIND;" \
              f"sbatch {sbatch_script_path} ; cd {ori_path}"

    output_list = os.popen(command).readlines()

    jobid = ""
    if len(output_list) > 0 and len(output_list[0].strip().split()) > 0:
        jobid = output_list[0].strip().split()[-1]
        # Add job to active job CSV
        sjh.write_active_job(jobid, command_name)

    return jobid


def generate_validation_callback_slurm_script(solver: Path,
                                              instance_set_train: Path,
                                              instance_set_test: Path,
                                              dependency: str) -> str:
    """Generate a callback Slurm batch script for validation.

    Args:
      solver: Path (object) to solver.
      instance_set_train: Path (object) to instances used for training.
      instance_set_test: Path (object) to instances used for testing.
      dependency: String of job dependencies.

    Returns:
      String job identifier.
    """
    command_line = "echo $(pwd) $(date)\n"
    command_line += ("srun -N1 -n1 ./Commands/validate_configured_vs_default.py "
                     "--settings-file Settings/latest.ini")
    command_line += f" --solver {solver}"
    command_line += f" --instance-set-train {instance_set_train}"
    if instance_set_test is not None:
        command_line += f" --instance-set-test {instance_set_test}"

    jobid = generate_generic_callback_slurm_script(
        "validation", solver, instance_set_train, instance_set_test,
        dependency, command_line, CommandName.VALIDATE_CONFIGURED_VS_DEFAULT)

    return jobid


def generate_ablation_callback_slurm_script(solver: Path,
                                            instance_set_train: Path,
                                            instance_set_test: Path,
                                            dependency: str) -> str:
    """Generate a callback Slurm batch script for ablation.

    Args:
      solver: Path (object) to solver.
      instance_set_train: Path (object) to instances used for training.
      instance_set_test: Path (object) to instances used for testing.
      dependency: String of job dependencies.

    Returns:
      String job identifier.
    """
    command_line = "echo $(pwd) $(date)\n"
    command_line += ("srun -N1 -n1 ./Commands/run_ablation.py --settings-file "
                     "Settings/latest.ini")
    command_line += f" --solver {solver}"
    command_line += f" --instance-set-train {instance_set_train}"

    if instance_set_test is not None:
        command_line += f" --instance-set-test {instance_set_test}"

    jobid = generate_generic_callback_slurm_script(
        "ablation", solver, instance_set_train, instance_set_test,
        dependency, command_line, CommandName.RUN_ABLATION)

    return jobid


def generate_generic_callback_slurm_script(name: str,
                                           solver: Path,
                                           instance_set_train: Path,
                                           instance_set_test: Path,
                                           dependency: str,
                                           command_line: str,
                                           command_name: CommandName) -> str:
    """Generate a generic callback Slurm batch script.

    Args:
      name: Name of the script (used as prefix for the file name).
      solver: Path (object) to solver.
      instance_set_train: Path (object) to instances used for training.
      instance_set_test: Path (object) to instances used for testing.
      dependency: String of job dependencies.
      command_line: String representation of the actual command line
        that is to be executed.
      command_name: Command name for job that shall be exectuted if the
        job was successfully submitted to the batch system.

    Returns:
      String job identifier.
    """
    delayed_job_file_name = f"delayed_{name}_{solver.name}_{instance_set_train.name}"

    if instance_set_test is not None:
        delayed_job_file_name += f"_{instance_set_test.name}"

    delayed_job_file_name += "_script.sh"

    sparkle_tmp_path = Path(sgh.sparkle_tmp_path)
    sparkle_tmp_path.mkdir(parents=True, exist_ok=True)
    delayed_job_file_path = sparkle_tmp_path / delayed_job_file_name
    delayed_job_output = f"{delayed_job_file_path}.txt"
    delayed_job_error = f"{delayed_job_file_path}.err"

    job_name = f"--job-name={delayed_job_file_name}"
    output = f"--output={delayed_job_output}"
    error = f"--error={delayed_job_error}"

    sl.add_output(str(delayed_job_file_path), f"Delayed {name} script")
    sl.add_output(delayed_job_output, f"Delayed {name} standard output")
    sl.add_output(delayed_job_error, f"Delayed {name} error output")

    sbatch_options_list = [job_name, output, error]
    sbatch_options_list.extend(get_slurm_sbatch_default_options_list())
    # Get user options second to overrule defaults
    sbatch_options_list.extend(get_slurm_sbatch_user_options_list())

    # Only overwrite task specific arguments
    sbatch_options_list.append(f"--dependency=afterany:{dependency}")
    sbatch_options_list.append("--nodes=1")
    sbatch_options_list.append("--ntasks=1")
    sbatch_options_list.append("-c1")

    fout = Path(delayed_job_file_path).open("w")
    fout.write("#!/bin/bash\n")  # Use bash to execute this script
    fout.write("###\n")
    fout.write("###\n")

    for sbatch_option in sbatch_options_list:
        fout.write(f"#SBATCH {sbatch_option}\n")

    fout.write("###\n")
    fout.write(f"{command_line}\n")
    fout.close()

    os.popen(f"chmod 755 {delayed_job_file_path}")

    output_list = os.popen(f"sbatch ./{delayed_job_file_path}").readlines()

    jobid = ""
    if len(output_list) > 0 and len(output_list[0].strip().split()) > 0:
        jobid = output_list[0].strip().split()[-1]
        # Add job to active job CSV
        sjh.write_active_job(jobid, command_name)

    print(f"Callback script to launch {name} is placed at {delayed_job_file_path}")
    print(f"Once configuration is finished, {name} will automatically start as a Slurm "
          f"job: {jobid}")

    return jobid<|MERGE_RESOLUTION|>--- conflicted
+++ resolved
@@ -168,7 +168,6 @@
                                    job_params_list: list[str],
                                    srun_options_str: str,
                                    target_call_str: str,
-<<<<<<< HEAD
                                    job_output_list: list[str] = None) -> None:
     """Generate the generic components of a Slurm batch script.
 
@@ -181,12 +180,8 @@
       job_output_list: Optional list of job outputs that should be appended to
         the job output. Default is None.
     """
-    fout = open(sbatch_script_path, "w+")  # open the file of sbatch script
-=======
-                                   job_output_list: List[str] = None):
-    """Generate the generic components of a Slurm batch script."""
     fout = Path(sbatch_script_path).open("w+")  # open the file of sbatch script
->>>>>>> 3970cd7d
+
     # using the UNIX file lock to prevent other attempts to visit this sbatch script
     fcntl.flock(fout.fileno(), fcntl.LOCK_EX)
 
