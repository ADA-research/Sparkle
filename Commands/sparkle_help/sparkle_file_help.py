#!/usr/bin/env python3
# -*- coding: UTF-8 -*-
"""Helper functions for file manipulation."""

import os
import sys
import time
import random
import fcntl
from pathlib import Path
from typing import List


try:
    from sparkle_help import sparkle_global_help as sgh
except ImportError:
    import sparkle_global_help as sgh


def create_new_empty_file(filepath: str):
    """Create a new empty file given a filepath string."""
    fo = open(filepath, "w+")
    fcntl.flock(fo.fileno(), fcntl.LOCK_EX)
    fo.close()

    return


<<<<<<< HEAD
=======
def checkout_directory(path, make_if_not_exist=True):
    """Return whether a path is a directory or not.

    Optionally create the directory if it does not exist.
    """
    if (make_if_not_exist) and not os.path.exists(path):
        Path(path).mkdir(parents=True, exist_ok=True)
    return os.path.isdir(path)


>>>>>>> 8ec43c46
def get_current_directory_name(filepath: str) -> str:
    """Return the name of the current directory as str."""
    if filepath == "":
        print("ERROR: Empty filepath given to get_current_directory_name(), stopping "
              "execution!")
        sys.exit(-1)

    if filepath[-1] == "/":
        filepath = filepath[0:-1]

    right_index = filepath.rfind("/")

    if right_index < 0:
        pass
    else:
        filepath = filepath[0:right_index]
        filepath = get_last_level_directory_name(filepath)

    return filepath


def get_last_level_directory_name(filepath: str) -> str:
    """Return the final path component for a given string; similar to Path.name."""
    if filepath[-1] == "/":
        filepath = filepath[0:-1]

    right_index = filepath.rfind("/")

    if right_index < 0:
        pass
    else:
        filepath = filepath[right_index + 1:]

    return filepath


def get_file_name(filepath):
    """Return the name of the file."""
    right_index = filepath.rfind("/")
    filename = filepath
    if right_index < 0:
        pass
    else:
        filename = filepath[right_index + 1:]
    return filename


def get_directory(filepath):
    """Return the directory component of a path (without the filename)."""
    right_index = filepath.rfind("/")
    if right_index < 0:
        directory = "./"
    else:
        directory = filepath[:right_index + 1]
    return directory


def get_file_full_extension(filepath):
    """Return the full extension of a file.

    If it exists of multiple components, all are returned.
    """
    filename = get_file_name(filepath)
    file_extension = ""
    left_index = filename.find(".")
    if left_index < 0:
        pass
    else:
        file_extension = filename[left_index + 1:]
    return file_extension


def get_file_least_extension(filepath):
    """Return the last extension of a file."""
    filename = get_file_name(filepath)
    file_extension = ""
    right_index = filename.rfind(".")
    if right_index < 0:
        pass
    else:
        file_extension = filename[right_index + 1:]
    return file_extension


def get_instance_list_from_reference(instances_path: Path) -> List[str]:
    """Return a list of instances read from a file."""
    instance_list = []
    instances_path_str = str(instances_path)

    # Read instances from reference file
    instance_list_file_path = sgh.instance_list_path

    with instance_list_file_path.open("r") as infile:
        lines = infile.readlines()

        for line in lines:
            words = line.strip().split()

            if len(words) <= 0:
                continue
            elif line.strip().startswith(instances_path_str):
                instance_list.append(line.strip())

    return instance_list


def get_solver_list_from_parallel_portfolio(portfolio_path: Path) -> list[str]:
    """Return a list of solvers for a parallel portfolio specified by its path."""
    portfolio_solver_list = []
    solvers_path_str = "Solvers/"

    # Read the included solvers (or solver instances) from file
    portfolio_solvers_file_path = Path(portfolio_path / "solvers.txt")

    with portfolio_solvers_file_path.open("r") as infile:
        lines = infile.readlines()

        for line in lines:
            words = line.strip().split()

            if len(words) <= 0:
                continue
            elif line.strip().startswith(solvers_path_str):
                portfolio_solver_list.append(line.strip())

    return portfolio_solver_list


def get_list_all_cnf_filename_recursive(path, list_all_cnf_filename):
    """Extend a given list of filenames with all files found under a path.

    This includes all files found in subdirectories of the given path.

    NOTE: Possibly to be merged with get_list_all_filename() since the CNF extension is
    not considered anymore.
    """
    if os.path.isfile(path):
        # TODO: Possibly add extension check back when we get this information from the
        # user
        # file_extension = get_file_least_extension(path)
        # if file_extension == scch.file_extension:
        filename = get_file_name(path)
        list_all_cnf_filename.append(filename)
        return
    elif os.path.isdir(path):
        if path[-1] != "/":
            this_path = path + "/"
        else:
            this_path = path
        list_all_items = os.listdir(this_path)
        for item in list_all_items:
            get_list_all_cnf_filename_recursive(this_path + item, list_all_cnf_filename)
    return


def get_list_all_cnf_filename(filepath):
    """Return list of filenames with all files found under a path."""
    list_all_cnf_filename = []
    get_list_all_cnf_filename_recursive(filepath, list_all_cnf_filename)
    return list_all_cnf_filename


def get_list_all_filename_recursive(path, list_all_filename):
    """Extend a given list of filenames with all files found under a path.

    This includes all files found in subdirectories of the given path.

    NOTE: Possibly to be merged with get_list_all_cnf_filename() since the CNF extension
    is not considered anymore.
    """
    if os.path.isfile(path):
        filename = get_file_name(path)
        list_all_filename.append(filename)
        return
    elif os.path.isdir(path):
        if path[-1] != "/":
            this_path = path + "/"
        else:
            this_path = path
        list_all_items = os.listdir(this_path)
        for item in list_all_items:
            get_list_all_filename_recursive(this_path + item, list_all_filename)
    return


def get_list_all_filename(filepath):
    """Return list of filenames with all files found under a path."""
    list_all_filename = []
    get_list_all_filename_recursive(filepath, list_all_filename)
    return list_all_filename


def get_list_all_directory_recursive(path, list_all_directory):
    """Extend a given list of directories with all directories found under a path.

    This includes all directories found in subdirectories of the given path.

    NOTE: Possibly to be merged with get_list_all_cnf_filename() since the CNF extension
    is not considered anymore.
    """
    if os.path.isfile(path):
        directory = get_directory(path)
        list_all_directory.append(directory)
        return
    elif os.path.isdir(path):
        if path[-1] != "/":
            this_path = path + "/"
        else:
            this_path = path
        list_all_items = os.listdir(this_path)
        for item in list_all_items:
            get_list_all_directory_recursive(this_path + item, list_all_directory)
    return


def get_list_all_directory(filepath):
    """Return a list of directories with all directories found under a path."""
    list_all_directory = []
    get_list_all_directory_recursive(filepath, list_all_directory)
    return list_all_directory


def get_list_all_csv_filename(filepath):
    """Return a list of all CSV files in a given path."""
    csv_list = []
    if not os.path.exists(filepath):
        return csv_list

    list_all_items = os.listdir(filepath)
    for i in range(0, len(list_all_items)):
        file_extension = get_file_least_extension(list_all_items[i])
        if file_extension == r"csv":
            csv_list.append(list_all_items[i])
    return csv_list


def get_list_all_result_filename(filepath: str) -> list[str]:
    """Return a list of result files in a given path."""
    result_list = []
    if not os.path.exists(filepath):
        return result_list

    list_all_items = os.listdir(filepath)
    for i in range(0, len(list_all_items)):
        file_extension = get_file_least_extension(list_all_items[i])
        if file_extension == "result":
            result_list.append(list_all_items[i])
    return result_list


def get_list_all_jobinfo_filename(filepath):
    """Return a list of all `jobinfo` files in a given path."""
    jobinfo_list = []
    if not os.path.exists(filepath):
        return jobinfo_list

    list_all_items = os.listdir(filepath)
    for i in range(0, len(list_all_items)):
        file_extension = get_file_least_extension(list_all_items[i])
        if file_extension == "jobinfo":
            jobinfo_list.append(list_all_items[i])
    return jobinfo_list


def get_list_all_statusinfo_filename(filepath):
    """Return a list of all `jobinfo` files in a given path."""
    statusinfo_list = []
    if not os.path.exists(filepath):
        return statusinfo_list

    list_all_items = os.listdir(filepath)
    for i in range(0, len(list_all_items)):
        file_extension = get_file_least_extension(list_all_items[i])
        if file_extension == "statusinfo":
            statusinfo_list.append(list_all_items[i])
    return statusinfo_list


def add_new_instance_into_file(filepath):
    """Add an instance to a given instance file."""
    fo = open(str(sgh.instance_list_path), "a+")
    fcntl.flock(fo.fileno(), fcntl.LOCK_EX)
    fo.write(filepath + "\n")
    fo.close()
    return


def add_new_solver_into_file(filepath: str, deterministic: int = 0,
                             solver_variations: int = 1):
    """Add a solver to an existing file listing solvers and their details."""
    fo = open(sgh.solver_list_path, "a+")
    fcntl.flock(fo.fileno(), fcntl.LOCK_EX)
    fo.write(f"{filepath} {str(deterministic)} {str(solver_variations)}\n")
    fo.close()

    return


def add_new_solver_nickname_into_file(nickname, filepath):
    """Add a new solver nickname to a given file."""
    fo = open(sgh.solver_nickname_list_path, "a+")
    fcntl.flock(fo.fileno(), fcntl.LOCK_EX)
    fo.write(nickname + r" " + filepath + "\n")
    fo.close()
    return


def add_new_extractor_into_file(filepath):
    """Add a new feature extractor to a given file."""
    fo = open(sgh.extractor_list_path, "a+")
    fcntl.flock(fo.fileno(), fcntl.LOCK_EX)
    fo.write(filepath + "\n")
    fo.close()
    return


def add_new_extractor_feature_vector_size_into_file(filepath, feature_vector_size):
    """Add a new feature vector size to a given file."""
    fo = open(sgh.extractor_feature_vector_size_list_path, "a+")
    fcntl.flock(fo.fileno(), fcntl.LOCK_EX)
    fo.write(filepath + r" " + str(feature_vector_size) + "\n")
    fo.close()
    return


def add_new_extractor_nickname_into_file(nickname, filepath):
    """Add a new feature extractor nickname to a given file."""
    fo = open(sgh.extractor_nickname_list_path, "a+")
    fcntl.flock(fo.fileno(), fcntl.LOCK_EX)
    fo.write(nickname + r" " + filepath + "\n")
    fo.close()
    return


def write_solver_list():
    """Write the solver list to the default solver list file."""
    fout = open(sgh.solver_list_path, "w+")
    fcntl.flock(fout.fileno(), fcntl.LOCK_EX)
    for i in range(0, len(sgh.solver_list)):
        fout.write(sgh.solver_list[i] + "\n")
    fout.close()
    return


def remove_line_from_file(line_start: str, filepath: Path):
    """Remove all lines starting with a given str from a given file."""
    newlines = []

    # Store lines that do not start with the input line
    with filepath.open("r") as infile:
        for current_line in infile:
            if not current_line.startswith(line_start):
                newlines.append(current_line)

    # Overwrite the file with stored lines
    with filepath.open("w") as outfile:
        for current_line in newlines:
            outfile.write(current_line)

    return


def remove_from_solver_list(filepath):
    """Remove a solver from the list and the solver file."""
    newlines = []

    # Store lines that do not contain filepath
    with open(sgh.solver_list_path, "r") as infile:
        for line in infile:
            if filepath not in line:
                newlines.append(line)

    # Overwrite the file with stored lines
    with open(sgh.solver_list_path, "w") as outfile:
        for line in newlines:
            outfile.write(line)

    # Remove solver from list
    sgh.solver_list.remove(filepath)

    return


def write_solver_nickname_mapping():
    """Write the mapping between solvers and nicknames to file."""
    fout = open(sgh.solver_nickname_list_path, "w+")
    fcntl.flock(fout.fileno(), fcntl.LOCK_EX)
    for key in sgh.solver_nickname_mapping:
        fout.write(key + r" " + sgh.solver_nickname_mapping[key] + "\n")
    fout.close()
    return


def write_extractor_list():
    """Write the list of extractors to the default file."""
    fout = open(sgh.extractor_list_path, "w+")
    fcntl.flock(fout.fileno(), fcntl.LOCK_EX)
    for i in range(0, len(sgh.extractor_list)):
        fout.write(sgh.extractor_list[i] + "\n")
    fout.close()
    return


def write_extractor_feature_vector_size_mapping():
    """Write the mapping between feature extractors and feature vector sizes to file."""
    fout = open(sgh.extractor_feature_vector_size_list_path, "w+")
    fcntl.flock(fout.fileno(), fcntl.LOCK_EX)
    for key in sgh.extractor_feature_vector_size_mapping:
        fout.write(f"{key} {str(sgh.extractor_feature_vector_size_mapping[key])}\n")
    fout.close()
    return


def write_extractor_nickname_mapping():
    """Write the mapping between feature extractors and nicknames to file."""
    fout = open(sgh.extractor_nickname_list_path, "w+")
    fcntl.flock(fout.fileno(), fcntl.LOCK_EX)
    for key in sgh.extractor_nickname_mapping:
        fout.write(key + r" " + sgh.extractor_nickname_mapping[key] + "\n")
    fout.close()
    return


def write_instance_list():
    """Write the instance list to the default file."""
    fout = open(str(sgh.instance_list_path), "w+")
    fcntl.flock(fout.fileno(), fcntl.LOCK_EX)
    for i in range(0, len(sgh.instance_list)):
        fout.write(sgh.instance_list[i] + "\n")
    fout.close()
    return


def write_string_to_file(file: Path, string: str, append: bool = False, maxtry: int = 5):
    """Write 'string' to the file 'file'.

    A lock is used when writing and creating the parents path
    if needed. If append is True, the 'string' will be appended to the file, otherwise
    the content of the file will be overwritten. Try a maximum of 'maxtry' times to
    acquire the lock, with a random wait time (min 0.2s, max 1.0s) between each try.
    Raise an OSError exception if it fail to acquire the lock maxtry times.

    WARNING: This function does not add line breaks, if those are desired they have to
    be added manually as part of the string.
    """
    # Create the full path if needed
    Path(file).parent.mkdir(parents=True, exist_ok=True)

    for i in range(maxtry):
        try:
            with open(file, "a" if append else "w") as fout:
                fcntl.flock(fout.fileno(), fcntl.LOCK_EX | fcntl.LOCK_NB)
                fout.write(string)
                fcntl.flock(fout.fileno(), fcntl.LOCK_UN)
            return
        except OSError as e:
            print(f"Warning: locking file {file} failed (try #{i})")
            if i < maxtry:
                time.sleep(random.randint(1, 5) / 5)
            else:
                raise e

    return


def append_string_to_file(file: Path, string: str, maxtry: int = 5):
    """Append 'string' to the file 'file'.

    Use a lock and creates the parents path
    if needed. Try a maximum of 'maxtry' to acquire the lock.
    Raise an OSError exception if it fail to acquire the lock maxtry times.
    """
    write_string_to_file(file, string, append=True, maxtry=maxtry)

    return


def rmtree(directory: Path):
    """Remove a directory and all subdirectories and files under it."""
    if directory.is_dir():
        for path in directory.iterdir():
            if path.is_dir():
                rmtree(path)
            else:
                rmfile(path)
        rmdir(directory)
    else:
        rmfile(directory)

    return


def rmdir(dir_name: Path):
    """Remove an empty directory."""
    try:
        dir_name.rmdir()
    except FileNotFoundError:
        pass

    return


def rmfile(file_name: Path):
    """Remove a file."""
    file_name.unlink(missing_ok=True)

    return


def check_file_is_executable(file_name: Path):
    """Check if the given file is executable and create an error if not."""
    if not os.access(file_name, os.X_OK):
        print(
            f"Error: The smac wrapper file {sgh.sparkle_smac_wrapper} is not "
            "executable.\nAdd execution permissions to the file to run the configurator."
        )
        sys.exit()

    return<|MERGE_RESOLUTION|>--- conflicted
+++ resolved
@@ -26,19 +26,6 @@
     return
 
 
-<<<<<<< HEAD
-=======
-def checkout_directory(path, make_if_not_exist=True):
-    """Return whether a path is a directory or not.
-
-    Optionally create the directory if it does not exist.
-    """
-    if (make_if_not_exist) and not os.path.exists(path):
-        Path(path).mkdir(parents=True, exist_ok=True)
-    return os.path.isdir(path)
-
-
->>>>>>> 8ec43c46
 def get_current_directory_name(filepath: str) -> str:
     """Return the name of the current directory as str."""
     if filepath == "":
