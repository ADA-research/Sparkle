--- conflicted
+++ resolved
@@ -740,20 +740,8 @@
     sl.log_command(argv)
 
     create_temporary_directories()
-<<<<<<< HEAD
-    sgh.test_data_dir.mkdir()
-    sgh.instance_dir.mkdir()
-    sgh.solver_dir.mkdir()
-    sgh.extractor_dir.mkdir()
-    sgh.reference_list_dir.mkdir()
-    sgh.sparkle_algorithm_selector_dir.mkdir()
-    sgh.sparkle_parallel_portfolio_dir.mkdir()
-=======
-    pap_sbatch_path = Path(sgh.sparkle_tmp_path) / "SBATCH_Parallel_Portfolio_Jobs"
-    pap_sbatch_path.mkdir(exist_ok=True)
     for working_dir in sgh.working_dirs:
         working_dir.mkdir(exist_ok=True)
->>>>>>> 38182e4a
     Path(f"{sgh.ablation_dir}scenarios/").mkdir(exist_ok=True)
     scsv.SparkleCSV.create_empty_csv(sgh.feature_data_csv_path)
     scsv.SparkleCSV.create_empty_csv(sgh.performance_data_csv_path)
