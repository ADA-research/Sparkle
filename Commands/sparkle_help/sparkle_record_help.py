--- conflicted
+++ resolved
@@ -32,7 +32,7 @@
 	if os.path.exists(r'Performance_Data/'): my_flag_anyone = True
 	if os.path.exists(r'Reference_Lists/'): my_flag_anyone = True
 	if os.path.exists(r'Sparkle_Portfolio_Selector/'): my_flag_anyone = True
-	if os.path.exists(r'Sparkle_Parallel_portfolio/'): my_flag_anyone = True
+	if os.path.exists(r'Sparkle_Parallel_Portfolio/'): my_flag_anyone = True
 	return my_flag_anyone
 
 
@@ -53,7 +53,7 @@
 	if os.path.exists(r'Performance_Data/'): my_flag_performance_data = True
 	if os.path.exists(r'Reference_Lists/'): my_flag_reference_lists = True
 	if os.path.exists(r'Sparkle_Portfolio_Selector/'): my_flag_sparkle_portfolio_selector = True
-	if os.path.exists(r'Sparkle_Parallel_portfolio/'): my_flag_sparkle_parallel_portfolio = True
+	if os.path.exists(r'Sparkle_Parallel_Portfolio/'): my_flag_sparkle_parallel_portfolio = True
 	
 	if not os.path.exists(r'Tmp/'):
 		output = os.mkdir(r'Tmp/')
@@ -126,10 +126,10 @@
 		if my_flag_sparkle_parallel_portfolio:
 			my_record_filename_exist = True
 			print(r'c Now recording current Sparkle platform in file ' + my_record_filename + r' ...')
-			output = os.system(r'zip -r ' + my_record_filename + r' Sparkle_Parallel_portfolio/' + " >> " + record_log_file_path)
+			output = os.system(r'zip -r ' + my_record_filename + r' Sparkle_Parallel_Portfolio/' + " >> " + record_log_file_path)
 	else:
 		if my_flag_sparkle_parallel_portfolio:
-			output = os.system(r'zip -g -r ' + my_record_filename + r' Sparkle_Parallel_portfolio/' + " >> " + record_log_file_path)
+			output = os.system(r'zip -g -r ' + my_record_filename + r' Sparkle_Parallel_Portfolio/' + " >> " + record_log_file_path)
 	
 	os.system(r'rm -f ' + record_log_file_path)
 	return
@@ -143,12 +143,9 @@
 	if os.path.exists(r'Performance_Data/'): shutil.rmtree(r'Performance_Data/')
 	if os.path.exists(r'Reference_Lists/'): shutil.rmtree(r'Reference_Lists/')
 	if os.path.exists(r'Sparkle_Portfolio_Selector'): shutil.rmtree(r'Sparkle_Portfolio_Selector/')
-<<<<<<< HEAD
-	if os.path.exists(r'Sparkle_Parallel_portfolio'): shutil.rmtree(r'Sparkle_Parallel_portfolio/')
-=======
+	if os.path.exists(r'Sparkle_Parallel_Portfolio'): shutil.rmtree(r'Sparkle_Parallel_Portfolio/')
 	ablation_scenario_dir = sgh.ablation_dir + "scenarios/"
 	if os.path.exists(ablation_scenario_dir): shutil.rmtree(ablation_scenario_dir)
->>>>>>> 5fda1413
 	return
 
 
