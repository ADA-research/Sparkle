--- conflicted
+++ resolved
@@ -16,44 +16,25 @@
 
 
 def detect_current_sparkle_platform_exists() -> bool:
-<<<<<<< HEAD
-    """Return whether a Sparkle platform is currently active."""
-    my_flag_anyone = False
-    if Path("Instances/").exists():
-        my_flag_anyone = True
-    if Path("Solvers/").exists():
-        my_flag_anyone = True
-    if Path("Extractors/").exists():
-        my_flag_anyone = True
-    if Path("Feature_Data/").exists():
-        my_flag_anyone = True
-    if Path("Performance_Data/").exists():
-        my_flag_anyone = True
-    if Path("Reference_Lists/").exists():
-        my_flag_anyone = True
-    if Path("Sparkle_Portfolio_Selector/").exists():
-        my_flag_anyone = True
-=======
     """Return whether a Sparkle platform is currently active.
 
     Returns:
       Boolean value indicating whether a Sparkle platform is active or not.
     """
-    if os.path.exists("Instances/"):
-        return True
-    if os.path.exists("Solvers/"):
-        return True
-    if os.path.exists("Extractors/"):
-        return True
-    if os.path.exists("Feature_Data/"):
-        return True
-    if os.path.exists("Performance_Data/"):
-        return True
-    if os.path.exists("Reference_Lists/"):
-        return True
-    if os.path.exists("Sparkle_Portfolio_Selector/"):
-        return True
->>>>>>> 300358d6
+    if Path("Instances/").exists():
+        return True
+    if Path("Solvers/").exists():
+        return True
+    if Path("Extractors/").exists():
+        return True
+    if Path("Feature_Data/").exists():
+        return True
+    if Path("Performance_Data/").exists():
+        return True
+    if Path("Reference_Lists/").exists():
+        return True
+    if Path("Sparkle_Portfolio_Selector/").exists():
+        return True
     if sgh.sparkle_parallel_portfolio_dir.exists():
         return True
 
@@ -221,11 +202,6 @@
         sfh.rmtree(Path(ablation_scenario_dir))
 
 
-<<<<<<< HEAD
-def extract_sparkle_record(my_record_filename) -> None:
-    """Restore a Sparkle platform from a record."""
-    if not Path(my_record_filename).exists():
-=======
 def extract_sparkle_record(my_record_filename: str) -> None:
     """Restore a Sparkle platform from a record.
 
@@ -233,8 +209,7 @@
       my_record_filename: File path to the file where the current Sparkle
         platform should be stored.
     """
-    if not os.path.exists(my_record_filename):
->>>>>>> 300358d6
+    if not Path(my_record_filename).exists():
         sys.exit()
 
     my_suffix = sbh.get_time_pid_random_string()
