--- conflicted
+++ resolved
@@ -154,15 +154,9 @@
     return
 
 
-<<<<<<< HEAD
 def copy_instances_to_smac(list_instance_path, instance_dir_prefix: Path,
                            smac_instance_dir_prefix: Path, train_or_test: str) -> None:
-    '''Copy problem instances to be used for configuration to the SMAC directory.'''
-=======
-def copy_instances_to_smac(list_instance_path, instance_dir_prefix: str,
-                           smac_instance_dir_prefix: str, train_or_test: str) -> None:
     """Copy problem instances to be used for configuration to the SMAC directory."""
->>>>>>> 8ec43c46
     instance_set_name = Path(instance_dir_prefix).name
 
     file_suffix = ""
@@ -188,44 +182,22 @@
     if not smac_instance_dir.is_dir():
         smac_instance_dir.mkdir(parents=True, exist_ok=True)
 
-<<<<<<< HEAD
     fout = smac_instance_file.open('w+')
-=======
-    if instance_dir_prefix[-1] == "/":
-        instance_dir_prefix = instance_dir_prefix[:-1]
-    if smac_instance_dir_prefix == "/":
-        smac_instance_dir_prefix = smac_instance_dir_prefix[:-1]
-
-    fout = smac_instance_file.open("w+")
->>>>>>> 8ec43c46
 
     for ori_instance_path in list_instance_path:
         target_instance_path = smac_instance_dir_prefix / Path(ori_instance_path).name
         target_instance_dir = target_instance_path.parent
 
         if not os.path.exists(target_instance_dir):
-<<<<<<< HEAD
-            os.system(f'mkdir -p {str(target_instance_dir)}')
-        command_line = f'cp {ori_instance_path} {target_instance_path}'
-=======
-            os.system("mkdir -p " + target_instance_dir)
-        command_line = "cp " + ori_instance_path + " " + target_instance_path
->>>>>>> 8ec43c46
+            os.system(f"mkdir -p {str(target_instance_dir)}")
+        command_line = f"cp {ori_instance_path} {target_instance_path}"
         os.system(command_line)
 
         # Only do this when no instance_list file exists for this instance set
         if not check_existence_of_reference_instance_list(instance_set_name):
             # Write instance to SMAC instance file
-<<<<<<< HEAD
-            fout.write(f'../../instances/{ori_instance_path.parts[-2]}/'
-                       '{ori_instance_path.name}\n')
-=======
-            fout.write(target_instance_path.replace(
-                smac_instance_dir_prefix,
-                "../../instances/"
-                f"{sfh.get_last_level_directory_name(smac_instance_dir_prefix)}",
-                1) + "\n")
->>>>>>> 8ec43c46
+            fout.write(f"../../instances/{ori_instance_path.parts[-2]}/"
+                       f"{ori_instance_path.name}\n")
 
     fout.close()
 
