#!/usr/bin/env python3
"""Command to initialise a Sparkle platform."""

import sys
import argparse
from sparkle_help import sparkle_logging as sl
from sparkle_help import sparkle_file_help as sfh


def parser_function():
    """Parse CLI arguments for the initialise command."""
    parser = argparse.ArgumentParser(
        description=("Initialise the Sparkle platform, this command does not have any "
                     "arguments."))
    return parser


if __name__ == "__main__":
    # Define command line arguments
    parser = parser_function()
    # Process command line arguments
    args = parser.parse_args()

    sfh.initialise_sparkle()

    # Log command call
<<<<<<< HEAD
    sl.log_command(sys.argv)

    # Define command line arguments
    parser = parser_function()

    # Process command line arguments
    args = parser.parse_args()

    sfh.create_temporary_directories()
    sgh.test_data_dir.mkdir()
    sgh.instance_dir.mkdir()
    sgh.solver_dir.mkdir()
    sgh.extractor_dir.mkdir()
    sgh.reference_list_dir.mkdir()
    sgh.sparkle_algorithm_selector_dir.mkdir()
    sgh.sparkle_parallel_portfolio_dir.mkdir()
    Path(f"{sgh.ablation_dir}scenarios/").mkdir()
    scsv.SparkleCSV.create_empty_csv(sgh.feature_data_csv_path)
    scsv.SparkleCSV.create_empty_csv(sgh.performance_data_csv_path)
    sgh.pap_performance_data_tmp_path.mkdir()
    print("New Sparkle platform initialised!")
=======
    sl.log_command(sys.argv)
>>>>>>> d01f5589
<|MERGE_RESOLUTION|>--- conflicted
+++ resolved
@@ -24,28 +24,4 @@
     sfh.initialise_sparkle()
 
     # Log command call
-<<<<<<< HEAD
-    sl.log_command(sys.argv)
-
-    # Define command line arguments
-    parser = parser_function()
-
-    # Process command line arguments
-    args = parser.parse_args()
-
-    sfh.create_temporary_directories()
-    sgh.test_data_dir.mkdir()
-    sgh.instance_dir.mkdir()
-    sgh.solver_dir.mkdir()
-    sgh.extractor_dir.mkdir()
-    sgh.reference_list_dir.mkdir()
-    sgh.sparkle_algorithm_selector_dir.mkdir()
-    sgh.sparkle_parallel_portfolio_dir.mkdir()
-    Path(f"{sgh.ablation_dir}scenarios/").mkdir()
-    scsv.SparkleCSV.create_empty_csv(sgh.feature_data_csv_path)
-    scsv.SparkleCSV.create_empty_csv(sgh.performance_data_csv_path)
-    sgh.pap_performance_data_tmp_path.mkdir()
-    print("New Sparkle platform initialised!")
-=======
-    sl.log_command(sys.argv)
->>>>>>> d01f5589
+    sl.log_command(sys.argv)