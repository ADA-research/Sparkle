#!/usr/bin/env python3
"""Command to initialise a Sparkle platform."""

import sys
import os
import argparse
from pathlib import Path

from sparkle_help import sparkle_global_help as sgh
from sparkle_help import sparkle_snapshot_help
from sparkle_help import sparkle_csv_help as scsv
from sparkle_help import sparkle_logging as sl
from sparkle_help import sparkle_file_help as sfh


def parser_function():
    """Parse CLI arguments for the initialise command."""
    parser = argparse.ArgumentParser(
        description=("Initialise the Sparkle platform, this command does not have any "
                     "arguments."))
    return parser


if __name__ == "__main__":

    print("Cleaning existing Sparkle platform ...")
    sparkle_record_help.remove_current_sparkle_platform()
    command_line = "rm -f Components/Sparkle-latex-generator/Sparkle_Report.pdf"
    os.system(command_line)
    print("Existing Sparkle platform cleaned!")

    # Log command call
    sl.log_command(sys.argv)

    # Define command line arguments
    parser = parser_function()

    # Process command line arguments
    args = parser.parse_args()

    print("Start initialising Sparkle platform ...")

<<<<<<< HEAD
    if not Path("Snapshots/").exists():
        output = sgh.snapshot_dir.mkdir()

    if not Path("Tmp/").exists():
        output = Path("Tmp/").mkdir()
        sl.add_output("Tmp/", "Directory with temporary files")

    if not Path("Tmp/SBATCH_Extractor_Jobs/").exists():
        output = Path("Tmp/SBATCH_Extractor_Jobs/").mkdir()
=======
    Path("Records/").mkdir(exist_ok=True)
>>>>>>> 2534816a

    sfh.create_temporary_directories()

    pap_sbatch_path = Path(sgh.sparkle_tmp_path) / "SBATCH_Parallel_Portfolio_Jobs"

    pap_sbatch_path.mkdir(exist_ok=True)

    my_flag_anyone = sparkle_snapshot_help.detect_current_sparkle_platform_exists()

    if my_flag_anyone:
<<<<<<< HEAD
        sparkle_snapshot_help.save_current_sparkle_platform()
        sparkle_snapshot_help.cleanup_current_sparkle_platform()
=======
        my_suffix = sparkle_basic_help.get_time_pid_random_string()
        my_record_filename = f"Records/My_Record_{my_suffix}.zip"

        sparkle_record_help.save_current_sparkle_platform(my_record_filename)
        sparkle_record_help.remove_current_sparkle_platform()
>>>>>>> 2534816a

        print("Current Sparkle platform found!")
        print("Current Sparkle platform recorded!")

    # Log command call
    sl.log_command(sys.argv)

    # Define command line arguments
    parser = parser_function()

    # Process command line arguments
    args = parser.parse_args()

    sfh.create_temporary_directories()
    sgh.test_data_dir.mkdir()
    sgh.instance_dir.mkdir()
    sgh.solver_dir.mkdir()
    sgh.extractor_dir.mkdir()
    sgh.reference_list_dir.mkdir()
    sgh.sparkle_portfolio_selector_dir.mkdir()
    sgh.sparkle_parallel_portfolio_dir.mkdir()
    Path(f"{sgh.ablation_dir}scenarios/").mkdir()
    scsv.SparkleCSV.create_empty_csv(sgh.feature_data_csv_path)
    scsv.SparkleCSV.create_empty_csv(sgh.performance_data_csv_path)
    sgh.pap_performance_data_tmp_path.mkdir()
    print("New Sparkle platform initialised!")<|MERGE_RESOLUTION|>--- conflicted
+++ resolved
@@ -2,7 +2,6 @@
 """Command to initialise a Sparkle platform."""
 
 import sys
-import os
 import argparse
 from pathlib import Path
 
@@ -40,19 +39,7 @@
 
     print("Start initialising Sparkle platform ...")
 
-<<<<<<< HEAD
-    if not Path("Snapshots/").exists():
-        output = sgh.snapshot_dir.mkdir()
-
-    if not Path("Tmp/").exists():
-        output = Path("Tmp/").mkdir()
-        sl.add_output("Tmp/", "Directory with temporary files")
-
-    if not Path("Tmp/SBATCH_Extractor_Jobs/").exists():
-        output = Path("Tmp/SBATCH_Extractor_Jobs/").mkdir()
-=======
-    Path("Records/").mkdir(exist_ok=True)
->>>>>>> 2534816a
+    sgh.snapshot_dir.mkdir(exist_ok=True)
 
     sfh.create_temporary_directories()
 
@@ -63,16 +50,8 @@
     my_flag_anyone = sparkle_snapshot_help.detect_current_sparkle_platform_exists()
 
     if my_flag_anyone:
-<<<<<<< HEAD
         sparkle_snapshot_help.save_current_sparkle_platform()
-        sparkle_snapshot_help.cleanup_current_sparkle_platform()
-=======
-        my_suffix = sparkle_basic_help.get_time_pid_random_string()
-        my_record_filename = f"Records/My_Record_{my_suffix}.zip"
-
-        sparkle_record_help.save_current_sparkle_platform(my_record_filename)
-        sparkle_record_help.remove_current_sparkle_platform()
->>>>>>> 2534816a
+        sparkle_snapshot_help.remove_current_sparkle_platform()
 
         print("Current Sparkle platform found!")
         print("Current Sparkle platform recorded!")
