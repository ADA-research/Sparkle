#!/usr/bin/env python3

import os
import sys
import argparse
from pathlib import Path

from sparkle_help import sparkle_file_help as sfh
from sparkle_help import sparkle_global_help as sgh
from sparkle_help import sparkle_performance_data_csv_help as spdcsv
from sparkle_help import sparkle_run_solvers_help as srs
from sparkle_help import sparkle_run_solvers_parallel_help as srsp
from sparkle_help import sparkle_job_parallel_help
<<<<<<< HEAD
from sparkle_help import sparkle_add_configured_solver_help as sacsh
from sparkle_help import argparse_custom as ac
=======
from sparkle_help import sparkle_add_solver_help as sash
>>>>>>> 5fda1413
from sparkle_help import sparkle_logging as sl
from sparkle_help import sparkle_settings
from sparkle_help.sparkle_command_help import CommandName


<<<<<<< HEAD
if __name__ == r'__main__':
	# Initialise settings
	global settings
	sgh.settings = sparkle_settings.Settings()

	# Log command call
	sl.log_command(sys.argv)

	# Define command line arguments
	parser = argparse.ArgumentParser()
	parser.add_argument('solver_path', metavar='solver-path', type=str, help='path to the solver')
	parser.add_argument('--deterministic', required=True, type=int, choices=range(0, 2), help='indicate whether the solver is deterministic or not')
	parser.add_argument('--run-solver-later', action='store_true', help='do not immediately run the newly added solver')
	parser.add_argument('--nickname', type=str, help='set a nickname for the solver')
	parser.add_argument('--parallel', action='store_true', help='run the solver on multiple instances in parallel')
	parser.add_argument('--solver-variations', default=1, type=int, action=ac.SetByUser, help='Use this option to add multiple variations of the solver note this makes use of the seed number of the solver. The default number of variations is 1.')

	# Process command line arguments
	args = parser.parse_args()
	solver_source = args.solver_path
	if not os.path.exists(solver_source):
		print(r'c Solver path ' + "\'" + solver_source + "\'" + r' does not exist!')
		sys.exit()

	deterministic = str(args.deterministic)
	my_flag_run_solver_later = args.run_solver_later
	nickname_str = args.nickname
	my_flag_parallel = args.parallel
	solver_variations = args.solver_variations
	if ac.set_by_user(args, 'solver_variations'):
		if solver_variations < 1: solver_variations = 1
	
	# Start add solver
	last_level_directory = r''
	last_level_directory = sfh.get_last_level_directory_name(solver_source)

	solver_diretory = r'Solvers/' + last_level_directory
	if not os.path.exists(solver_diretory):
		Path(solver_diretory).mkdir(parents=True, exist_ok=True)
	else:
		print(r'c Solver ' + sfh.get_last_level_directory_name(solver_diretory) + r' already exists!')
		# Adding additional variations of a solver
		if deterministic == '0':
			print(r'c adding ' + str(solver_variations) + r' solver variation(s)!')
			sfh.change_solver_variations_from_solver_list(solver_diretory,solver_variations,True)
			sys.exit() 
		else:
			print(r'c Do not add solver ' + sfh.get_last_level_directory_name(solver_diretory))
			sys.exit()

	os.system(r'cp -r ' + solver_source + r'/* ' + solver_diretory)

	performance_data_csv = spdcsv.Sparkle_Performance_Data_CSV(sgh.performance_data_csv_path)
	performance_data_csv.add_column(solver_diretory)
	performance_data_csv.update_csv()

	sgh.solver_list.append(solver_diretory)
	sfh.add_new_solver_into_file(solver_diretory, deterministic, solver_variations)
	
	if sacsh.check_adding_solver_contain_pcs_file(solver_diretory):
		print('c pcs file detected, this is a configurable solver')

	print('c Adding solver ' + sfh.get_last_level_directory_name(solver_diretory) + ' done!')

	if os.path.exists(sgh.sparkle_portfolio_selector_path):
		command_line = r'rm -f ' + sgh.sparkle_portfolio_selector_path
		os.system(command_line)
		print('c Removing Sparkle portfolio selector ' + sgh.sparkle_portfolio_selector_path + ' done!')
	
	if os.path.exists(sgh.sparkle_report_path):
		command_line = r'rm -f ' + sgh.sparkle_report_path
		os.system(command_line)
		print('c Removing Sparkle report ' + sgh.sparkle_report_path + ' done!')
	
	if nickname_str is not None:
		sgh.solver_nickname_mapping[nickname_str] = solver_diretory
		sfh.add_new_solver_nickname_into_file(nickname_str, solver_diretory)
		pass

	if not my_flag_run_solver_later:
		if not my_flag_parallel:
			print('c Start running solvers ...')
			srs.running_solvers(sgh.performance_data_csv_path, 1)
			print('c Performance data file ' + sgh.performance_data_csv_path + ' has been updated!')
			print('c Running solvers done!')
		else:
			num_job_in_parallel = sgh.settings.get_slurm_number_of_runs_in_parallel()
			run_solvers_parallel_jobid = srsp.running_solvers_parallel(sgh.performance_data_csv_path, num_job_in_parallel, 1)
			print('c Running solvers in parallel ...')
			dependency_jobid_list = []
			if run_solvers_parallel_jobid:
				dependency_jobid_list.append(run_solvers_parallel_jobid)
			job_script = 'Commands/construct_sparkle_portfolio_selector.py'
			run_job_parallel_jobid = sparkle_job_parallel_help.running_job_parallel(job_script, dependency_jobid_list, CommandName.CONSTRUCT_SPARKLE_PORTFOLIO_SELECTOR)
		
			if run_job_parallel_jobid:
				dependency_jobid_list.append(run_job_parallel_jobid)
			job_script = 'Commands/generate_report.py'
			run_job_parallel_jobid = sparkle_job_parallel_help.running_job_parallel(job_script, dependency_jobid_list, CommandName.GENERATE_REPORT)

	# Write used settings to file
	sgh.settings.write_used_settings()
=======
if __name__ == r"__main__":
    # Initialise settings
    global settings
    sgh.settings = sparkle_settings.Settings()

    # Log command call
    sl.log_command(sys.argv)

    # Define command line arguments
    parser = argparse.ArgumentParser()
    parser.add_argument(
        "solver_path",
        metavar="solver-path",
        type=str,
        help="path to the solver"
    )
    parser.add_argument(
        "--deterministic",
        required=True,
        type=int,
        choices=range(0, 2),
        help="indicate whether the solver is deterministic or not",
    )
    group_solver_run = parser.add_mutually_exclusive_group()
    group_solver_run.add_argument(
        "--run-solver-later",
        dest="run_solver_now",
        action="store_false",
        help="do not immediately run the newly added solver on all instances (default)",
    )
    group_solver_run.add_argument(
        "--run-solver-now",
        action="store_true",
        default=False,
        help="immediately run the newly added solver on all instances",
    )
    parser.add_argument(
        "--nickname",
        type=str,
        help="set a nickname for the solver"
    )
    parser.add_argument(
        "--parallel",
        action="store_true",
        help="run the solver on multiple instances in parallel",
    )

    # Process command line arguments
    args = parser.parse_args()
    solver_source = args.solver_path
    if not os.path.exists(solver_source):
        print(r"c Solver path " + "'" + solver_source + "'" + r" does not exist!")
        sys.exit()

    deterministic = str(args.deterministic)
    nickname_str = args.nickname
    my_flag_parallel = args.parallel

    # Start add solver
    last_level_directory = r""
    last_level_directory = sfh.get_last_level_directory_name(solver_source)

    solver_directory = sash.get_solver_directory(last_level_directory)
    if not os.path.exists(solver_directory):
        Path(solver_directory).mkdir(parents=True, exist_ok=True)
    else:
        print(r"c Solver " + last_level_directory + r" already exists!")
        print(r"c Do not add solver " + last_level_directory)
        sys.exit()

    os.system(r"cp -r " + solver_source + r"/* " + solver_directory)

    performance_data_csv = spdcsv.Sparkle_Performance_Data_CSV(
        sgh.performance_data_csv_path
    )
    performance_data_csv.add_column(solver_directory)
    performance_data_csv.update_csv()

    sgh.solver_list.append(solver_directory)
    sfh.add_new_solver_into_file(solver_directory, deterministic)

    if sash.check_adding_solver_contain_pcs_file(solver_directory):
        print("c one pcs file detected, this is a configurable solver")

    print(
        "c Adding solver "
        + sfh.get_last_level_directory_name(solver_directory)
        + " done!"
    )

    if os.path.exists(sgh.sparkle_portfolio_selector_path):
        command_line = r"rm -f " + sgh.sparkle_portfolio_selector_path
        os.system(command_line)
        print(
            "c Removing Sparkle portfolio selector "
            + sgh.sparkle_portfolio_selector_path
            + " done!"
        )

    if os.path.exists(sgh.sparkle_report_path):
        command_line = r"rm -f " + sgh.sparkle_report_path
        os.system(command_line)
        print("c Removing Sparkle report " + sgh.sparkle_report_path + " done!")

    if nickname_str is not None:
        sgh.solver_nickname_mapping[nickname_str] = solver_directory
        sfh.add_new_solver_nickname_into_file(nickname_str, solver_directory)
        pass

    if args.run_solver_now:
        if not my_flag_parallel:
            print("c Start running solvers ...")
            srs.running_solvers(sgh.performance_data_csv_path, 1)
            print(
                "c Performance data file "
                + sgh.performance_data_csv_path
                + " has been updated!"
            )
            print("c Running solvers done!")
        else:
            num_job_in_parallel = sgh.settings.get_slurm_number_of_runs_in_parallel()
            run_solvers_parallel_jobid = srsp.running_solvers_parallel(
                sgh.performance_data_csv_path, num_job_in_parallel, 1
            )
            print("c Running solvers in parallel ...")
            dependency_jobid_list = []
            if run_solvers_parallel_jobid:
                dependency_jobid_list.append(run_solvers_parallel_jobid)
            job_script = "Commands/construct_sparkle_portfolio_selector.py"
            run_job_parallel_jobid = sparkle_job_parallel_help.running_job_parallel(
                job_script,
                dependency_jobid_list,
                CommandName.CONSTRUCT_SPARKLE_PORTFOLIO_SELECTOR,
            )

            if run_job_parallel_jobid:
                dependency_jobid_list.append(run_job_parallel_jobid)
            job_script = "Commands/generate_report.py"
            run_job_parallel_jobid = sparkle_job_parallel_help.running_job_parallel(
                job_script, dependency_jobid_list, CommandName.GENERATE_REPORT
            )

    # Write used settings to file
    sgh.settings.write_used_settings()
>>>>>>> 5fda1413
<|MERGE_RESOLUTION|>--- conflicted
+++ resolved
@@ -11,121 +11,12 @@
 from sparkle_help import sparkle_run_solvers_help as srs
 from sparkle_help import sparkle_run_solvers_parallel_help as srsp
 from sparkle_help import sparkle_job_parallel_help
-<<<<<<< HEAD
-from sparkle_help import sparkle_add_configured_solver_help as sacsh
-from sparkle_help import argparse_custom as ac
-=======
 from sparkle_help import sparkle_add_solver_help as sash
->>>>>>> 5fda1413
 from sparkle_help import sparkle_logging as sl
 from sparkle_help import sparkle_settings
 from sparkle_help.sparkle_command_help import CommandName
 
 
-<<<<<<< HEAD
-if __name__ == r'__main__':
-	# Initialise settings
-	global settings
-	sgh.settings = sparkle_settings.Settings()
-
-	# Log command call
-	sl.log_command(sys.argv)
-
-	# Define command line arguments
-	parser = argparse.ArgumentParser()
-	parser.add_argument('solver_path', metavar='solver-path', type=str, help='path to the solver')
-	parser.add_argument('--deterministic', required=True, type=int, choices=range(0, 2), help='indicate whether the solver is deterministic or not')
-	parser.add_argument('--run-solver-later', action='store_true', help='do not immediately run the newly added solver')
-	parser.add_argument('--nickname', type=str, help='set a nickname for the solver')
-	parser.add_argument('--parallel', action='store_true', help='run the solver on multiple instances in parallel')
-	parser.add_argument('--solver-variations', default=1, type=int, action=ac.SetByUser, help='Use this option to add multiple variations of the solver note this makes use of the seed number of the solver. The default number of variations is 1.')
-
-	# Process command line arguments
-	args = parser.parse_args()
-	solver_source = args.solver_path
-	if not os.path.exists(solver_source):
-		print(r'c Solver path ' + "\'" + solver_source + "\'" + r' does not exist!')
-		sys.exit()
-
-	deterministic = str(args.deterministic)
-	my_flag_run_solver_later = args.run_solver_later
-	nickname_str = args.nickname
-	my_flag_parallel = args.parallel
-	solver_variations = args.solver_variations
-	if ac.set_by_user(args, 'solver_variations'):
-		if solver_variations < 1: solver_variations = 1
-	
-	# Start add solver
-	last_level_directory = r''
-	last_level_directory = sfh.get_last_level_directory_name(solver_source)
-
-	solver_diretory = r'Solvers/' + last_level_directory
-	if not os.path.exists(solver_diretory):
-		Path(solver_diretory).mkdir(parents=True, exist_ok=True)
-	else:
-		print(r'c Solver ' + sfh.get_last_level_directory_name(solver_diretory) + r' already exists!')
-		# Adding additional variations of a solver
-		if deterministic == '0':
-			print(r'c adding ' + str(solver_variations) + r' solver variation(s)!')
-			sfh.change_solver_variations_from_solver_list(solver_diretory,solver_variations,True)
-			sys.exit() 
-		else:
-			print(r'c Do not add solver ' + sfh.get_last_level_directory_name(solver_diretory))
-			sys.exit()
-
-	os.system(r'cp -r ' + solver_source + r'/* ' + solver_diretory)
-
-	performance_data_csv = spdcsv.Sparkle_Performance_Data_CSV(sgh.performance_data_csv_path)
-	performance_data_csv.add_column(solver_diretory)
-	performance_data_csv.update_csv()
-
-	sgh.solver_list.append(solver_diretory)
-	sfh.add_new_solver_into_file(solver_diretory, deterministic, solver_variations)
-	
-	if sacsh.check_adding_solver_contain_pcs_file(solver_diretory):
-		print('c pcs file detected, this is a configurable solver')
-
-	print('c Adding solver ' + sfh.get_last_level_directory_name(solver_diretory) + ' done!')
-
-	if os.path.exists(sgh.sparkle_portfolio_selector_path):
-		command_line = r'rm -f ' + sgh.sparkle_portfolio_selector_path
-		os.system(command_line)
-		print('c Removing Sparkle portfolio selector ' + sgh.sparkle_portfolio_selector_path + ' done!')
-	
-	if os.path.exists(sgh.sparkle_report_path):
-		command_line = r'rm -f ' + sgh.sparkle_report_path
-		os.system(command_line)
-		print('c Removing Sparkle report ' + sgh.sparkle_report_path + ' done!')
-	
-	if nickname_str is not None:
-		sgh.solver_nickname_mapping[nickname_str] = solver_diretory
-		sfh.add_new_solver_nickname_into_file(nickname_str, solver_diretory)
-		pass
-
-	if not my_flag_run_solver_later:
-		if not my_flag_parallel:
-			print('c Start running solvers ...')
-			srs.running_solvers(sgh.performance_data_csv_path, 1)
-			print('c Performance data file ' + sgh.performance_data_csv_path + ' has been updated!')
-			print('c Running solvers done!')
-		else:
-			num_job_in_parallel = sgh.settings.get_slurm_number_of_runs_in_parallel()
-			run_solvers_parallel_jobid = srsp.running_solvers_parallel(sgh.performance_data_csv_path, num_job_in_parallel, 1)
-			print('c Running solvers in parallel ...')
-			dependency_jobid_list = []
-			if run_solvers_parallel_jobid:
-				dependency_jobid_list.append(run_solvers_parallel_jobid)
-			job_script = 'Commands/construct_sparkle_portfolio_selector.py'
-			run_job_parallel_jobid = sparkle_job_parallel_help.running_job_parallel(job_script, dependency_jobid_list, CommandName.CONSTRUCT_SPARKLE_PORTFOLIO_SELECTOR)
-		
-			if run_job_parallel_jobid:
-				dependency_jobid_list.append(run_job_parallel_jobid)
-			job_script = 'Commands/generate_report.py'
-			run_job_parallel_jobid = sparkle_job_parallel_help.running_job_parallel(job_script, dependency_jobid_list, CommandName.GENERATE_REPORT)
-
-	# Write used settings to file
-	sgh.settings.write_used_settings()
-=======
 if __name__ == r"__main__":
     # Initialise settings
     global settings
@@ -133,6 +24,8 @@
 
     # Log command call
     sl.log_command(sys.argv)
+
+
 
     # Define command line arguments
     parser = argparse.ArgumentParser()
@@ -151,16 +44,16 @@
     )
     group_solver_run = parser.add_mutually_exclusive_group()
     group_solver_run.add_argument(
+        "--run-solver-now",
+        default=False,
+        action="store_true",
+        help="immediately run the newly added solver on all instances",
+    )
+    group_solver_run.add_argument(
         "--run-solver-later",
         dest="run_solver_now",
         action="store_false",
         help="do not immediately run the newly added solver on all instances (default)",
-    )
-    group_solver_run.add_argument(
-        "--run-solver-now",
-        action="store_true",
-        default=False,
-        help="immediately run the newly added solver on all instances",
     )
     parser.add_argument(
         "--nickname",
@@ -172,6 +65,12 @@
         action="store_true",
         help="run the solver on multiple instances in parallel",
     )
+    parser.add_argument(
+        '--solver-variations',
+        default=1,
+        type=int,
+        help=('Use this option to add multiple variations of the solver by using a '
+              'different random seed for each varation.'))
 
     # Process command line arguments
     args = parser.parse_args()
@@ -183,6 +82,9 @@
     deterministic = str(args.deterministic)
     nickname_str = args.nickname
     my_flag_parallel = args.parallel
+    solver_variations = args.solver_variations
+    if solver_variations < 1:
+        solver_variations = 1
 
     # Start add solver
     last_level_directory = r""
@@ -205,25 +107,19 @@
     performance_data_csv.update_csv()
 
     sgh.solver_list.append(solver_directory)
-    sfh.add_new_solver_into_file(solver_directory, deterministic)
+    sfh.add_new_solver_into_file(solver_directory, deterministic, solver_variations)
 
     if sash.check_adding_solver_contain_pcs_file(solver_directory):
         print("c one pcs file detected, this is a configurable solver")
 
-    print(
-        "c Adding solver "
-        + sfh.get_last_level_directory_name(solver_directory)
-        + " done!"
-    )
+    print(f"c Adding solver {sfh.get_last_level_directory_name(solver_directory)} "
+          "done!")
 
     if os.path.exists(sgh.sparkle_portfolio_selector_path):
         command_line = r"rm -f " + sgh.sparkle_portfolio_selector_path
         os.system(command_line)
-        print(
-            "c Removing Sparkle portfolio selector "
-            + sgh.sparkle_portfolio_selector_path
-            + " done!"
-        )
+        print("c Removing Sparkle portfolio selector "
+              f"{sgh.sparkle_portfolio_selector_path} done!")
 
     if os.path.exists(sgh.sparkle_report_path):
         command_line = r"rm -f " + sgh.sparkle_report_path
@@ -269,5 +165,4 @@
             )
 
     # Write used settings to file
-    sgh.settings.write_used_settings()
->>>>>>> 5fda1413
+    sgh.settings.write_used_settings()