--- conflicted
+++ resolved
@@ -6,11 +6,8 @@
 import time
 import random
 import sys
-<<<<<<< HEAD
+import ast
 from pathlib import Path
-=======
-import ast
->>>>>>> 1a718721
 
 
 def get_time_pid_random_string() -> str:
