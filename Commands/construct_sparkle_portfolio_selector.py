--- conflicted
+++ resolved
@@ -71,73 +71,6 @@
 
 
 def print_log_paths():
-<<<<<<< HEAD
-	print('c Consider investigating the log files:')
-	print('c stdout: ' + sgh.sparkle_log_path)
-	print('c stderr: ' + sgh.sparkle_err_path)
-	return
-
-
-if __name__ == r'__main__':
-	# Initialise settings
-	global settings
-	sgh.settings = sparkle_settings.Settings()
-
-	# Initialise latest scenario
-	global latest_scenario
-	sgh.latest_scenario = ReportingScenario()
-
-	# Log command call
-	sl.log_command(sys.argv)
-
-	# Define command line arguments
-	parser = argparse.ArgumentParser()
-	parser.add_argument('--recompute-portfolio-selector', action='store_true', help='force the construction of a new portfolio selector even when it already exists for the current feature and performance data. NOTE: This will also result in the computation of the marginal contributions of solvers to the new portfolio selector.')
-	parser.add_argument('--recompute-marginal-contribution', action='store_true', help='force marginal contribution to be recomputed even when it already exists in file for the current selector')
-	parser.add_argument('--performance-measure', choices=PerformanceMeasure.__members__, default=sgh.settings.DEFAULT_general_performance_measure, action=ac.SetByUser, help='the performance measure, e.g. runtime')
-
-	# Process command line arguments
-	args = parser.parse_args()
-	flag_recompute_portfolio = args.recompute_portfolio_selector
-	flag_recompute_marg_cont = args.recompute_marginal_contribution
-	if ac.set_by_user(args, 'performance_measure'): sgh.settings.set_general_performance_measure(PerformanceMeasure.from_str(args.performance_measure), SettingState.CMD_LINE)
-
-	print('c Start constructing Sparkle portfolio selector ...')
-
-	generate_task_run_status()
-
-	flag_judge_exist_remaining_jobs = judge_exist_remaining_jobs(sgh.feature_data_csv_path, sgh.performance_data_csv_path)
-
-	if flag_judge_exist_remaining_jobs:
-		print(r'c There remain unperformed feature computation jobs or performance computation jobs!')
-		print(r'c Please first execute all unperformed jobs before constructing Sparkle portfolio selector')
-		print(r'c Sparkle portfolio selector is not successfully constructed!')
-		delete_task_run_status()
-		sys.exit()
-
-	delete_log_files() # Make sure no old log files remain
-	success = scps.construct_sparkle_portfolio_selector(sgh.sparkle_portfolio_selector_path, sgh.performance_data_csv_path, sgh.feature_data_csv_path, flag_recompute_portfolio)
-
-	if success:
-		print('c Sparkle portfolio selector constructed!')
-		print('c Sparkle portfolio selector located at ' + sgh.sparkle_portfolio_selector_path)
-
-		# Update latest scenario
-		sgh.latest_scenario.set_selection_portfolio_path(Path(sgh.sparkle_portfolio_selector_path))
-		sgh.latest_scenario.set_latest_scenario(Scenario.SELECTION)
-		# Set to default to overwrite possible old path
-		sgh.latest_scenario.set_selection_test_case_directory()
-
-		# Compute and print marginal contributions of the perfect and actual portfolio selectors
-		cmc.compute_perfect(flag_recompute_marg_cont)
-		cmc.compute_actual(flag_recompute_marg_cont)
-
-		delete_task_run_status()
-		delete_log_files()
-
-	# Write used settings to file
-	sgh.settings.write_used_settings()
-=======
     print("c Consider investigating the log files:")
     print("c stdout: " + sgh.sparkle_log_path)
     print("c stderr: " + sgh.sparkle_err_path)
@@ -236,5 +169,4 @@
         delete_log_files()
 
     # Write used settings to file
-    sgh.settings.write_used_settings()
->>>>>>> 5fda1413
+    sgh.settings.write_used_settings()