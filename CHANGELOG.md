--- conflicted
+++ resolved
@@ -9,10 +9,7 @@
 - Solver dict parsing hase been simplified [SPRK-310]
 - InstanceSet object has been expanded to now support ML task based data sets [SPRK-325]
 - RunRunner logging is now forwarded to CLI call log, all RunRunner generated files and logs are placed in the same dir instead of Tmp [SPRK-330]
-<<<<<<< HEAD
-=======
 - PCSParser has been added to the Sparkle Tools instead of installed from Github [SPRK-334]
->>>>>>> 4e34a0f3
 
 ### Added
 - Generating a report now includes a JSON serialised version of all the output data [SPRK-79]
