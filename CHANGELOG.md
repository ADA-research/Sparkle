# Changelog for Sparkle

Notable changes to Sparkle will be documented in this file.

## [0.9.1] - 2024/??/??

<<<<<<< HEAD
### Added

- Added no-copy argument to all CLI add commands so the user can create symbolic links to their files instead of copying [SPRK-356]

### Changed

- Validate command now checks whether there are still jobs running it needs completed before allowing the user to start this command [SPRK-328]
=======
### Changed

- PerformanceDataFrame now directly subclasses from Pandas DataFrame instead of functioning as a container class [SPRK-278]
>>>>>>> f932f50c

## [0.9.0] - 2024/10/30

### Added
- Added cancel command to Sparkle to cancel Slurm jobs including interactive table to make your selection [SPRK-338]
- Added the IRACE configurator to Sparkle, which works 'out of the box' with the Conda Environment (Only R is user supplied) [SPRK-290]

### Changed
- RunSolver logging paths are now passed as a parameter instead of placed in CWD [SPRK-344]
- Most commands are no longer using a specific WD and instead are executed from the platform dir
- ConfigurationScenarios can now be re-created from file and be detected based on Configurator/Solver/Instance set combination [SPRK-201]
- Updated various package dependencies to their latest versions

### Fixed
- Reporting changes when default settings were used [SPRK-319]
- Bug when generating configuration report for quality [SPRK-298]

## [0.8.9] - 2024/09/27
- Various updates to Documentation, automated testing and CI pipelines

### Fixed
- Bugfix for generating figures in report generation for 'configuration_quality' tutorial

## [0.8.8] - 2024/09/20

### Changed
- ConfiguratorScenario is now a template class that must be implemented by each configurator
- Documentation has been completely revamped

## [0.8.6] - 2024/09/16

### Changed
- SparkleObjectives are now used platform wide to define what metrics should be collected from Solvers and stored, how they should be treated (Minisation, aggregation), and can be easily set by the user. They can be overriden with custom implementations by the user.

## [0.8.5] - 2024/09/02

### Changed
- Solver wrappers have been simplified in their usage and extra tools are available to the user [SPRK-274]
- Solver dict parsing hase been simplified [SPRK-310]
- InstanceSet object has been expanded to now support ML task based data sets [SPRK-325]
- RunRunner logging is now forwarded to CLI call log, all RunRunner generated files and logs are placed in the same dir instead of Tmp [SPRK-330]
- PCSParser has been added to the Sparkle Tools instead of installed from Github [SPRK-334]

### Added
- Generating a report now includes a JSON serialised version of all the output data [SPRK-79]

### Fixed
- Many methods/properties used string variables where Path was needed and have been changed accordingly [SPRK-222]


## [0.8.4] - 2024/07/30

### Changed
- Sparkle's CLI and file I/O file structure is now completely directory independent, allowing users to initialise a platform in any directory and run the commands. This also allows Sparkle to be pip installed completely independently, except for the Conda environment creation.
- Sparkle commands now support spaces instead of underscores to, allowing users to run ``sparkle add instances`` instead of ``sparkle add_instances``, for a more natural way of typing.

### Added
- Examples can be downloaded when initialising sparkle with the ``--download-examples`` argument for the ``sparkle initialise`` command.

## [0.8.3] - 2024/07/24

### Changed
- The use of --parallel arguments is now deprecrated and all related functionality is now controlled by the settings file general number of jobs parallel setting. [SPRK-275]
- The slurm_settings are now handled by the general sparkle settings, where the user can add any unknown options to the Slurm settings
- Components are now part of the sparkle library directory, to ensure existence after pip install.
- The wait command has had a major revision, now aimed to encapsulate all information presented by squeue. Can be turned off to work as in previous version by turning verbosity to quiet in settings.
- Extractors now have a preliminary object representation.
- SparkleFeatureDataCSV has been replaced with FeatureDataFrame.
- FeatureDataFrame and PerformanceDataFrame are now sorted after initialisation (once) to avoid slow look up by pandas.DataFrame.loc.
- Marginal Contribution computation (Virtual Best) now mostly done by PerformanceDataFrame. Cap values no longer part of computation and most be done beforehand.
- Ablation scenarios are now stored in the Output/Ablation directory, and the validation is stored in a subdirectory of the scenario.
- Feature extractors can now define feature groups and can be parallelised per feature group.
- Solver return status are now defined as an Enum instead of strings.

### Added
- Object representation for Instance Sets. Can deal with Multi-file instances, and single instances are considered a set of one.
- Documentation website has a new design and GitHub pages has been added instead of Read the Docs, and will soon replace Read the Docs. Can already be seen on Github pages.
- The run-on argument is now also available as a general setting, which will be overriden if the CLI argument is also given.
- SATZilla2024 has been added to the Example feature extractors.

### Fixed
- Bug fix regarding the retrieval of the best configuration from SMAC2.
- When changing settings in between commands, Sparkle no longer crashes when a whole section has been removed.
- Bug fix regarding running AutoFolio selector on a single instance after training.
- Bug fix for ablation analysis missing parameters, now they will be supplemented with the default values from PCS file.

### Removed
- Command run_status has been removed as a Command, as it is no longer yields more information than the Wait command

## [0.8.2] - 2024/06/19

### Changed
- Nickname system has been re-evaluated and is now available in any command. CLI now supports nickname, directory name and path as inputs for Instances/Solvers/Extractors. [SPRK-55]
- The Sparkle environment has swig updated to 4.0.2 [SPRK-187] and Runsolver to 219 [SPRK-219].
- CLI arguments are now unified into one file for user readiblity and to reduce maintenance cost. [SPRK-265]

### Added
- Runsolver is now automatically compiled upon running CLI initialisation if the executable does not exist. [SPRK-75]
- Sparkle settings now support multiple budget types for configurators: Number of solver calls, Wall-clock, CPU-time. [SPRK-76]
- PCS files for configuration are checked if they can be parsed. [SPRK-80]
- Status command now also checks configurator logs for errors [SPRK-82] 
- The user is now notified by the CLI when changing settings values in between commands. [SPRK-88]
- Added a template for feature extractors. [SPRK-102]
- The user is notified if the submitted solver does not have correct executable rights for the CLI. [SPRK-120]
- The Sparkle setting clis_per_node is now renamed to max_parallel_runs_per_node, but the old name is still supported. [SPRK-128]
- Sparkle now uses its own validation implementation instead of the one given by SMACv2, allowing validation to run in parallel instead of sequential. [SPRK-270]

### Fixed
- AutoFolio cutoff time was set to an odd value. Now matches the original paper. [SPRK-220]
- The parallel portfolio runner has had a complete rework, resulting in the disabling of support for the QUALITY objective.[SPRK-269]
- Bug in removing a solver in the CLI, resulting in it still being present in some parts. [SPRK-276]
- Bug fix for AutoFolio when running portfolio for selection. [SPRK-281]


## [0.8] - 2024/04/29

### Added
- Awaiting Sparkle Jobs is now done using RunRunner's objects and .JSON files instead of direct calls to Slurm
- Performance data now is restructured into Performance DataFrame which supports two new dimensions: Objective and Run.
- Sparkle commands are now registered directly as command line operators by prefix ``sparkle'', see updated examples.

### Changed
- ! New file structure for code was implemented, Commands are now in CLI folder and library objects and methods are in sparkle directory.
- Runsolver is now automatically provided for newly added Solvers to the Sparkle Platform
- Output directories for report generation are now compliant with the explanation in the documentation
- Configurator object is now used as source in many cases when accessing Configurator directories instead of hard-coded
- Refactored many redundant methods out of the codebase
- Removed development environment and merged into sparkle environment
- Moved package to Github instead of Bitbucket

### Fixed
- latest_scenario now uses a getter
- QUALITY was removed from PerformanceMeasure enum
- Reports now use one bibliograpghy file instead of multiple
- Java SMAC is no longer called through each_smac_run_core but adressed directly by Sparkle
- Fixed bugs for running configured solver

## [Known issues]
- Running configured solver in parallel now tends to lead to empty raw output files from the solver. This will be either solved in the next version.

## [0.7] - 2024/04/05

### Added
- SMAC target algorithm, a SMAC handler that takes in input from SMAC and structures it for the targeted solvers. Takes solver output and yields it to SMAC. Preparation for detaching from SMAC to allow for various optimizers in Sparkle.

### Changed
- All SBATCH scripts in sparkle are no longer internally generated but are now done by a sub-library called RunRunner
- Smac dir is automatically cleaned after use of unnecessary files to reduce bloating
- Forked AutoFolio repository
- Configuration scenarios keeps track of its own settings, not general Settings class
- Changed environment .ymls for Pandas requirements
- Started to add in Multi-Objective support. Currently users can specify MO, but SMAC can not handle this for configuration. When this happens, users are warned that the first objective is selected.
- (!) Major code refactorings and redudant code removal

### Fixed
- Fixed AutoFolio parameter warnings
- Fixed various risks with executing subscripts with os.system, now uisng subprocess everywhere instead
- User inputted sbatch options (slurm settings) are always superior and will overwrite any presets
- Got rid of unnecesarry delays around executing runrunner across various nodes
- Fixed AutoFolio compatibility with SMAC 1.4

## [0.6] - 2023/12/14

### Added
- Added support for several commands to run without Slurm, accessible through new --run-on local argument
- Added configurable aggregation function for Marginal Contribution
- Added documentation for running configured solver
- Added type hints

### Changed
- Marginal Contribution of a solver is now implemented according to mathematical definition

### Fixed
- Minor bug fixes and more unit test support added to avoid bugs

## [0.5] - 2023/03/16

### Added
- Instructions in `CONTRIBUTING.md` on how to deal with branching and merging for bug fixes.

### Changed
- Changed several hard coded Slurm settings to now be based on the settings file or user input.
- Include linting for fstrings with `flake8-use-fstring` and make the code comply.
- Include linting for security issues with `flake8-bandit` and make the code comply.
- Changed author list in `README.md` to updated list of maintainers and contributors.
- Update contact email in `README.md`.
- The `wait.py` command now fails nicely with an error message when called before any jobs exist to wait for (instead of a hard crash).

### Fixed
- Fixed calls to Slurm's `squeue` command to request an exact output format to ensure robustness against different Slurm configurations.
- Fixed an issue where newer versions of Slurm (>= 22.05.0) occasionally cause problems when launching scripts from an interactive job (<https://bugs.schedmd.com/show_bug.cgi?id=14298>).
- Fix issue with retrieving instance set names for configuration with instance features.

## [0.4] - 2023/01/16
### Added
- New option --run-on in run\_solvers.py 
- Integration with runrunner to run the solvers and related code on the local machine
- Experimental implementation for integration with runrunner to run the solvers on a Slurm clusters. Old style Slurm use is still the default, but optionally Slurm can be used through runrunner with --run-on=slurm\_rr
- Add issue creation, pull request, reviewing, and merging guidelines to `CONTRIBUTING.md`

### Changed
- Include linting for docstrings with `flake8-docstrings` and make the code comply.
- Switch from single quote use to double quote use.

### Fixed
- Fix an issue with the default partition in the Slurm settings causing execution with Slurm to fail on systems where this partition does not exist.

### Removed
- Removed dead code.

## [0.3] - 2022/09/05
### Added
- New option --run-solver-now in add\_solver.py and add\_instances.py
- New option --run-extractor-now in add\_instances.py and add\_feature\_extractor.py
- New command run\_configured\_solver.py to run the last configured solver with its configured parameters on new instances
- Parallel algorithm portfolios with the commands construct\_sparkle\_parallel\_portfolio.py and run\_sparkle\_parallel\_portfolio.py

### Changed
- Default to --run-solver-later in add\_solver.py and add\_instances.py
- Default to --run-extractor-later in add\_instances.py and add\_feature\_extractor.py
- Updated documentation, examples and tests for new behaviour of --run-solver-later and --run-extrator-later
- Improve integration tests so all launched jobs are cancelled upon test completion
- Change the list of authors in about.py to be in alphabetical order
- Update runsolver version to 3.4

### Fixed
- Removed the unneeded globals in sparkle\_global\_help.py
- Changed solver and instance paths in Examples/configuration_quality.sh and Examples/configuration_quality.md
- Updated generate_report_for_configuration.sh test to new internal configuration scenario directory naming convention

## [0.2] - 2021/09/08
### Added
- Automatic testing system based on pytest (in `./tests`)
- Add a coding style (in `.flake8` file)
- Activated CI/CD for testing and coding style
- New installation process using an conda environment
- Created two separated environments (conda) for users or devs 
- Published the documentation on https://sparkle-ai.readthedocs.io/
- Created a `CHANGELOG.md` file documenting the changes to Sparkle
- Created a `CONTRIBUTING.md` file explaining how to contribute
- Set the licence to an MIT licence
- Added `epstopdf.pl` to the distribution to ease install
- Added the test instance name to the output and validation dirs
- Extended check for ablation
- Add VRP\_SISRs src dir to gitignore
- Add VRP\_SISRs source, update related things, and move to CVRP directory
- Update MinVC instance description
- Add source code and installation instructions for PbO-CCSAT solver
- Add source code and installation instructions for MiniSAT solver
- Add source code and installation instructions for CSCCSat solver
- Add known descriptions for components, solvers, extractors, and instances
- Update CCAG problem source and descriptions

### Changed 
- Moved the documentation to the Sphinx platform
- Updated the documentation
- Updated the README
- Updated dependencies
- Merge add\_solver\_help.py and add\_configured\_solver\_help.py
- Changed file location of last\_test\_file\_path such that only the solver name is required to find the correct directory
- Separate configuration for different train and test sets
- Remove ablation scenarios when platform is cleaned
- Change selection report title
- Remove Yahsp solver and Depots instances (unclear redistribution permissions)

### Fixed
- Converted `CLI/*.py` to the new coding style
- Change LaTeX build to non-interactive to prevent hanging
- get\_solver\_directory function and pcs check before configuration
- Make pcs file check only return true iff one pcs file is found
- Remove ablation scenarios when starting a new configuration
- Fix call to unassigned variable
- Hotfix for issue where plotting for configuration reports did not work when zero or negative values existed

## [Unreleased]

### Added

### Changed

### Fixed

### Removed

## [Known issues]
- On some Slurm configurations problems may arise when running scripts. This is linked to the environment in which the script is running. We are investigating solutions to this issue.<|MERGE_RESOLUTION|>--- conflicted
+++ resolved
@@ -4,7 +4,6 @@
 
 ## [0.9.1] - 2024/??/??
 
-<<<<<<< HEAD
 ### Added
 
 - Added no-copy argument to all CLI add commands so the user can create symbolic links to their files instead of copying [SPRK-356]
@@ -12,11 +11,7 @@
 ### Changed
 
 - Validate command now checks whether there are still jobs running it needs completed before allowing the user to start this command [SPRK-328]
-=======
-### Changed
-
 - PerformanceDataFrame now directly subclasses from Pandas DataFrame instead of functioning as a container class [SPRK-278]
->>>>>>> f932f50c
 
 ## [0.9.0] - 2024/10/30
 
