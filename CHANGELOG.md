# Changelog for Sparkle

Notable changes to Sparkle will be documented in this file.

## [0.2] - 2021/09/08
### Added
- Automatic testing system based on pytest (in `./tests`)
- Add a coding style (in `.flake8` file)
- Activated CI/CD for testing and coding style
- New installation process using an conda environment
- Created two separated environments (conda) for users or devs 
- Published the documentation on https://sparkle-ai.readthedocs.io/
- Created a `CHANGELOG.md` file documenting the changes to Sparkle
- Created a `CONTRIBUTING.md` file explaining how to contribute
- Set the licence to an MIT licence
- Added `epstopdf.pl` to the distribution to ease install
- Added the test instance name to the output and validation dirs
- Extended check for ablation
- Add VRP\_SISRs src dir to gitignore
- Add VRP\_SISRs source, update related things, and move to CVRP directory
- Update MinVC instance description
- Add source code and installation instructions for PbO-CCSAT solver
- Add source code and installation instructions for MiniSAT solver
- Add source code and installation instructions for CSCCSat solver
- Add known descriptions for components, solvers, extractors, and instances
- Update CCAG problem source and descriptions

### Changed 
- Moved the documentation to the Sphinx platform
- Updated the documentation
- Updated the README
- Updated dependencies
- Merge add\_solver\_help.py and add\_configured\_solver\_help.py
- Changed file location of last\_test\_file\_path such that only the solver name is required to find the correct directory
- Seperate configuration for different train and test sets
- Remove ablation scenarios when platform is cleaned
- Change selection report title
- Remove Yahsp solver and Depots instances (unclear redistribution permissions)

### Fixed
- Converted `Commands/*.py` to the new coding style
- Change LaTeX build to non-interactive to prevent hanging
- get\_solver\_directory function and pcs check before configuration
- Make pcs file check only return true iff one pcs file is found
- Remove ablation scenarios when starting a new configuration
- Fix call to unassigned variable
- Hotfix for issue where plotting for configuration reports did not work when zero or negative values existed

## [Unreleased]

## Added
- New option --run-solver-now in add\_solver.py and add\_instances.py
- New option --run-extractor-now in add\_instances.py and add\_feature\_extractor.py
<<<<<<< HEAD
- New option --run-on in run\_solvers.py 
- Integration with runrunner to run the solvers and related code on the local machine
=======
- New command run\_configured\_solver.py to run the last configured solver with its configured parameters on new instances
>>>>>>> ce9f43fe

### Changed
- Default to --run-solver-later in add\_solver.py and add\_instances.py
- Default to --run-extractor-later in add\_instances.py and add\_feature\_extractor.py
- Updated documentation, examples and tests for new behaviour of --run-solver-later and --run-extrator-later
- Improve integration tests so all launched jobs are cancelled upon test completion
- Change the list of authors in about.py to be in alphebetical order

### Fixed
- Removed the unneeded globals in sparkle\_global\_help.py 
<|MERGE_RESOLUTION|>--- conflicted
+++ resolved
@@ -51,12 +51,9 @@
 ## Added
 - New option --run-solver-now in add\_solver.py and add\_instances.py
 - New option --run-extractor-now in add\_instances.py and add\_feature\_extractor.py
-<<<<<<< HEAD
+- New command run\_configured\_solver.py to run the last configured solver with its configured parameters on new instances
 - New option --run-on in run\_solvers.py 
 - Integration with runrunner to run the solvers and related code on the local machine
-=======
-- New command run\_configured\_solver.py to run the last configured solver with its configured parameters on new instances
->>>>>>> ce9f43fe
 
 ### Changed
 - Default to --run-solver-later in add\_solver.py and add\_instances.py
